/*
   Copyright (c) 2000, 2013, Oracle and/or its affiliates. All rights reserved.

   This program is free software; you can redistribute it and/or modify
   it under the terms of the GNU General Public License as published by
   the Free Software Foundation; version 2 of the License.

   This program is distributed in the hope that it will be useful,
   but WITHOUT ANY WARRANTY; without even the implied warranty of
   MERCHANTABILITY or FITNESS FOR A PARTICULAR PURPOSE.  See the
   GNU General Public License for more details.

   You should have received a copy of the GNU General Public License
   along with this program; if not, write to the Free Software
   Foundation, Inc., 51 Franklin St, Fifth Floor, Boston, MA 02110-1301  USA
*/

/* drop and alter of tables */

#include "sql_priv.h"
#include "unireg.h"
#include "debug_sync.h"
#include "sql_table.h"
#include "sql_rename.h" // do_rename
#include "sql_parse.h"                        // test_if_data_home_dir
#include "sql_cache.h"                          // query_cache_*
#include "sql_base.h"   // open_table_uncached, lock_table_names
#include "lock.h"       // mysql_unlock_tables
#include "strfunc.h"    // find_type2, find_set
#include "sql_view.h" // view_checksum 
#include "sql_truncate.h"                       // regenerate_locked_table 
#include "sql_partition.h"                      // mem_alloc_error,
                                                // generate_partition_syntax,
                                                // partition_info
                                                // NOT_A_PARTITION_ID
#include "sql_db.h"                             // load_db_opt_by_name
#include "sql_time.h"                  // make_truncated_value_warning
#include "records.h"             // init_read_record, end_read_record
#include "filesort.h"            // filesort_free_buffers
#include "sql_select.h"                // setup_order,
                                       // make_unireg_sortorder
#include "sql_handler.h"               // mysql_ha_rm_tables
#include "discover.h"                  // readfrm
#include "my_pthread.h"                // pthread_mutex_t
#include "log_event.h"                 // Query_log_event
#include <hash.h>
#include <myisam.h>
#include <my_dir.h>
#include "sp_head.h"
#include "sp.h"
#include "sql_trigger.h"
#include "sql_parse.h"
#include "sql_show.h"
#include "transaction.h"
#include "datadict.h"  // dd_frm_type()
#include "sql_resolver.h"              // setup_order, fix_inner_refs
#include "table_cache.h"
#include <mysql/psi/mysql_table.h>

#ifdef _WIN32
#include <io.h>
#endif

#include <algorithm>
using std::max;
using std::min;

const char *primary_key_name="PRIMARY";

static bool check_if_keyname_exists(const char *name,KEY *start, KEY *end);
static char *make_unique_key_name(const char *field_name,KEY *start,KEY *end);
static int copy_data_between_tables(TABLE *from,TABLE *to,
                                    List<Create_field> &create, bool ignore,
				    uint order_num, ORDER *order,
				    ha_rows *copied,ha_rows *deleted,
                                    Alter_info::enum_enable_or_disable keys_onoff,
                                    Alter_table_ctx *alter_ctx);

static bool prepare_blob_field(THD *thd, Create_field *sql_field);
static void sp_prepare_create_field(THD *thd, Create_field *sql_field);
static bool check_engine(THD *thd, const char *db_name,
                         const char *table_name,
                         HA_CREATE_INFO *create_info);

static int
mysql_prepare_create_table(THD *thd, HA_CREATE_INFO *create_info,
                           Alter_info *alter_info,
                           bool tmp_table,
                           uint *db_options,
                           handler *file, KEY **key_info_buffer,
                           uint *key_count, int select_field_count);


/**
  @brief Helper function for explain_filename
  @param thd          Thread handle
  @param to_p         Explained name in system_charset_info
  @param end_p        End of the to_p buffer
  @param name         Name to be converted
  @param name_len     Length of the name, in bytes
*/
static char* add_identifier(THD* thd, char *to_p, const char * end_p,
                            const char* name, uint name_len)
{
  uint res;
  uint errors;
  const char *conv_name;
  char tmp_name[FN_REFLEN];
  char conv_string[FN_REFLEN];
  int quote;

  DBUG_ENTER("add_identifier");
  if (!name[name_len])
    conv_name= name;
  else
  {
    strnmov(tmp_name, name, name_len);
    tmp_name[name_len]= 0;
    conv_name= tmp_name;
  }
  res= strconvert(&my_charset_filename, conv_name, system_charset_info,
                  conv_string, FN_REFLEN, &errors);
  if (!res || errors)
  {
    DBUG_PRINT("error", ("strconvert of '%s' failed with %u (errors: %u)", conv_name, res, errors));
    conv_name= name;
  }
  else
  {
    DBUG_PRINT("info", ("conv '%s' -> '%s'", conv_name, conv_string));
    conv_name= conv_string;
  }

  quote = thd ? get_quote_char_for_identifier(thd, conv_name, res - 1) : '"';

  if (quote != EOF && (end_p - to_p > 2))
  {
    *(to_p++)= (char) quote;
    while (*conv_name && (end_p - to_p - 1) > 0)
    {
      uint length= my_mbcharlen(system_charset_info, *conv_name);
      if (!length)
        length= 1;
      if (length == 1 && *conv_name == (char) quote)
      { 
        if ((end_p - to_p) < 3)
          break;
        *(to_p++)= (char) quote;
        *(to_p++)= *(conv_name++);
      }
      else if (((long) length) < (end_p - to_p))
      {
        to_p= strnmov(to_p, conv_name, length);
        conv_name+= length;
      }
      else
        break;                               /* string already filled */
    }
    if (end_p > to_p) {
      *(to_p++)= (char) quote;
      if (end_p > to_p)
	*to_p= 0; /* terminate by NUL, but do not include it in the count */
    }
  }
  else
    to_p= strnmov(to_p, conv_name, end_p - to_p);
  DBUG_RETURN(to_p);
}


/**
  @brief Explain a path name by split it to database, table etc.
  
  @details Break down the path name to its logic parts
  (database, table, partition, subpartition).
  filename_to_tablename cannot be used on partitions, due to the #P# part.
  There can be up to 6 '#', #P# for partition, #SP# for subpartition
  and #TMP# or #REN# for temporary or renamed partitions.
  This should be used when something should be presented to a user in a
  diagnostic, error etc. when it would be useful to know what a particular
  file [and directory] means. Such as SHOW ENGINE STATUS, error messages etc.

   @param      thd          Thread handle
   @param      from         Path name in my_charset_filename
                            Null terminated in my_charset_filename, normalized
                            to use '/' as directory separation character.
   @param      to           Explained name in system_charset_info
   @param      to_length    Size of to buffer
   @param      explain_mode Requested output format.
                            EXPLAIN_ALL_VERBOSE ->
                            [Database `db`, ]Table `tbl`[,[ Temporary| Renamed]
                            Partition `p` [, Subpartition `sp`]]
                            EXPLAIN_PARTITIONS_VERBOSE -> `db`.`tbl`
                            [[ Temporary| Renamed] Partition `p`
                            [, Subpartition `sp`]]
                            EXPLAIN_PARTITIONS_AS_COMMENT -> `db`.`tbl` |*
                            [,[ Temporary| Renamed] Partition `p`
                            [, Subpartition `sp`]] *|
                            (| is really a /, and it is all in one line)

   @retval     Length of returned string
*/

uint explain_filename(THD* thd,
		      const char *from,
                      char *to,
                      uint to_length,
                      enum_explain_filename_mode explain_mode)
{
  char *to_p= to;
  char *end_p= to_p + to_length;
  const char *db_name= NULL;
  int  db_name_len= 0;
  const char *table_name;
  int  table_name_len= 0;
  const char *part_name= NULL;
  int  part_name_len= 0;
  const char *subpart_name= NULL;
  int  subpart_name_len= 0;
  enum enum_part_name_type {NORMAL, TEMP, RENAMED} part_type= NORMAL;

  const char *tmp_p;
  DBUG_ENTER("explain_filename");
  DBUG_PRINT("enter", ("from '%s'", from));
  tmp_p= from;
  table_name= from;
  /*
    If '/' then take last directory part as database.
    '/' is the directory separator, not FN_LIB_CHAR
  */
  while ((tmp_p= strchr(tmp_p, '/')))
  {
    db_name= table_name;
    /* calculate the length */
    db_name_len= tmp_p - db_name;
    tmp_p++;
    table_name= tmp_p;
  }
  tmp_p= table_name;
  /* Look if there are partition tokens in the table name. */
  while ((tmp_p= strchr(tmp_p, '#')))
  {
    tmp_p++;
    switch (tmp_p[0]) {
    case 'P':
    case 'p':
      if (tmp_p[1] == '#')
      {
        part_name= tmp_p + 2;
        tmp_p+= 2;
      }
      break;
    case 'S':
    case 's':
      if ((tmp_p[1] == 'P' || tmp_p[1] == 'p') && tmp_p[2] == '#')
      {
        part_name_len= tmp_p - part_name - 1;
        subpart_name= tmp_p + 3;
        tmp_p+= 3;
      }
      break;
    case 'T':
    case 't':
      if ((tmp_p[1] == 'M' || tmp_p[1] == 'm') &&
          (tmp_p[2] == 'P' || tmp_p[2] == 'p') &&
          tmp_p[3] == '#' && !tmp_p[4])
      {
        part_type= TEMP;
        tmp_p+= 4;
      }
      break;
    case 'R':
    case 'r':
      if ((tmp_p[1] == 'E' || tmp_p[1] == 'e') &&
          (tmp_p[2] == 'N' || tmp_p[2] == 'n') &&
          tmp_p[3] == '#' && !tmp_p[4])
      {
        part_type= RENAMED;
        tmp_p+= 4;
      }
      break;
    default:
      /* Not partition name part. */
      ;
    }
  }
  if (part_name)
  {
    table_name_len= part_name - table_name - 3;
    if (subpart_name)
      subpart_name_len= strlen(subpart_name);
    else
      part_name_len= strlen(part_name);
    if (part_type != NORMAL)
    {
      if (subpart_name)
        subpart_name_len-= 5;
      else
        part_name_len-= 5;
    }
  }
  else
    table_name_len= strlen(table_name);
  if (db_name)
  {
    if (explain_mode == EXPLAIN_ALL_VERBOSE)
    {
      to_p= strnmov(to_p, ER_THD_OR_DEFAULT(thd, ER_DATABASE_NAME),
                                            end_p - to_p);
      *(to_p++)= ' ';
      to_p= add_identifier(thd, to_p, end_p, db_name, db_name_len);
      to_p= strnmov(to_p, ", ", end_p - to_p);
    }
    else
    {
      to_p= add_identifier(thd, to_p, end_p, db_name, db_name_len);
      to_p= strnmov(to_p, ".", end_p - to_p);
    }
  }
  if (explain_mode == EXPLAIN_ALL_VERBOSE)
  {
    to_p= strnmov(to_p, ER_THD_OR_DEFAULT(thd, ER_TABLE_NAME), end_p - to_p);
    *(to_p++)= ' ';
    to_p= add_identifier(thd, to_p, end_p, table_name, table_name_len);
  }
  else
    to_p= add_identifier(thd, to_p, end_p, table_name, table_name_len);
  if (part_name)
  {
    if (explain_mode == EXPLAIN_PARTITIONS_AS_COMMENT)
      to_p= strnmov(to_p, " /* ", end_p - to_p);
    else if (explain_mode == EXPLAIN_PARTITIONS_VERBOSE)
      to_p= strnmov(to_p, " ", end_p - to_p);
    else
      to_p= strnmov(to_p, ", ", end_p - to_p);
    if (part_type != NORMAL)
    {
      if (part_type == TEMP)
        to_p= strnmov(to_p, ER_THD_OR_DEFAULT(thd, ER_TEMPORARY_NAME),
                      end_p - to_p);
      else
        to_p= strnmov(to_p, ER_THD_OR_DEFAULT(thd, ER_RENAMED_NAME),
                      end_p - to_p);
      to_p= strnmov(to_p, " ", end_p - to_p);
    }
    to_p= strnmov(to_p, ER_THD_OR_DEFAULT(thd, ER_PARTITION_NAME),
                  end_p - to_p);
    *(to_p++)= ' ';
    to_p= add_identifier(thd, to_p, end_p, part_name, part_name_len);
    if (subpart_name)
    {
      to_p= strnmov(to_p, ", ", end_p - to_p);
      to_p= strnmov(to_p, ER_THD_OR_DEFAULT(thd, ER_SUBPARTITION_NAME),
                    end_p - to_p);
      *(to_p++)= ' ';
      to_p= add_identifier(thd, to_p, end_p, subpart_name, subpart_name_len);
    }
    if (explain_mode == EXPLAIN_PARTITIONS_AS_COMMENT)
      to_p= strnmov(to_p, " */", end_p - to_p);
  }
  DBUG_PRINT("exit", ("to '%s'", to));
  DBUG_RETURN(to_p - to);
}


/*
  Translate a file name to a table name (WL #1324).

  SYNOPSIS
    filename_to_tablename()
      from                      The file name in my_charset_filename.
      to                OUT     The table name in system_charset_info.
      to_length                 The size of the table name buffer.

  RETURN
    Table name length.
*/

uint filename_to_tablename(const char *from, char *to, uint to_length
#ifndef DBUG_OFF
                           , bool stay_quiet
#endif /* DBUG_OFF */
                           )
{
  uint errors;
  size_t res;
  DBUG_ENTER("filename_to_tablename");
  DBUG_PRINT("enter", ("from '%s'", from));

  if (!memcmp(from, tmp_file_prefix, tmp_file_prefix_length))
  {
    /* Temporary table name. */
    res= (strnmov(to, from, to_length) - to);
  }
  else
  {
    res= strconvert(&my_charset_filename, from,
                    system_charset_info,  to, to_length, &errors);
    if (errors) // Old 5.0 name
    {
      res= (strxnmov(to, to_length, MYSQL50_TABLE_NAME_PREFIX,  from, NullS) -
            to);
#ifndef DBUG_OFF
      if (!stay_quiet) {
#endif /* DBUG_OFF */
        sql_print_error("Invalid (old?) table or database name '%s'", from);
#ifndef DBUG_OFF
      }
#endif /* DBUG_OFF */
      /*
        TODO: add a stored procedure for fix table and database names,
        and mention its name in error log.
      */
    }
  }

  DBUG_PRINT("exit", ("to '%s'", to));
  DBUG_RETURN(res);
}


/**
  Check if given string begins with "#mysql50#" prefix
  
  @param   name          string to check cut 
  
  @retval
    FALSE  no prefix found
  @retval
    TRUE   prefix found
*/

bool check_mysql50_prefix(const char *name)
{
  return (name[0] == '#' && 
         !strncmp(name, MYSQL50_TABLE_NAME_PREFIX,
                  MYSQL50_TABLE_NAME_PREFIX_LENGTH));
}


/**
  Check if given string begins with "#mysql50#" prefix, cut it if so.
  
  @param   from          string to check and cut 
  @param   to[out]       buffer for result string
  @param   to_length     its size
  
  @retval
    0      no prefix found
  @retval
    non-0  result string length
*/

uint check_n_cut_mysql50_prefix(const char *from, char *to, uint to_length)
{
  if (check_mysql50_prefix(from))
    return (uint) (strmake(to, from + MYSQL50_TABLE_NAME_PREFIX_LENGTH,
                           to_length - 1) - to);
  return 0;
}


/*
  Translate a table name to a file name (WL #1324).

  SYNOPSIS
    tablename_to_filename()
      from                      The table name in system_charset_info.
      to                OUT     The file name in my_charset_filename.
      to_length                 The size of the file name buffer.

  RETURN
    File name length.
*/

uint tablename_to_filename(const char *from, char *to, uint to_length)
{
  uint errors, length;
  DBUG_ENTER("tablename_to_filename");
  DBUG_PRINT("enter", ("from '%s'", from));

  if ((length= check_n_cut_mysql50_prefix(from, to, to_length)))
  {
    /*
      Check if the name supplied is a valid mysql 5.0 name and 
      make the name a zero length string if it's not.
      Note that just returning zero length is not enough : 
      a lot of places don't check the return value and expect 
      a zero terminated string.
    */  
    if (check_table_name(to, length, TRUE) != IDENT_NAME_OK)
    {
      to[0]= 0;
      length= 0;
    }
    DBUG_RETURN(length);
  }
  length= strconvert(system_charset_info, from,
                     &my_charset_filename, to, to_length, &errors);
  if (check_if_legal_tablename(to) &&
      length + 4 < to_length)
  {
    memcpy(to + length, "@@@", 4);
    length+= 3;
  }
  DBUG_PRINT("exit", ("to '%s'", to));
  DBUG_RETURN(length);
}


/*
  @brief Creates path to a file: mysql_data_dir/db/table.ext

  @param buff                   Where to write result in my_charset_filename.
                                This may be the same as table_name.
  @param bufflen                buff size
  @param db                     Database name in system_charset_info.
  @param table_name             Table name in system_charset_info.
  @param ext                    File extension.
  @param flags                  FN_FROM_IS_TMP or FN_TO_IS_TMP or FN_IS_TMP
                                table_name is temporary, do not change.
  @param was_truncated          points to location that will be
                                set to true if path was truncated,
                                to false otherwise.

  @note
    Uses database and table name, and extension to create
    a file name in mysql_data_dir. Database and table
    names are converted from system_charset_info into "fscs".
    Unless flags indicate a temporary table name.
    'db' is always converted.
    'ext' is not converted.

    The conversion suppression is required for ALTER TABLE. This
    statement creates intermediate tables. These are regular
    (non-temporary) tables with a temporary name. Their path names must
    be derivable from the table name. So we cannot use
    build_tmptable_filename() for them.

  @return
    path length
*/

uint build_table_filename(char *buff, size_t bufflen, const char *db,
                          const char *table_name, const char *ext,
                          uint flags, bool *was_truncated)
{
  char tbbuff[FN_REFLEN], dbbuff[FN_REFLEN];
  uint tab_len, db_len;
  DBUG_ENTER("build_table_filename");
  DBUG_PRINT("enter", ("db: '%s'  table_name: '%s'  ext: '%s'  flags: %x",
                       db, table_name, ext, flags));

  if (flags & FN_IS_TMP) // FN_FROM_IS_TMP | FN_TO_IS_TMP
    tab_len= strnmov(tbbuff, table_name, sizeof(tbbuff)) - tbbuff;
  else
    tab_len= tablename_to_filename(table_name, tbbuff, sizeof(tbbuff));

  db_len= tablename_to_filename(db, dbbuff, sizeof(dbbuff));

  char *end = buff + bufflen;
  /* Don't add FN_ROOTDIR if mysql_data_home already includes it */
  char *pos = strnmov(buff, mysql_data_home, bufflen);
  size_t rootdir_len= strlen(FN_ROOTDIR);
  if (pos - rootdir_len >= buff &&
      memcmp(pos - rootdir_len, FN_ROOTDIR, rootdir_len) != 0)
    pos= strnmov(pos, FN_ROOTDIR, end - pos);
  else
      rootdir_len= 0;
  pos= strxnmov(pos, end - pos, dbbuff, FN_ROOTDIR, NullS);
  pos= strxnmov(pos, end - pos, tbbuff, ext, NullS);

  /**
    Mark OUT param if path gets truncated.
    Most of functions which invoke this function are sure that the
    path will not be truncated. In case some functions are not sure,
    we can use 'was_truncated' OUTPARAM
  */
  *was_truncated= false;
  if (pos == end &&
      (bufflen < mysql_data_home_len + rootdir_len + db_len +
                 strlen(FN_ROOTDIR) + tab_len + strlen(ext)))
    *was_truncated= true;

  DBUG_PRINT("exit", ("buff: '%s'", buff));
  DBUG_RETURN(pos - buff);
}


/**
  Create path to a temporary table mysql_tmpdir/#sql1234_12_1
  (i.e. to its .FRM file but without an extension).

  @param thd      The thread handle.
  @param buff     Where to write result in my_charset_filename.
  @param bufflen  buff size

  @note
    Uses current_pid, thread_id, and tmp_table counter to create
    a file name in mysql_tmpdir.

  @return Path length.
*/

uint build_tmptable_filename(THD* thd, char *buff, size_t bufflen)
{
  DBUG_ENTER("build_tmptable_filename");

  char *p= strnmov(buff, mysql_tmpdir, bufflen);
  my_snprintf(p, bufflen - (p - buff), "/%s%lx_%lx_%x",
              tmp_file_prefix, current_pid,
              thd->thread_id, thd->tmp_table++);

  if (lower_case_table_names)
  {
    /* Convert all except tmpdir to lower case */
    my_casedn_str(files_charset_info, p);
  }

  size_t length= unpack_filename(buff, buff);
  DBUG_PRINT("exit", ("buff: '%s'", buff));
  DBUG_RETURN(length);
}

/*
--------------------------------------------------------------------------

   MODULE: DDL log
   -----------------

   This module is used to ensure that we can recover from crashes that occur
   in the middle of a meta-data operation in MySQL. E.g. DROP TABLE t1, t2;
   We need to ensure that both t1 and t2 are dropped and not only t1 and
   also that each table drop is entirely done and not "half-baked".

   To support this we create log entries for each meta-data statement in the
   ddl log while we are executing. These entries are dropped when the
   operation is completed.

   At recovery those entries that were not completed will be executed.

   There is only one ddl log in the system and it is protected by a mutex
   and there is a global struct that contains information about its current
   state.

   History:
   First version written in 2006 by Mikael Ronstrom
--------------------------------------------------------------------------
*/

struct st_global_ddl_log
{
  /*
    We need to adjust buffer size to be able to handle downgrades/upgrades
    where IO_SIZE has changed. We'll set the buffer size such that we can
    handle that the buffer size was upto 4 times bigger in the version
    that wrote the DDL log.
  */
  char file_entry_buf[4*IO_SIZE];
  char file_name_str[FN_REFLEN];
  char *file_name;
  DDL_LOG_MEMORY_ENTRY *first_free;
  DDL_LOG_MEMORY_ENTRY *first_used;
  uint num_entries;
  File file_id;
  uint name_len;
  uint io_size;
  bool inited;
  bool do_release;
  bool recovery_phase;
  st_global_ddl_log() : inited(false), do_release(false) {}
};

st_global_ddl_log global_ddl_log;

mysql_mutex_t LOCK_gdl;

#define DDL_LOG_ENTRY_TYPE_POS 0
#define DDL_LOG_ACTION_TYPE_POS 1
#define DDL_LOG_PHASE_POS 2
#define DDL_LOG_NEXT_ENTRY_POS 4
#define DDL_LOG_NAME_POS 8

#define DDL_LOG_NUM_ENTRY_POS 0
#define DDL_LOG_NAME_LEN_POS 4
#define DDL_LOG_IO_SIZE_POS 8

/**
  Read one entry from ddl log file.

  @param entry_no                     Entry number to read

  @return Operation status
    @retval true   Error
    @retval false  Success
*/

static bool read_ddl_log_file_entry(uint entry_no)
{
  bool error= FALSE;
  File file_id= global_ddl_log.file_id;
  uchar *file_entry_buf= (uchar*)global_ddl_log.file_entry_buf;
  uint io_size= global_ddl_log.io_size;
  DBUG_ENTER("read_ddl_log_file_entry");

  mysql_mutex_assert_owner(&LOCK_gdl);
  if (mysql_file_pread(file_id, file_entry_buf, io_size, io_size * entry_no,
                       MYF(MY_WME)) != io_size)
    error= TRUE;
  DBUG_RETURN(error);
}


/**
  Write one entry to ddl log file.

  @param entry_no                     Entry number to write

  @return Operation status
    @retval true   Error
    @retval false  Success
*/

static bool write_ddl_log_file_entry(uint entry_no)
{
  bool error= FALSE;
  File file_id= global_ddl_log.file_id;
  uchar *file_entry_buf= (uchar*)global_ddl_log.file_entry_buf;
  DBUG_ENTER("write_ddl_log_file_entry");

  mysql_mutex_assert_owner(&LOCK_gdl);
  if (mysql_file_pwrite(file_id, file_entry_buf,
                        IO_SIZE, IO_SIZE * entry_no, MYF(MY_WME)) != IO_SIZE)
    error= TRUE;
  DBUG_RETURN(error);
}


/**
  Sync the ddl log file.

  @return Operation status
    @retval FALSE  Success
    @retval TRUE   Error
*/

static bool sync_ddl_log_file()
{
  DBUG_ENTER("sync_ddl_log_file");
  DBUG_RETURN(mysql_file_sync(global_ddl_log.file_id, MYF(MY_WME)));
}


/**
  Write ddl log header.

  @return Operation status
    @retval TRUE                      Error
    @retval FALSE                     Success
*/

static bool write_ddl_log_header()
{
  uint16 const_var;
  DBUG_ENTER("write_ddl_log_header");

  int4store(&global_ddl_log.file_entry_buf[DDL_LOG_NUM_ENTRY_POS],
            global_ddl_log.num_entries);
  const_var= FN_REFLEN;
  int4store(&global_ddl_log.file_entry_buf[DDL_LOG_NAME_LEN_POS],
            (ulong) const_var);
  const_var= IO_SIZE;
  int4store(&global_ddl_log.file_entry_buf[DDL_LOG_IO_SIZE_POS],
            (ulong) const_var);
  if (write_ddl_log_file_entry(0UL))
  {
    sql_print_error("Error writing ddl log header");
    DBUG_RETURN(TRUE);
  }
  DBUG_RETURN(sync_ddl_log_file());
}


/**
  Create ddl log file name.
  @param file_name                   Filename setup
*/

static inline void create_ddl_log_file_name(char *file_name)
{
  strxmov(file_name, mysql_data_home, "/", "ddl_log.log", NullS);
}


/**
  Read header of ddl log file.

  When we read the ddl log header we get information about maximum sizes
  of names in the ddl log and we also get information about the number
  of entries in the ddl log.

  @return Last entry in ddl log (0 if no entries)
*/

static uint read_ddl_log_header()
{
  uchar *file_entry_buf= (uchar*)global_ddl_log.file_entry_buf;
  char file_name[FN_REFLEN];
  uint entry_no;
  bool successful_open= FALSE;
  DBUG_ENTER("read_ddl_log_header");

  mysql_mutex_init(key_LOCK_gdl, &LOCK_gdl, MY_MUTEX_INIT_SLOW);
  mysql_mutex_lock(&LOCK_gdl);
  create_ddl_log_file_name(file_name);
  if ((global_ddl_log.file_id= mysql_file_open(key_file_global_ddl_log,
                                               file_name,
                                               O_RDWR | O_BINARY, MYF(0))) >= 0)
  {
    if (read_ddl_log_file_entry(0UL))
    {
      /* Write message into error log */
      sql_print_error("Failed to read ddl log file in recovery");
    }
    else
      successful_open= TRUE;
  }
  if (successful_open)
  {
    entry_no= uint4korr(&file_entry_buf[DDL_LOG_NUM_ENTRY_POS]);
    global_ddl_log.name_len= uint4korr(&file_entry_buf[DDL_LOG_NAME_LEN_POS]);
    global_ddl_log.io_size= uint4korr(&file_entry_buf[DDL_LOG_IO_SIZE_POS]);
    DBUG_ASSERT(global_ddl_log.io_size <=
                sizeof(global_ddl_log.file_entry_buf));
  }
  else
  {
    entry_no= 0;
  }
  global_ddl_log.first_free= NULL;
  global_ddl_log.first_used= NULL;
  global_ddl_log.num_entries= 0;
  global_ddl_log.do_release= true;
  mysql_mutex_unlock(&LOCK_gdl);
  DBUG_RETURN(entry_no);
}


/**
  Convert from ddl_log_entry struct to file_entry_buf binary blob.

  @param ddl_log_entry   filled in ddl_log_entry struct.
*/

static void set_global_from_ddl_log_entry(const DDL_LOG_ENTRY *ddl_log_entry)
{
  mysql_mutex_assert_owner(&LOCK_gdl);
  global_ddl_log.file_entry_buf[DDL_LOG_ENTRY_TYPE_POS]=
                                    (char)DDL_LOG_ENTRY_CODE;
  global_ddl_log.file_entry_buf[DDL_LOG_ACTION_TYPE_POS]=
                                    (char)ddl_log_entry->action_type;
  global_ddl_log.file_entry_buf[DDL_LOG_PHASE_POS]= 0;
  int4store(&global_ddl_log.file_entry_buf[DDL_LOG_NEXT_ENTRY_POS],
            ddl_log_entry->next_entry);
  DBUG_ASSERT(strlen(ddl_log_entry->name) < FN_REFLEN);
  strmake(&global_ddl_log.file_entry_buf[DDL_LOG_NAME_POS],
          ddl_log_entry->name, FN_REFLEN - 1);
  if (ddl_log_entry->action_type == DDL_LOG_RENAME_ACTION ||
      ddl_log_entry->action_type == DDL_LOG_REPLACE_ACTION ||
      ddl_log_entry->action_type == DDL_LOG_EXCHANGE_ACTION)
  {
    DBUG_ASSERT(strlen(ddl_log_entry->from_name) < FN_REFLEN);
    strmake(&global_ddl_log.file_entry_buf[DDL_LOG_NAME_POS + FN_REFLEN],
          ddl_log_entry->from_name, FN_REFLEN - 1);
  }
  else
    global_ddl_log.file_entry_buf[DDL_LOG_NAME_POS + FN_REFLEN]= 0;
  DBUG_ASSERT(strlen(ddl_log_entry->handler_name) < FN_REFLEN);
  strmake(&global_ddl_log.file_entry_buf[DDL_LOG_NAME_POS + (2*FN_REFLEN)],
          ddl_log_entry->handler_name, FN_REFLEN - 1);
  if (ddl_log_entry->action_type == DDL_LOG_EXCHANGE_ACTION)
  {
    DBUG_ASSERT(strlen(ddl_log_entry->tmp_name) < FN_REFLEN);
    strmake(&global_ddl_log.file_entry_buf[DDL_LOG_NAME_POS + (3*FN_REFLEN)],
          ddl_log_entry->tmp_name, FN_REFLEN - 1);
  }
  else
    global_ddl_log.file_entry_buf[DDL_LOG_NAME_POS + (3*FN_REFLEN)]= 0;
}


/**
  Convert from file_entry_buf binary blob to ddl_log_entry struct.

  @param[out] ddl_log_entry   struct to fill in.

  @note Strings (names) are pointing to the global_ddl_log structure,
  so LOCK_gdl needs to be hold until they are read or copied.
*/

static void set_ddl_log_entry_from_global(DDL_LOG_ENTRY *ddl_log_entry,
                                          const uint read_entry)
{
  char *file_entry_buf= (char*) global_ddl_log.file_entry_buf;
  uint inx;
  uchar single_char;

  mysql_mutex_assert_owner(&LOCK_gdl);
  ddl_log_entry->entry_pos= read_entry;
  single_char= file_entry_buf[DDL_LOG_ENTRY_TYPE_POS];
  ddl_log_entry->entry_type= (enum ddl_log_entry_code)single_char;
  single_char= file_entry_buf[DDL_LOG_ACTION_TYPE_POS];
  ddl_log_entry->action_type= (enum ddl_log_action_code)single_char;
  ddl_log_entry->phase= file_entry_buf[DDL_LOG_PHASE_POS];
  ddl_log_entry->next_entry= uint4korr(&file_entry_buf[DDL_LOG_NEXT_ENTRY_POS]);
  ddl_log_entry->name= &file_entry_buf[DDL_LOG_NAME_POS];
  inx= DDL_LOG_NAME_POS + global_ddl_log.name_len;
  ddl_log_entry->from_name= &file_entry_buf[inx];
  inx+= global_ddl_log.name_len;
  ddl_log_entry->handler_name= &file_entry_buf[inx];
  if (ddl_log_entry->action_type == DDL_LOG_EXCHANGE_ACTION)
  {
    inx+= global_ddl_log.name_len;
    ddl_log_entry->tmp_name= &file_entry_buf[inx];
  }
  else
    ddl_log_entry->tmp_name= NULL;
}


/**
  Read a ddl log entry.

  Read a specified entry in the ddl log.

  @param read_entry               Number of entry to read
  @param[out] entry_info          Information from entry

  @return Operation status
    @retval TRUE                     Error
    @retval FALSE                    Success
*/

static bool read_ddl_log_entry(uint read_entry, DDL_LOG_ENTRY *ddl_log_entry)
{
  DBUG_ENTER("read_ddl_log_entry");

  if (read_ddl_log_file_entry(read_entry))
  {
    DBUG_RETURN(TRUE);
  }
  set_ddl_log_entry_from_global(ddl_log_entry, read_entry);
  DBUG_RETURN(FALSE);
}


/**
  Initialise ddl log.

  Write the header of the ddl log file and length of names. Also set
  number of entries to zero.

  @return Operation status
    @retval TRUE                     Error
    @retval FALSE                    Success
*/

static bool init_ddl_log()
{
  char file_name[FN_REFLEN];
  DBUG_ENTER("init_ddl_log");

  if (global_ddl_log.inited)
    goto end;

  global_ddl_log.io_size= IO_SIZE;
  global_ddl_log.name_len= FN_REFLEN;
  create_ddl_log_file_name(file_name);
  if ((global_ddl_log.file_id= mysql_file_create(key_file_global_ddl_log,
                                                 file_name, CREATE_MODE,
                                                 O_RDWR | O_TRUNC | O_BINARY,
                                                 MYF(MY_WME))) < 0)
  {
    /* Couldn't create ddl log file, this is serious error */
    sql_print_error("Failed to open ddl log file");
    DBUG_RETURN(TRUE);
  }
  global_ddl_log.inited= TRUE;
  if (write_ddl_log_header())
  {
    (void) mysql_file_close(global_ddl_log.file_id, MYF(MY_WME));
    global_ddl_log.inited= FALSE;
    DBUG_RETURN(TRUE);
  }

end:
  DBUG_RETURN(FALSE);
}


/**
  Sync ddl log file.

  @return Operation status
    @retval TRUE        Error
    @retval FALSE       Success
*/

static bool sync_ddl_log_no_lock()
{
  DBUG_ENTER("sync_ddl_log_no_lock");

  mysql_mutex_assert_owner(&LOCK_gdl);
  if ((!global_ddl_log.recovery_phase) &&
      init_ddl_log())
  {
    DBUG_RETURN(TRUE);
  }
  DBUG_RETURN(sync_ddl_log_file());
}


/**
  @brief Deactivate an individual entry.

  @details For complex rename operations we need to deactivate individual
  entries.

  During replace operations where we start with an existing table called
  t1 and a replacement table called t1#temp or something else and where
  we want to delete t1 and rename t1#temp to t1 this is not possible to
  do in a safe manner unless the ddl log is informed of the phases in
  the change.

  Delete actions are 1-phase actions that can be ignored immediately after
  being executed.
  Rename actions from x to y is also a 1-phase action since there is no
  interaction with any other handlers named x and y.
  Replace action where drop y and x -> y happens needs to be a two-phase
  action. Thus the first phase will drop y and the second phase will
  rename x -> y.

  @param entry_no     Entry position of record to change

  @return Operation status
    @retval TRUE      Error
    @retval FALSE     Success
*/

static bool deactivate_ddl_log_entry_no_lock(uint entry_no)
{
  uchar *file_entry_buf= (uchar*)global_ddl_log.file_entry_buf;
  DBUG_ENTER("deactivate_ddl_log_entry_no_lock");

  mysql_mutex_assert_owner(&LOCK_gdl);
  if (!read_ddl_log_file_entry(entry_no))
  {
    if (file_entry_buf[DDL_LOG_ENTRY_TYPE_POS] == DDL_LOG_ENTRY_CODE)
    {
      /*
        Log entry, if complete mark it done (IGNORE).
        Otherwise increase the phase by one.
      */
      if (file_entry_buf[DDL_LOG_ACTION_TYPE_POS] == DDL_LOG_DELETE_ACTION ||
          file_entry_buf[DDL_LOG_ACTION_TYPE_POS] == DDL_LOG_RENAME_ACTION ||
          (file_entry_buf[DDL_LOG_ACTION_TYPE_POS] == DDL_LOG_REPLACE_ACTION &&
           file_entry_buf[DDL_LOG_PHASE_POS] == 1) ||
          (file_entry_buf[DDL_LOG_ACTION_TYPE_POS] == DDL_LOG_EXCHANGE_ACTION &&
           file_entry_buf[DDL_LOG_PHASE_POS] >= EXCH_PHASE_TEMP_TO_FROM))
        file_entry_buf[DDL_LOG_ENTRY_TYPE_POS]= DDL_IGNORE_LOG_ENTRY_CODE;
      else if (file_entry_buf[DDL_LOG_ACTION_TYPE_POS] == DDL_LOG_REPLACE_ACTION)
      {
        DBUG_ASSERT(file_entry_buf[DDL_LOG_PHASE_POS] == 0);
        file_entry_buf[DDL_LOG_PHASE_POS]= 1;
      }
      else if (file_entry_buf[DDL_LOG_ACTION_TYPE_POS] == DDL_LOG_EXCHANGE_ACTION)
      {
        DBUG_ASSERT(file_entry_buf[DDL_LOG_PHASE_POS] <=
                                                 EXCH_PHASE_FROM_TO_NAME);
        file_entry_buf[DDL_LOG_PHASE_POS]++;
      }
      else
      {
        DBUG_ASSERT(0);
      }
      if (write_ddl_log_file_entry(entry_no))
      {
        sql_print_error("Error in deactivating log entry. Position = %u",
                        entry_no);
        DBUG_RETURN(TRUE);
      }
    }
  }
  else
  {
    sql_print_error("Failed in reading entry before deactivating it");
    DBUG_RETURN(TRUE);
  }
  DBUG_RETURN(FALSE);
}


/**
  Execute one action in a ddl log entry

  @param ddl_log_entry              Information in action entry to execute

  @return Operation status
    @retval TRUE                       Error
    @retval FALSE                      Success
*/

static int execute_ddl_log_action(THD *thd, DDL_LOG_ENTRY *ddl_log_entry)
{
  bool frm_action= FALSE;
  LEX_STRING handler_name;
  handler *file= NULL;
  MEM_ROOT mem_root;
  int error= TRUE;
  char to_path[FN_REFLEN];
  char from_path[FN_REFLEN];
#ifdef WITH_PARTITION_STORAGE_ENGINE
  char *par_ext= (char*)".par";
#endif
  handlerton *hton;
  DBUG_ENTER("execute_ddl_log_action");

  mysql_mutex_assert_owner(&LOCK_gdl);
  if (ddl_log_entry->entry_type == DDL_IGNORE_LOG_ENTRY_CODE)
  {
    DBUG_RETURN(FALSE);
  }
  DBUG_PRINT("ddl_log",
             ("execute type %c next %u name '%s' from_name '%s' handler '%s'"
              " tmp_name '%s'",
             ddl_log_entry->action_type,
             ddl_log_entry->next_entry,
             ddl_log_entry->name,
             ddl_log_entry->from_name,
             ddl_log_entry->handler_name,
             ddl_log_entry->tmp_name));
  handler_name.str= (char*)ddl_log_entry->handler_name;
  handler_name.length= strlen(ddl_log_entry->handler_name);
  init_sql_alloc(&mem_root, TABLE_ALLOC_BLOCK_SIZE, 0); 
  if (!strcmp(ddl_log_entry->handler_name, reg_ext))
    frm_action= TRUE;
  else
  {
    plugin_ref plugin= ha_resolve_by_name(thd, &handler_name, FALSE);
    if (!plugin)
    {
      my_error(ER_ILLEGAL_HA, MYF(0), ddl_log_entry->handler_name);
      goto error;
    }
    hton= plugin_data(plugin, handlerton*);
    file= get_new_handler((TABLE_SHARE*)0, &mem_root, hton);
    if (!file)
    {
      mem_alloc_error(sizeof(handler));
      goto error;
    }
  }
  switch (ddl_log_entry->action_type)
  {
    case DDL_LOG_REPLACE_ACTION:
    case DDL_LOG_DELETE_ACTION:
    {
      if (ddl_log_entry->phase == 0)
      {
        if (frm_action)
        {
          strxmov(to_path, ddl_log_entry->name, reg_ext, NullS);
          if ((error= mysql_file_delete(key_file_frm, to_path, MYF(MY_WME))))
          {
            if (my_errno != ENOENT)
              break;
          }
#ifdef WITH_PARTITION_STORAGE_ENGINE
          strxmov(to_path, ddl_log_entry->name, par_ext, NullS);
          (void) mysql_file_delete(key_file_partition, to_path, MYF(MY_WME));
#endif
        }
        else
        {
          if ((error= file->ha_delete_table(ddl_log_entry->name)))
          {
            if (error != ENOENT && error != HA_ERR_NO_SUCH_TABLE)
              break;
          }
        }
        if ((deactivate_ddl_log_entry_no_lock(ddl_log_entry->entry_pos)))
          break;
        (void) sync_ddl_log_no_lock();
        error= FALSE;
        if (ddl_log_entry->action_type == DDL_LOG_DELETE_ACTION)
          break;
      }
      DBUG_ASSERT(ddl_log_entry->action_type == DDL_LOG_REPLACE_ACTION);
      /*
        Fall through and perform the rename action of the replace
        action. We have already indicated the success of the delete
        action in the log entry by stepping up the phase.
      */
    }
    case DDL_LOG_RENAME_ACTION:
    {
      error= TRUE;
      if (frm_action)
      {
        strxmov(to_path, ddl_log_entry->name, reg_ext, NullS);
        strxmov(from_path, ddl_log_entry->from_name, reg_ext, NullS);
        if (mysql_file_rename(key_file_frm, from_path, to_path, MYF(MY_WME)))
          break;
#ifdef WITH_PARTITION_STORAGE_ENGINE
        strxmov(to_path, ddl_log_entry->name, par_ext, NullS);
        strxmov(from_path, ddl_log_entry->from_name, par_ext, NullS);
        (void) mysql_file_rename(key_file_partition, from_path, to_path, MYF(MY_WME));
#endif
      }
      else
      {
        if (file->ha_rename_table(ddl_log_entry->from_name,
                                  ddl_log_entry->name))
          break;
      }
      if ((deactivate_ddl_log_entry_no_lock(ddl_log_entry->entry_pos)))
        break;
      (void) sync_ddl_log_no_lock();
      error= FALSE;
      break;
    }
    case DDL_LOG_EXCHANGE_ACTION:
    {
      /* We hold LOCK_gdl, so we can alter global_ddl_log.file_entry_buf */
      char *file_entry_buf= (char*)&global_ddl_log.file_entry_buf;
      /* not yet implemented for frm */
      DBUG_ASSERT(!frm_action);
      /*
        Using a case-switch here to revert all currently done phases,
        since it will fall through until the first phase is undone.
      */
      switch (ddl_log_entry->phase) {
        case EXCH_PHASE_TEMP_TO_FROM:
          /* tmp_name -> from_name possibly done */
          (void) file->ha_rename_table(ddl_log_entry->from_name,
                                       ddl_log_entry->tmp_name);
          /* decrease the phase and sync */
          file_entry_buf[DDL_LOG_PHASE_POS]--;
          if (write_ddl_log_file_entry(ddl_log_entry->entry_pos))
            break;
          if (sync_ddl_log_no_lock())
            break;
          /* fall through */
        case EXCH_PHASE_FROM_TO_NAME:
          /* from_name -> name possibly done */
          (void) file->ha_rename_table(ddl_log_entry->name,
                                       ddl_log_entry->from_name);
          /* decrease the phase and sync */
          file_entry_buf[DDL_LOG_PHASE_POS]--;
          if (write_ddl_log_file_entry(ddl_log_entry->entry_pos))
            break;
          if (sync_ddl_log_no_lock())
            break;
          /* fall through */
        case EXCH_PHASE_NAME_TO_TEMP:
          /* name -> tmp_name possibly done */
          (void) file->ha_rename_table(ddl_log_entry->tmp_name,
                                       ddl_log_entry->name);
          /* disable the entry and sync */
          file_entry_buf[DDL_LOG_ENTRY_TYPE_POS]= DDL_IGNORE_LOG_ENTRY_CODE;
          if (write_ddl_log_file_entry(ddl_log_entry->entry_pos))
            break;
          if (sync_ddl_log_no_lock())
            break;
          error= FALSE;
          break;
        default:
          DBUG_ASSERT(0);
          break;
      }

      break;
    }
    default:
      DBUG_ASSERT(0);
      break;
  }
  delete file;
error:
  free_root(&mem_root, MYF(0)); 
  DBUG_RETURN(error);
}


/**
  Get a free entry in the ddl log

  @param[out] active_entry     A ddl log memory entry returned

  @return Operation status
    @retval TRUE               Error
    @retval FALSE              Success
*/

static bool get_free_ddl_log_entry(DDL_LOG_MEMORY_ENTRY **active_entry,
                                   bool *write_header)
{
  DDL_LOG_MEMORY_ENTRY *used_entry;
  DDL_LOG_MEMORY_ENTRY *first_used= global_ddl_log.first_used;
  DBUG_ENTER("get_free_ddl_log_entry");

  if (global_ddl_log.first_free == NULL)
  {
    if (!(used_entry= (DDL_LOG_MEMORY_ENTRY*)my_malloc(
                              sizeof(DDL_LOG_MEMORY_ENTRY), MYF(MY_WME))))
    {
      sql_print_error("Failed to allocate memory for ddl log free list");
      DBUG_RETURN(TRUE);
    }
    global_ddl_log.num_entries++;
    used_entry->entry_pos= global_ddl_log.num_entries;
    *write_header= TRUE;
  }
  else
  {
    used_entry= global_ddl_log.first_free;
    global_ddl_log.first_free= used_entry->next_log_entry;
    *write_header= FALSE;
  }
  /*
    Move from free list to used list
  */
  used_entry->next_log_entry= first_used;
  used_entry->prev_log_entry= NULL;
  used_entry->next_active_log_entry= NULL;
  global_ddl_log.first_used= used_entry;
  if (first_used)
    first_used->prev_log_entry= used_entry;

  *active_entry= used_entry;
  DBUG_RETURN(FALSE);
}


/**
  Execute one entry in the ddl log.
  
  Executing an entry means executing a linked list of actions.

  @param first_entry           Reference to first action in entry

  @return Operation status
    @retval TRUE               Error
    @retval FALSE              Success
*/

static bool execute_ddl_log_entry_no_lock(THD *thd, uint first_entry)
{
  DDL_LOG_ENTRY ddl_log_entry;
  uint read_entry= first_entry;
  DBUG_ENTER("execute_ddl_log_entry_no_lock");

  mysql_mutex_assert_owner(&LOCK_gdl);
  do
  {
    if (read_ddl_log_entry(read_entry, &ddl_log_entry))
    {
      /* Write to error log and continue with next log entry */
      sql_print_error("Failed to read entry = %u from ddl log",
                      read_entry);
      break;
    }
    DBUG_ASSERT(ddl_log_entry.entry_type == DDL_LOG_ENTRY_CODE ||
                ddl_log_entry.entry_type == DDL_IGNORE_LOG_ENTRY_CODE);

    if (execute_ddl_log_action(thd, &ddl_log_entry))
    {
      /* Write to error log and continue with next log entry */
      sql_print_error("Failed to execute action for entry = %u from ddl log",
                      read_entry);
      break;
    }
    read_entry= ddl_log_entry.next_entry;
  } while (read_entry);
  DBUG_RETURN(FALSE);
}


/*
  External interface methods for the DDL log Module
  ---------------------------------------------------
*/

/**
  Write a ddl log entry.

  A careful write of the ddl log is performed to ensure that we can
  handle crashes occurring during CREATE and ALTER TABLE processing.

  @param ddl_log_entry         Information about log entry
  @param[out] entry_written    Entry information written into   

  @return Operation status
    @retval TRUE               Error
    @retval FALSE              Success
*/

bool write_ddl_log_entry(DDL_LOG_ENTRY *ddl_log_entry,
                         DDL_LOG_MEMORY_ENTRY **active_entry)
{
  bool error, write_header;
  DBUG_ENTER("write_ddl_log_entry");

  mysql_mutex_assert_owner(&LOCK_gdl);
  if (init_ddl_log())
  {
    DBUG_RETURN(TRUE);
  }
  set_global_from_ddl_log_entry(ddl_log_entry);
  if (get_free_ddl_log_entry(active_entry, &write_header))
  {
    DBUG_RETURN(TRUE);
  }
  error= FALSE;
  DBUG_PRINT("ddl_log",
             ("write type %c next %u name '%s' from_name '%s' handler '%s'"
              " tmp_name '%s'",
             (char) global_ddl_log.file_entry_buf[DDL_LOG_ACTION_TYPE_POS],
             ddl_log_entry->next_entry,
             (char*) &global_ddl_log.file_entry_buf[DDL_LOG_NAME_POS],
             (char*) &global_ddl_log.file_entry_buf[DDL_LOG_NAME_POS
                                                    + FN_REFLEN],
             (char*) &global_ddl_log.file_entry_buf[DDL_LOG_NAME_POS
                                                    + (2*FN_REFLEN)],
             (char*) &global_ddl_log.file_entry_buf[DDL_LOG_NAME_POS
                                                    + (3*FN_REFLEN)]));
  if (write_ddl_log_file_entry((*active_entry)->entry_pos))
  {
    error= TRUE;
    sql_print_error("Failed to write entry_no = %u",
                    (*active_entry)->entry_pos);
  }
  if (write_header && !error)
  {
    (void) sync_ddl_log_no_lock();
    if (write_ddl_log_header())
      error= TRUE;
  }
  if (error)
    release_ddl_log_memory_entry(*active_entry);
  DBUG_RETURN(error);
}


/**
  @brief Write final entry in the ddl log.

  @details This is the last write in the ddl log. The previous log entries
  have already been written but not yet synched to disk.
  We write a couple of log entries that describes action to perform.
  This entries are set-up in a linked list, however only when a first
  execute entry is put as the first entry these will be executed.
  This routine writes this first.

  @param first_entry               First entry in linked list of entries
                                   to execute, if 0 = NULL it means that
                                   the entry is removed and the entries
                                   are put into the free list.
  @param complete                  Flag indicating we are simply writing
                                   info about that entry has been completed
  @param[in,out] active_entry      Entry to execute, 0 = NULL if the entry
                                   is written first time and needs to be
                                   returned. In this case the entry written
                                   is returned in this parameter

  @return Operation status
    @retval TRUE                   Error
    @retval FALSE                  Success
*/ 

bool write_execute_ddl_log_entry(uint first_entry,
                                 bool complete,
                                 DDL_LOG_MEMORY_ENTRY **active_entry)
{
  bool write_header= FALSE;
  char *file_entry_buf= (char*)global_ddl_log.file_entry_buf;
  DBUG_ENTER("write_execute_ddl_log_entry");

  mysql_mutex_assert_owner(&LOCK_gdl);
  if (init_ddl_log())
  {
    DBUG_RETURN(TRUE);
  }
  if (!complete)
  {
    /*
      We haven't synched the log entries yet, we synch them now before
      writing the execute entry. If complete is true we haven't written
      any log entries before, we are only here to write the execute
      entry to indicate it is done.
    */
    (void) sync_ddl_log_no_lock();
    file_entry_buf[DDL_LOG_ENTRY_TYPE_POS]= (char)DDL_LOG_EXECUTE_CODE;
  }
  else
    file_entry_buf[DDL_LOG_ENTRY_TYPE_POS]= (char)DDL_IGNORE_LOG_ENTRY_CODE;
  file_entry_buf[DDL_LOG_ACTION_TYPE_POS]= 0; /* Ignored for execute entries */
  file_entry_buf[DDL_LOG_PHASE_POS]= 0;
  int4store(&file_entry_buf[DDL_LOG_NEXT_ENTRY_POS], first_entry);
  file_entry_buf[DDL_LOG_NAME_POS]= 0;
  file_entry_buf[DDL_LOG_NAME_POS + FN_REFLEN]= 0;
  file_entry_buf[DDL_LOG_NAME_POS + 2*FN_REFLEN]= 0;
  if (!(*active_entry))
  {
    if (get_free_ddl_log_entry(active_entry, &write_header))
    {
      DBUG_RETURN(TRUE);
    }
    write_header= TRUE;
  }
  if (write_ddl_log_file_entry((*active_entry)->entry_pos))
  {
    sql_print_error("Error writing execute entry in ddl log");
    release_ddl_log_memory_entry(*active_entry);
    DBUG_RETURN(TRUE);
  }
  (void) sync_ddl_log_no_lock();
  if (write_header)
  {
    if (write_ddl_log_header())
    {
      release_ddl_log_memory_entry(*active_entry);
      DBUG_RETURN(TRUE);
    }
  }
  DBUG_RETURN(FALSE);
}


/**
  Deactivate an individual entry.

  @details see deactivate_ddl_log_entry_no_lock.

  @param entry_no     Entry position of record to change

  @return Operation status
    @retval TRUE      Error
    @retval FALSE     Success
*/

bool deactivate_ddl_log_entry(uint entry_no)
{
  bool error;
  DBUG_ENTER("deactivate_ddl_log_entry");

  mysql_mutex_lock(&LOCK_gdl);
  error= deactivate_ddl_log_entry_no_lock(entry_no);
  mysql_mutex_unlock(&LOCK_gdl);
  DBUG_RETURN(error);
}


/**
  Sync ddl log file.

  @return Operation status
    @retval TRUE        Error
    @retval FALSE       Success
*/

bool sync_ddl_log()
{
  bool error;
  DBUG_ENTER("sync_ddl_log");

  mysql_mutex_lock(&LOCK_gdl);
  error= sync_ddl_log_no_lock();
  mysql_mutex_unlock(&LOCK_gdl);

  DBUG_RETURN(error);
}


/**
  Release a log memory entry.
  @param log_memory_entry                Log memory entry to release
*/

void release_ddl_log_memory_entry(DDL_LOG_MEMORY_ENTRY *log_entry)
{
  DDL_LOG_MEMORY_ENTRY *first_free= global_ddl_log.first_free;
  DDL_LOG_MEMORY_ENTRY *next_log_entry= log_entry->next_log_entry;
  DDL_LOG_MEMORY_ENTRY *prev_log_entry= log_entry->prev_log_entry;
  DBUG_ENTER("release_ddl_log_memory_entry");

  mysql_mutex_assert_owner(&LOCK_gdl);
  global_ddl_log.first_free= log_entry;
  log_entry->next_log_entry= first_free;

  if (prev_log_entry)
    prev_log_entry->next_log_entry= next_log_entry;
  else
    global_ddl_log.first_used= next_log_entry;
  if (next_log_entry)
    next_log_entry->prev_log_entry= prev_log_entry;
  DBUG_VOID_RETURN;
}


/**
  Execute one entry in the ddl log.
  
  Executing an entry means executing a linked list of actions.

  @param first_entry           Reference to first action in entry

  @return Operation status
    @retval TRUE               Error
    @retval FALSE              Success
*/

bool execute_ddl_log_entry(THD *thd, uint first_entry)
{
  bool error;
  DBUG_ENTER("execute_ddl_log_entry");

  mysql_mutex_lock(&LOCK_gdl);
  error= execute_ddl_log_entry_no_lock(thd, first_entry);
  mysql_mutex_unlock(&LOCK_gdl);
  DBUG_RETURN(error);
}


/**
  Close the ddl log.
*/

static void close_ddl_log()
{
  DBUG_ENTER("close_ddl_log");
  if (global_ddl_log.file_id >= 0)
  {
    (void) mysql_file_close(global_ddl_log.file_id, MYF(MY_WME));
    global_ddl_log.file_id= (File) -1;
  }
  DBUG_VOID_RETURN;
}


/**
  Execute the ddl log at recovery of MySQL Server.
*/

void execute_ddl_log_recovery()
{
  uint num_entries, i;
  THD *thd;
  DDL_LOG_ENTRY ddl_log_entry;
  char file_name[FN_REFLEN];
  static char recover_query_string[]= "INTERNAL DDL LOG RECOVER IN PROGRESS";
  DBUG_ENTER("execute_ddl_log_recovery");

  /*
    Initialise global_ddl_log struct
  */
  memset(global_ddl_log.file_entry_buf, 0, sizeof(global_ddl_log.file_entry_buf));
  global_ddl_log.inited= FALSE;
  global_ddl_log.recovery_phase= TRUE;
  global_ddl_log.io_size= IO_SIZE;
  global_ddl_log.file_id= (File) -1;

  /*
    To be able to run this from boot, we allocate a temporary THD
  */
  if (!(thd=new THD))
    DBUG_VOID_RETURN;
  thd->thread_stack= (char*) &thd;
  thd->store_globals();

  thd->set_query(recover_query_string, strlen(recover_query_string));

  /* this also initialize LOCK_gdl */
  num_entries= read_ddl_log_header();
  mysql_mutex_lock(&LOCK_gdl);
  for (i= 1; i < num_entries + 1; i++)
  {
    if (read_ddl_log_entry(i, &ddl_log_entry))
    {
      sql_print_error("Failed to read entry no = %u from ddl log", i);
      continue;
    }
    if (ddl_log_entry.entry_type == DDL_LOG_EXECUTE_CODE)
    {
      if (execute_ddl_log_entry_no_lock(thd, ddl_log_entry.next_entry))
      {
        /* Real unpleasant scenario but we continue anyways.  */
        continue;
      }
    }
  }
  close_ddl_log();
  create_ddl_log_file_name(file_name);
  (void) mysql_file_delete(key_file_global_ddl_log, file_name, MYF(0));
  global_ddl_log.recovery_phase= FALSE;
  mysql_mutex_unlock(&LOCK_gdl);
  delete thd;
  /* Remember that we don't have a THD */
  my_pthread_set_THR_THD(0);
  DBUG_VOID_RETURN;
}


/**
  Release all memory allocated to the ddl log.
*/

void release_ddl_log()
{
  DDL_LOG_MEMORY_ENTRY *free_list;
  DDL_LOG_MEMORY_ENTRY *used_list;
  DBUG_ENTER("release_ddl_log");

  if (!global_ddl_log.do_release)
    DBUG_VOID_RETURN;

  mysql_mutex_lock(&LOCK_gdl);
  free_list= global_ddl_log.first_free;
  used_list= global_ddl_log.first_used;
  while (used_list)
  {
    DDL_LOG_MEMORY_ENTRY *tmp= used_list->next_log_entry;
    my_free(used_list);
    used_list= tmp;
  }
  while (free_list)
  {
    DDL_LOG_MEMORY_ENTRY *tmp= free_list->next_log_entry;
    my_free(free_list);
    free_list= tmp;
  }
  close_ddl_log();
  global_ddl_log.inited= 0;
  mysql_mutex_unlock(&LOCK_gdl);
  mysql_mutex_destroy(&LOCK_gdl);
  global_ddl_log.do_release= false;
  DBUG_VOID_RETURN;
}


/*
---------------------------------------------------------------------------

  END MODULE DDL log
  --------------------

---------------------------------------------------------------------------
*/


/**
   @brief construct a temporary shadow file name.

   @details Make a shadow file name used by ALTER TABLE to construct the
   modified table (with keeping the original). The modified table is then
   moved back as original table. The name must start with the temp file
   prefix so it gets filtered out by table files listing routines. 
    
   @param[out] buff      buffer to receive the constructed name
   @param      bufflen   size of buff
   @param      lpt       alter table data structure

   @retval     path length
*/

uint build_table_shadow_filename(char *buff, size_t bufflen, 
                                 ALTER_PARTITION_PARAM_TYPE *lpt)
{
  char tmp_name[FN_REFLEN];
  my_snprintf (tmp_name, sizeof (tmp_name), "%s-%s", tmp_file_prefix,
               lpt->table_name);
  return build_table_filename(buff, bufflen, lpt->db, tmp_name, "", FN_IS_TMP);
}


/*
  SYNOPSIS
    mysql_write_frm()
    lpt                    Struct carrying many parameters needed for this
                           method
    flags                  Flags as defined below
      WFRM_INITIAL_WRITE        If set we need to prepare table before
                                creating the frm file
      WFRM_INSTALL_SHADOW       If set we should install the new frm
      WFRM_KEEP_SHARE           If set we know that the share is to be
                                retained and thus we should ensure share
                                object is correct, if not set we don't
                                set the new partition syntax string since
                                we know the share object is destroyed.
      WFRM_PACK_FRM             If set we should pack the frm file and delete
                                the frm file

  RETURN VALUES
    TRUE                   Error
    FALSE                  Success

  DESCRIPTION
    A support method that creates a new frm file and in this process it
    regenerates the partition data. It works fine also for non-partitioned
    tables since it only handles partitioned data if it exists.
*/

bool mysql_write_frm(ALTER_PARTITION_PARAM_TYPE *lpt, uint flags)
{
  /*
    Prepare table to prepare for writing a new frm file where the
    partitions in add/drop state have temporarily changed their state
    We set tmp_table to avoid get errors on naming of primary key index.
  */
  int error= 0;
  char path[FN_REFLEN+1];
  char shadow_path[FN_REFLEN+1];
  char shadow_frm_name[FN_REFLEN+1];
  char frm_name[FN_REFLEN+1];
#ifdef WITH_PARTITION_STORAGE_ENGINE
  char *part_syntax_buf;
  uint syntax_len;
#endif
  DBUG_ENTER("mysql_write_frm");

  /*
    Build shadow frm file name
  */
  build_table_shadow_filename(shadow_path, sizeof(shadow_path) - 1, lpt);
  strxmov(shadow_frm_name, shadow_path, reg_ext, NullS);
  if (flags & WFRM_WRITE_SHADOW)
  {
    if (mysql_prepare_create_table(lpt->thd, lpt->create_info,
                                   lpt->alter_info,
                                   /*tmp_table*/ 1,
                                   &lpt->db_options,
                                   lpt->table->file,
                                   &lpt->key_info_buffer,
                                   &lpt->key_count,
                                   /*select_field_count*/ 0))
    {
      DBUG_RETURN(TRUE);
    }
#ifdef WITH_PARTITION_STORAGE_ENGINE
    {
      partition_info *part_info= lpt->table->part_info;
      if (part_info)
      {
        if (!(part_syntax_buf= generate_partition_syntax(part_info,
                                                         &syntax_len,
                                                         TRUE, TRUE,
                                                         lpt->create_info,
                                                         lpt->alter_info,
                                                         NULL)))
        {
          DBUG_RETURN(TRUE);
        }
        part_info->part_info_string= part_syntax_buf;
        part_info->part_info_len= syntax_len;
      }
    }
#endif
    /* Write shadow frm file */
    lpt->create_info->table_options= lpt->db_options;
    if ((mysql_create_frm(lpt->thd, shadow_frm_name, lpt->db,
                          lpt->table_name, lpt->create_info,
                          lpt->alter_info->create_list, lpt->key_count,
                          lpt->key_info_buffer, lpt->table->file)) ||
        lpt->table->file->ha_create_handler_files(shadow_path, NULL,
                                                  CHF_CREATE_FLAG,
                                                  lpt->create_info))
    {
      mysql_file_delete(key_file_frm, shadow_frm_name, MYF(0));
      error= 1;
      goto end;
    }
  }
  if (flags & WFRM_PACK_FRM)
  {
    /*
      We need to pack the frm file and after packing it we delete the
      frm file to ensure it doesn't get used. This is only used for
      handlers that have the main version of the frm file stored in the
      handler.
    */
    uchar *data;
    size_t length;
    if (readfrm(shadow_path, &data, &length) ||
        packfrm(data, length, &lpt->pack_frm_data, &lpt->pack_frm_len))
    {
      my_free(data);
      my_free(lpt->pack_frm_data);
      mem_alloc_error(length);
      error= 1;
      goto end;
    }
    error= mysql_file_delete(key_file_frm, shadow_frm_name, MYF(MY_WME));
  }
  if (flags & WFRM_INSTALL_SHADOW)
  {
#ifdef WITH_PARTITION_STORAGE_ENGINE
    partition_info *part_info= lpt->part_info;
#endif
    /*
      Build frm file name
    */
    build_table_filename(path, sizeof(path) - 1, lpt->db,
                         lpt->table_name, "", 0);
    strxmov(frm_name, path, reg_ext, NullS);
    /*
      When we are changing to use new frm file we need to ensure that we
      don't collide with another thread in process to open the frm file.
      We start by deleting the .frm file and possible .par file. Then we
      write to the DDL log that we have completed the delete phase by
      increasing the phase of the log entry. Next step is to rename the
      new .frm file and the new .par file to the real name. After
      completing this we write a new phase to the log entry that will
      deactivate it.
    */
    if (mysql_file_delete(key_file_frm, frm_name, MYF(MY_WME)) ||
#ifdef WITH_PARTITION_STORAGE_ENGINE
        lpt->table->file->ha_create_handler_files(path, shadow_path,
                                                  CHF_DELETE_FLAG, NULL) ||
        deactivate_ddl_log_entry(part_info->frm_log_entry->entry_pos) ||
        (sync_ddl_log(), FALSE) ||
        mysql_file_rename(key_file_frm,
                          shadow_frm_name, frm_name, MYF(MY_WME)) ||
        lpt->table->file->ha_create_handler_files(path, shadow_path,
                                                  CHF_RENAME_FLAG, NULL))
#else
        mysql_file_rename(key_file_frm,
                          shadow_frm_name, frm_name, MYF(MY_WME)))
#endif
    {
      error= 1;
      goto err;
    }
#ifdef WITH_PARTITION_STORAGE_ENGINE
    if (part_info && (flags & WFRM_KEEP_SHARE))
    {
      TABLE_SHARE *share= lpt->table->s;
      char *tmp_part_syntax_str;
      if (!(part_syntax_buf= generate_partition_syntax(part_info,
                                                       &syntax_len,
                                                       TRUE, TRUE,
                                                       lpt->create_info,
                                                       lpt->alter_info,
                                                       NULL)))
      {
        error= 1;
        goto err;
      }
      if (share->partition_info_buffer_size < syntax_len + 1)
      {
        share->partition_info_buffer_size= syntax_len+1;
        if (!(tmp_part_syntax_str= (char*) strmake_root(&share->mem_root,
                                                        part_syntax_buf,
                                                        syntax_len)))
        {
          error= 1;
          goto err;
        }
        share->partition_info_str= tmp_part_syntax_str;
      }
      else
        memcpy((char*) share->partition_info_str, part_syntax_buf,
               syntax_len + 1);
      share->partition_info_str_len= part_info->part_info_len= syntax_len;
      part_info->part_info_string= part_syntax_buf;
    }
#endif

err:
#ifdef WITH_PARTITION_STORAGE_ENGINE
    deactivate_ddl_log_entry(part_info->frm_log_entry->entry_pos);
    part_info->frm_log_entry= NULL;
    (void) sync_ddl_log();
#endif
    ;
  }

end:
  DBUG_RETURN(error);
}


/*
  SYNOPSIS
    write_bin_log()
    thd                           Thread object
    clear_error                   is clear_error to be called
    query                         Query to log
    query_length                  Length of query
    is_trans                      if the event changes either
                                  a trans or non-trans engine.

  RETURN VALUES
    NONE

  DESCRIPTION
    Write the binlog if open, routine used in multiple places in this
    file
*/

int write_bin_log(THD *thd, bool clear_error,
                  char const *query, ulong query_length, bool is_trans)
{
  int error= 0;
  if (mysql_bin_log.is_open())
  {
    int errcode= 0;
    if (clear_error)
      thd->clear_error();
    else
      errcode= query_error_code(thd, TRUE);
    error= thd->binlog_query(THD::STMT_QUERY_TYPE,
                             query, query_length, is_trans, FALSE, FALSE,
                             errcode);
  }
  return error;
}


/*
 delete (drop) tables.

  SYNOPSIS
   mysql_rm_table()
   thd			Thread handle
   tables		List of tables to delete
   if_exists		If 1, don't give error if one table doesn't exists

  NOTES
    Will delete all tables that can be deleted and give a compact error
    messages for tables that could not be deleted.
    If a table is in use, we will wait for all users to free the table
    before dropping it

    Wait if global_read_lock (FLUSH TABLES WITH READ LOCK) is set, but
    not if under LOCK TABLES.

  RETURN
    FALSE OK.  In this case ok packet is sent to user
    TRUE  Error

*/

bool mysql_rm_table(THD *thd,TABLE_LIST *tables, my_bool if_exists,
                    my_bool drop_temporary)
{
  bool error;
  Drop_table_error_handler err_handler;
  TABLE_LIST *table;

  DBUG_ENTER("mysql_rm_table");

  /* Disable drop of enabled log tables, must be done before name locking */
  for (table= tables; table; table= table->next_local)
  {
    if (query_logger.check_if_log_table(table, true))
    {
      my_error(ER_BAD_LOG_STATEMENT, MYF(0), "DROP");
      DBUG_RETURN(true);
    }
  }

  if (!drop_temporary)
  {
    if (!thd->locked_tables_mode)
    {
      if (lock_table_names(thd, tables, NULL,
                           thd->variables.lock_wait_timeout, 0))
        DBUG_RETURN(true);
      for (table= tables; table; table= table->next_local)
      {
        if (is_temporary_table(table))
          continue;

        tdc_remove_table(thd, TDC_RT_REMOVE_ALL, table->db, table->table_name,
                         false);
      }
    }
    else
    {
      for (table= tables; table; table= table->next_local)
        if (is_temporary_table(table))
        {
          /*
            A temporary table.

            Don't try to find a corresponding MDL lock or assign it
            to table->mdl_request.ticket. There can't be metadata
            locks for temporary tables: they are local to the session.

            Later in this function we release the MDL lock only if
            table->mdl_requeset.ticket is not NULL. Thus here we
            ensure that we won't release the metadata lock on the base
            table locked with LOCK TABLES as a side effect of temporary
            table drop.
          */
          DBUG_ASSERT(table->mdl_request.ticket == NULL);
        }
        else
        {
          /*
            Not a temporary table.

            Since 'tables' list can't contain duplicates (this is ensured
            by parser) it is safe to cache pointer to the TABLE instances
            in its elements.
          */
          table->table= find_table_for_mdl_upgrade(thd, table->db,
                                                   table->table_name, false);
          if (!table->table)
            DBUG_RETURN(true);
          table->mdl_request.ticket= table->table->mdl_ticket;
        }
    }
  }

  /* mark for close and remove all cached entries */
  thd->push_internal_handler(&err_handler);
  error= mysql_rm_table_no_locks(thd, tables, if_exists, drop_temporary,
                                 false, false);
  thd->pop_internal_handler();

  if (error)
    DBUG_RETURN(TRUE);
  my_ok(thd);
  DBUG_RETURN(FALSE);
}


/**
  Execute the drop of a normal or temporary table.

  @param  thd             Thread handler
  @param  tables          Tables to drop
  @param  if_exists       If set, don't give an error if table doesn't exists.
                          In this case we give an warning of level 'NOTE'
  @param  drop_temporary  Only drop temporary tables
  @param  drop_view       Allow to delete VIEW .frm
  @param  dont_log_query  Don't write query to log files. This will also not
                          generate warnings if the handler files doesn't exists

  @retval  0  ok
  @retval  1  Error
  @retval -1  Thread was killed

  @note This function assumes that metadata locks have already been taken.
        It is also assumed that the tables have been removed from TDC.

  @note This function assumes that temporary tables to be dropped have
        been pre-opened using corresponding table list elements.

  @todo When logging to the binary log, we should log
        tmp_tables and transactional tables as separate statements if we
        are in a transaction;  This is needed to get these tables into the
        cached binary log that is only written on COMMIT.
        The current code only writes DROP statements that only uses temporary
        tables to the cache binary log.  This should be ok on most cases, but
        not all.
*/

int mysql_rm_table_no_locks(THD *thd, TABLE_LIST *tables, bool if_exists,
                            bool drop_temporary, bool drop_view,
                            bool dont_log_query)
{
  TABLE_LIST *table;
  char path[FN_REFLEN + 1], *alias= NULL;
  uint path_length= 0;
  String wrong_tables;
  int error= 0;
  int non_temp_tables_count= 0;
  bool foreign_key_error=0;
  bool non_tmp_error= 0;
  bool trans_tmp_table_deleted= 0, non_trans_tmp_table_deleted= 0;
  bool non_tmp_table_deleted= 0;
  String built_query;
  String built_trans_tmp_query, built_non_trans_tmp_query;
  DBUG_ENTER("mysql_rm_table_no_locks");

  /*
    Prepares the drop statements that will be written into the binary
    log as follows:

    1 - If we are not processing a "DROP TEMPORARY" it prepares a
    "DROP".

    2 - A "DROP" may result in a "DROP TEMPORARY" but the opposite is
    not true.

    3 - If the current format is row, the IF EXISTS token needs to be
    appended because one does not know if CREATE TEMPORARY was previously
    written to the binary log.

    4 - Add the IF_EXISTS token if necessary, i.e. if_exists is TRUE.

    5 - For temporary tables, there is a need to differentiate tables
    in transactional and non-transactional storage engines. For that,
    reason, two types of drop statements are prepared.

    The need to different the type of tables when dropping a temporary
    table stems from the fact that such drop does not commit an ongoing
    transaction and changes to non-transactional tables must be written
    ahead of the transaction in some circumstances.
  */
  if (!dont_log_query)
  {
    if (!drop_temporary)
    {
      built_query.set_charset(system_charset_info);
      if (if_exists)
        built_query.append("DROP TABLE IF EXISTS ");
      else
        built_query.append("DROP TABLE ");
    }

    if (thd->is_current_stmt_binlog_format_row() || if_exists)
    {
      built_trans_tmp_query.set_charset(system_charset_info);
      built_trans_tmp_query.append("DROP TEMPORARY TABLE IF EXISTS ");
      built_non_trans_tmp_query.set_charset(system_charset_info);
      built_non_trans_tmp_query.append("DROP TEMPORARY TABLE IF EXISTS ");
    }
    else
    {
      built_trans_tmp_query.set_charset(system_charset_info);
      built_trans_tmp_query.append("DROP TEMPORARY TABLE ");
      built_non_trans_tmp_query.set_charset(system_charset_info);
      built_non_trans_tmp_query.append("DROP TEMPORARY TABLE ");
    }
  }

  for (table= tables; table; table= table->next_local)
  {
    bool is_trans;
    char *db=table->db;
    int db_len= table->db_length;
    handlerton *table_type;
    enum legacy_db_type frm_db_type= DB_TYPE_UNKNOWN;

    DBUG_PRINT("table", ("table_l: '%s'.'%s'  table: 0x%lx  s: 0x%lx",
                         table->db, table->table_name, (long) table->table,
                         table->table ? (long) table->table->s : (long) -1));

    /*
      If we are in locked tables mode and are dropping a temporary table,
      the ticket should be NULL to ensure that we don't release a lock
      on a base table later.
    */
    DBUG_ASSERT(!(thd->locked_tables_mode &&
                  table->open_type != OT_BASE_ONLY &&
                  find_temporary_table(thd, table) &&
                  table->mdl_request.ticket != NULL));

    thd->add_to_binlog_accessed_dbs(table->db);

    /*
      drop_temporary_table may return one of the following error codes:
      .  0 - a temporary table was successfully dropped.
      .  1 - a temporary table was not found.
      . -1 - a temporary table is used by an outer statement.
    */
    if (table->open_type == OT_BASE_ONLY)
      error= 1;
    else if ((error= drop_temporary_table(thd, table, &is_trans)) == -1)
    {
      DBUG_ASSERT(thd->in_sub_stmt);
      goto err;
    }

    if ((drop_temporary && if_exists) || !error)
    {
      /*
        This handles the case of temporary tables. We have the following cases:

          . "DROP TEMPORARY" was executed and a temporary table was affected
          (i.e. drop_temporary && !error) or the if_exists was specified (i.e.
          drop_temporary && if_exists).

          . "DROP" was executed but a temporary table was affected (.i.e
          !error).
      */
      if (!dont_log_query)
      {
        /*
          If there is an error, we don't know the type of the engine
          at this point. So, we keep it in the trx-cache.
        */
        is_trans= error ? TRUE : is_trans;
        if (is_trans)
          trans_tmp_table_deleted= TRUE;
        else
          non_trans_tmp_table_deleted= TRUE;

        String *built_ptr_query=
          (is_trans ? &built_trans_tmp_query : &built_non_trans_tmp_query);
        /*
          Don't write the database name if it is the current one (or if
          thd->db is NULL).
        */
        if (thd->db == NULL || strcmp(db,thd->db) != 0)
        {
          append_identifier(thd, built_ptr_query, db, db_len,
                            system_charset_info, thd->charset());
          built_ptr_query->append(".");
        }
        append_identifier(thd, built_ptr_query, table->table_name,
                           strlen(table->table_name), system_charset_info,
                           thd->charset());
        built_ptr_query->append(",");
      }
      /*
        This means that a temporary table was droped and as such there
        is no need to proceed with the code that tries to drop a regular
        table.
      */
      if (!error) continue;
    }
    else if (!drop_temporary)
    {
      non_temp_tables_count++;

      if (thd->locked_tables_mode)
      {
        if (wait_while_table_is_used(thd, table->table, HA_EXTRA_FORCE_REOPEN))
        {
          error= -1;
          goto err;
        }
        close_all_tables_for_name(thd, table->table->s, true, NULL);
        table->table= 0;
      }

      /* Check that we have an exclusive lock on the table to be dropped. */
      DBUG_ASSERT(thd->mdl_context.is_lock_owner(MDL_key::TABLE, table->db,
                                                 table->table_name,
                                                 MDL_EXCLUSIVE));
      if (thd->killed)
      {
        error= -1;
        goto err;
      }
      alias= (lower_case_table_names == 2) ? table->alias : table->table_name;
      /* remove .frm file and engine files */
      path_length= build_table_filename(path, sizeof(path) - 1, db, alias,
                                        reg_ext,
                                        table->internal_tmp_table ?
                                        FN_IS_TMP : 0);

      /*
        This handles the case where a "DROP" was executed and a regular
        table "may be" dropped as drop_temporary is FALSE and error is
        TRUE. If the error was FALSE a temporary table was dropped and
        regardless of the status of drop_tempoary a "DROP TEMPORARY"
        must be used.
      */
      if (!dont_log_query)
      {
        /*
          Note that unless if_exists is TRUE or a temporary table was deleted, 
          there is no means to know if the statement should be written to the
          binary log. See further information on this variable in what follows.
        */
        non_tmp_table_deleted= (if_exists ? TRUE : non_tmp_table_deleted);
        /*
          Don't write the database name if it is the current one (or if
          thd->db is NULL).
        */
        if (thd->db == NULL || strcmp(db,thd->db) != 0)
        {
          append_identifier(thd, &built_query, db, db_len,
                            system_charset_info, thd->charset());
          built_query.append(".");
        }
        append_identifier(thd, &built_query, table->table_name,
                          strlen(table->table_name), system_charset_info,
                          thd->charset());
        built_query.append(",");
      }
    }
    DEBUG_SYNC(thd, "rm_table_no_locks_before_delete_table");
    DBUG_EXECUTE_IF("sleep_before_no_locks_delete_table",
                    my_sleep(100000););
    error= 0;
    if (drop_temporary ||
        ((access(path, F_OK) &&
          ha_create_table_from_engine(thd, db, alias)) ||
         (!drop_view &&
          dd_frm_type(thd, path, &frm_db_type) != FRMTYPE_TABLE)))
    {
      /*
        One of the following cases happened:
          . "DROP TEMPORARY" but a temporary table was not found.
          . "DROP" but table was not found on disk and table can't be
            created from engine.
          . ./sql/datadict.cc +32 /Alfranio - TODO: We need to test this.
      */
      if (if_exists)
      {
        String tbl_name;
        tbl_name.append(String(db,system_charset_info));
        tbl_name.append('.');
        tbl_name.append(String(table->table_name,system_charset_info));

        push_warning_printf(thd, Sql_condition::SL_NOTE,
                            ER_BAD_TABLE_ERROR, ER(ER_BAD_TABLE_ERROR),
                            tbl_name.c_ptr());
      }
      else
      {
        non_tmp_error = (drop_temporary ? non_tmp_error : TRUE);
        error= 1;
      }
    }
    else
    {
      char *end;
      if (frm_db_type == DB_TYPE_UNKNOWN)
      {
        dd_frm_type(thd, path, &frm_db_type);
        DBUG_PRINT("info", ("frm_db_type %d from %s", frm_db_type, path));
      }
      table_type= ha_resolve_by_legacy_type(thd, frm_db_type);
      if (frm_db_type != DB_TYPE_UNKNOWN && !table_type)
      {
        my_error(ER_STORAGE_ENGINE_NOT_LOADED, MYF(0), db, table->table_name);
        wrong_tables.free();
        error= 1;
        goto err;
      }
      // Remove extension for delete
      *(end= path + path_length - reg_ext_length)= '\0';
      DBUG_PRINT("info", ("deleting table of type %d",
                          (table_type ? table_type->db_type : 0)));
      error= ha_delete_table(thd, table_type, path, db, table->table_name,
                             !dont_log_query);

      /* No error if non existent table and 'IF EXIST' clause or view */
      if ((error == ENOENT || error == HA_ERR_NO_SUCH_TABLE) && 
          (if_exists || table_type == NULL))
      {
        error= 0;
        thd->clear_error();
      }
      if (error == HA_ERR_ROW_IS_REFERENCED)
      {
        /* the table is referenced by a foreign key constraint */
        foreign_key_error= 1;
      }
      if (!error || error == ENOENT || error == HA_ERR_NO_SUCH_TABLE)
      {
        int new_error;
        /* Delete the table definition file */
        strmov(end,reg_ext);
        if (!(new_error= mysql_file_delete(key_file_frm, path, MYF(MY_WME))))
        {
          non_tmp_table_deleted= TRUE;
          new_error= Table_triggers_list::drop_all_triggers(thd, db,
                                                            table->table_name);
        }
        error|= new_error;
        /* Invalidate even if we failed to delete the .FRM file. */
        query_cache.invalidate_single(thd, table, FALSE);
      }
       non_tmp_error= error ? TRUE : non_tmp_error;
    }
    if (error)
    {
      if (error == HA_ERR_TOO_MANY_CONCURRENT_TRXS)
      {
        my_error(HA_ERR_TOO_MANY_CONCURRENT_TRXS, MYF(0));
        wrong_tables.free();
        error= 1;
        goto err;
      }

      if (wrong_tables.length())
        wrong_tables.append(',');

      wrong_tables.append(String(db,system_charset_info));
      wrong_tables.append('.');
      wrong_tables.append(String(table->table_name,system_charset_info));
    }
    DBUG_PRINT("table", ("table: 0x%lx  s: 0x%lx", (long) table->table,
                         table->table ? (long) table->table->s : (long) -1));

    DBUG_EXECUTE_IF("bug43138",
                    my_printf_error(ER_BAD_TABLE_ERROR,
                                    ER(ER_BAD_TABLE_ERROR), MYF(0),
                                    table->table_name););
#ifdef HAVE_PSI_TABLE_INTERFACE
    if (drop_temporary && likely(error == 0))
      PSI_TABLE_CALL(drop_table_share)
        (true, table->db, table->db_length, table->table_name, table->table_name_length);
#endif
  }
  DEBUG_SYNC(thd, "rm_table_no_locks_before_binlog");
  thd->thread_specific_used|= (trans_tmp_table_deleted ||
                               non_trans_tmp_table_deleted);
  error= 0;
err:
  if (wrong_tables.length())
  {
    if (!foreign_key_error)
      my_printf_error(ER_BAD_TABLE_ERROR, ER(ER_BAD_TABLE_ERROR), MYF(0),
                      wrong_tables.c_ptr());
    else
      my_message(ER_ROW_IS_REFERENCED, ER(ER_ROW_IS_REFERENCED), MYF(0));
    error= 1;
  }

  if (non_trans_tmp_table_deleted ||
      trans_tmp_table_deleted || non_tmp_table_deleted)
  {
    if (non_trans_tmp_table_deleted ||
        trans_tmp_table_deleted)
      thd->transaction.stmt.mark_dropped_temp_table();

    if (!dont_log_query && mysql_bin_log.is_open())
    {
      if (non_trans_tmp_table_deleted)
      {
          /* Chop of the last comma */
          built_non_trans_tmp_query.chop();
          built_non_trans_tmp_query.append(" /* generated by server */");
          error |= thd->binlog_query(THD::STMT_QUERY_TYPE,
                                     built_non_trans_tmp_query.ptr(),
                                     built_non_trans_tmp_query.length(),
                                     FALSE, FALSE, FALSE, 0);
          /*
            When temporary and regular tables or temporary tables with
            different storage engines are dropped on a single
            statement, the original statement is split in two.
            These two statements are logged in two events to binary
            logs, when gtid_mode is ON each DDL event must have its own
            GTID. Since drop temporary table does not implicitly
            commit, in these cases we must force a commit.
          */
          if (gtid_mode > 0 && (trans_tmp_table_deleted || non_tmp_table_deleted))
            error |= mysql_bin_log.commit(thd, true);
      }
      if (trans_tmp_table_deleted)
      {
          /* Chop of the last comma */
          built_trans_tmp_query.chop();
          built_trans_tmp_query.append(" /* generated by server */");
          error |= thd->binlog_query(THD::STMT_QUERY_TYPE,
                                     built_trans_tmp_query.ptr(),
                                     built_trans_tmp_query.length(),
                                     TRUE, FALSE, FALSE, 0);
          /*
            When temporary and regular tables are dropped on a single
            statement, the original statement is split in two.
            These two statements are logged in two events to binary
            logs, when gtid_mode is ON each DDL event must have its own
            GTID. Since drop temporary table does not implicitly
            commit, in these cases we must force a commit.
          */
          if (gtid_mode > 0 && non_tmp_table_deleted)
            error |= mysql_bin_log.commit(thd, true);
      }
      if (non_tmp_table_deleted)
      {
          /* Chop of the last comma */
          built_query.chop();
          built_query.append(" /* generated by server */");
          int error_code = (non_tmp_error ?
            (foreign_key_error ? ER_ROW_IS_REFERENCED : ER_BAD_TABLE_ERROR) : 0);
          error |= thd->binlog_query(THD::STMT_QUERY_TYPE,
                                     built_query.ptr(),
                                     built_query.length(),
                                     TRUE, FALSE, FALSE,
                                     error_code);
      }
    }
  }

  if (!drop_temporary)
  {
    /*
      Under LOCK TABLES we should release meta-data locks on the tables
      which were dropped.

      Leave LOCK TABLES mode if we managed to drop all tables which were
      locked. Additional check for 'non_temp_tables_count' is to avoid
      leaving LOCK TABLES mode if we have dropped only temporary tables.
    */
    if (thd->locked_tables_mode)
    {
      if (thd->lock && thd->lock->table_count == 0 && non_temp_tables_count > 0)
      {
        thd->locked_tables_list.unlock_locked_tables(thd);
        goto end;
      }
      for (table= tables; table; table= table->next_local)
      {
        /* Drop locks for all successfully dropped tables. */
        if (table->table == NULL && table->mdl_request.ticket)
        {
          /*
            Under LOCK TABLES we may have several instances of table open
            and locked and therefore have to remove several metadata lock
            requests associated with them.
          */
          thd->mdl_context.release_all_locks_for_name(table->mdl_request.ticket);
        }
      }
    }
    /*
      Rely on the caller to implicitly commit the transaction
      and release metadata locks.
    */
  }

end:
  DBUG_RETURN(error);
}


/**
  Quickly remove a table.

  @param thd         Thread context.
  @param base        The handlerton handle.
  @param db          The database name.
  @param table_name  The table name.
  @param flags       Flags for build_table_filename() as well as describing
                     if handler files / .FRM should be deleted as well.

  @return False in case of success, True otherwise.
*/

bool quick_rm_table(THD *thd, handlerton *base, const char *db,
                    const char *table_name, uint flags)
{
  char path[FN_REFLEN + 1];
  bool error= 0;
  DBUG_ENTER("quick_rm_table");

  uint path_length= build_table_filename(path, sizeof(path) - 1,
                                         db, table_name, reg_ext, flags);
  if (mysql_file_delete(key_file_frm, path, MYF(0)))
    error= 1; /* purecov: inspected */
  path[path_length - reg_ext_length]= '\0'; // Remove reg_ext
  if (flags & NO_HA_TABLE)
  {
    handler *file= get_new_handler((TABLE_SHARE*) 0, thd->mem_root, base);
    if (!file)
      DBUG_RETURN(true);
    (void) file->ha_create_handler_files(path, NULL, CHF_DELETE_FLAG, NULL);
    delete file;
  }
  if (!(flags & (FRM_ONLY|NO_HA_TABLE)))
    error|= ha_delete_table(current_thd, base, path, db, table_name, 0);
  DBUG_RETURN(error);
}

/*
  Sort keys in the following order:
  - PRIMARY KEY
  - UNIQUE keys where all column are NOT NULL
  - UNIQUE keys that don't contain partial segments
  - Other UNIQUE keys
  - Normal keys
  - Fulltext keys

  This will make checking for duplicated keys faster and ensure that
  PRIMARY keys are prioritized.
*/

static int sort_keys(KEY *a, KEY *b)
{
  ulong a_flags= a->flags, b_flags= b->flags;
  
  if (a_flags & HA_NOSAME)
  {
    if (!(b_flags & HA_NOSAME))
      return -1;
    if ((a_flags ^ b_flags) & HA_NULL_PART_KEY)
    {
      /* Sort NOT NULL keys before other keys */
      return (a_flags & HA_NULL_PART_KEY) ? 1 : -1;
    }
    if (a->name == primary_key_name)
      return -1;
    if (b->name == primary_key_name)
      return 1;
    /* Sort keys don't containing partial segments before others */
    if ((a_flags ^ b_flags) & HA_KEY_HAS_PART_KEY_SEG)
      return (a_flags & HA_KEY_HAS_PART_KEY_SEG) ? 1 : -1;
  }
  else if (b_flags & HA_NOSAME)
    return 1;					// Prefer b

  if ((a_flags ^ b_flags) & HA_FULLTEXT)
  {
    return (a_flags & HA_FULLTEXT) ? 1 : -1;
  }
  /*
    Prefer original key order.	usable_key_parts contains here
    the original key position.
  */
  return ((a->usable_key_parts < b->usable_key_parts) ? -1 :
	  (a->usable_key_parts > b->usable_key_parts) ? 1 :
	  0);
}

/*
  Check TYPELIB (set or enum) for duplicates

  SYNOPSIS
    check_duplicates_in_interval()
    set_or_name   "SET" or "ENUM" string for warning message
    name	  name of the checked column
    typelib	  list of values for the column
    dup_val_count  returns count of duplicate elements

  DESCRIPTION
    This function prints an warning for each value in list
    which has some duplicates on its right

  RETURN VALUES
    0             ok
    1             Error
*/

bool check_duplicates_in_interval(const char *set_or_name,
                                  const char *name, TYPELIB *typelib,
                                  const CHARSET_INFO *cs, uint *dup_val_count)
{
  TYPELIB tmp= *typelib;
  const char **cur_value= typelib->type_names;
  unsigned int *cur_length= typelib->type_lengths;
  *dup_val_count= 0;  
  
  for ( ; tmp.count > 1; cur_value++, cur_length++)
  {
    tmp.type_names++;
    tmp.type_lengths++;
    tmp.count--;
    if (find_type2(&tmp, (const char*)*cur_value, *cur_length, cs))
    {
      THD *thd= current_thd;
      ErrConvString err(*cur_value, *cur_length, cs);
      if (current_thd->is_strict_mode())
      {
        my_error(ER_DUPLICATED_VALUE_IN_TYPE, MYF(0),
                 name, err.ptr(), set_or_name);
        return 1;
      }
      push_warning_printf(thd,Sql_condition::SL_NOTE,
                          ER_DUPLICATED_VALUE_IN_TYPE,
                          ER(ER_DUPLICATED_VALUE_IN_TYPE),
                          name, err.ptr(), set_or_name);
      (*dup_val_count)++;
    }
  }
  return 0;
}


/*
  Check TYPELIB (set or enum) max and total lengths

  SYNOPSIS
    calculate_interval_lengths()
    cs            charset+collation pair of the interval
    typelib       list of values for the column
    max_length    length of the longest item
    tot_length    sum of the item lengths

  DESCRIPTION
    After this function call:
    - ENUM uses max_length
    - SET uses tot_length.

  RETURN VALUES
    void
*/
static void calculate_interval_lengths(const CHARSET_INFO *cs,
                                       TYPELIB *interval,
                                       uint32 *max_length,
                                       uint32 *tot_length)
{
  const char **pos;
  uint *len;
  *max_length= *tot_length= 0;
  for (pos= interval->type_names, len= interval->type_lengths;
       *pos ; pos++, len++)
  {
    size_t length= cs->cset->numchars(cs, *pos, *pos + *len);
    *tot_length+= length;
    set_if_bigger(*max_length, (uint32)length);
  }
}


/*
  Prepare a create_table instance for packing

  SYNOPSIS
    prepare_create_field()
    sql_field     field to prepare for packing
    blob_columns  count for BLOBs
    table_flags   table flags

  DESCRIPTION
    This function prepares a Create_field instance.
    Fields such as pack_flag are valid after this call.

  RETURN VALUES
   0	ok
   1	Error
*/

int prepare_create_field(Create_field *sql_field, 
			 uint *blob_columns, 
			 longlong table_flags)
{
  unsigned int dup_val_count;
  DBUG_ENTER("prepare_field");

  /*
    This code came from mysql_prepare_create_table.
    Indent preserved to make patching easier
  */
  DBUG_ASSERT(sql_field->charset);

  switch (sql_field->sql_type) {
  case MYSQL_TYPE_BLOB:
  case MYSQL_TYPE_MEDIUM_BLOB:
  case MYSQL_TYPE_TINY_BLOB:
  case MYSQL_TYPE_LONG_BLOB:
    sql_field->pack_flag=FIELDFLAG_BLOB |
      pack_length_to_packflag(sql_field->pack_length -
                              portable_sizeof_char_ptr);
    if (sql_field->charset->state & MY_CS_BINSORT)
      sql_field->pack_flag|=FIELDFLAG_BINARY;
    sql_field->length=8;			// Unireg field length
    sql_field->unireg_check=Field::BLOB_FIELD;
    (*blob_columns)++;
    break;
  case MYSQL_TYPE_GEOMETRY:
    if (!(table_flags & HA_CAN_GEOMETRY))
    {
      my_printf_error(ER_CHECK_NOT_IMPLEMENTED, ER(ER_CHECK_NOT_IMPLEMENTED),
                      MYF(0), "GEOMETRY");
      DBUG_RETURN(1);
    }
    sql_field->pack_flag=FIELDFLAG_GEOM |
      pack_length_to_packflag(sql_field->pack_length -
                              portable_sizeof_char_ptr);
    if (sql_field->charset->state & MY_CS_BINSORT)
      sql_field->pack_flag|=FIELDFLAG_BINARY;
    sql_field->length=8;			// Unireg field length
    sql_field->unireg_check=Field::BLOB_FIELD;
    (*blob_columns)++;
    break;
  case MYSQL_TYPE_VARCHAR:
#ifndef QQ_ALL_HANDLERS_SUPPORT_VARCHAR
    if (table_flags & HA_NO_VARCHAR)
    {
      /* convert VARCHAR to CHAR because handler is not yet up to date */
      sql_field->sql_type=    MYSQL_TYPE_VAR_STRING;
      sql_field->pack_length= calc_pack_length(sql_field->sql_type,
                                               (uint) sql_field->length);
      if ((sql_field->length / sql_field->charset->mbmaxlen) >
          MAX_FIELD_CHARLENGTH)
      {
        my_printf_error(ER_TOO_BIG_FIELDLENGTH, ER(ER_TOO_BIG_FIELDLENGTH),
                        MYF(0), sql_field->field_name,
                        static_cast<ulong>(MAX_FIELD_CHARLENGTH));
        DBUG_RETURN(1);
      }
    }
#endif
    /* fall through */
  case MYSQL_TYPE_STRING:
    sql_field->pack_flag=0;
    if (sql_field->charset->state & MY_CS_BINSORT)
      sql_field->pack_flag|=FIELDFLAG_BINARY;
    break;
  case MYSQL_TYPE_ENUM:
    sql_field->pack_flag=pack_length_to_packflag(sql_field->pack_length) |
      FIELDFLAG_INTERVAL;
    if (sql_field->charset->state & MY_CS_BINSORT)
      sql_field->pack_flag|=FIELDFLAG_BINARY;
    sql_field->unireg_check=Field::INTERVAL_FIELD;
    if (check_duplicates_in_interval("ENUM",sql_field->field_name,
                                     sql_field->interval,
                                     sql_field->charset, &dup_val_count))
      DBUG_RETURN(1);
    break;
  case MYSQL_TYPE_SET:
    sql_field->pack_flag=pack_length_to_packflag(sql_field->pack_length) |
      FIELDFLAG_BITFIELD;
    if (sql_field->charset->state & MY_CS_BINSORT)
      sql_field->pack_flag|=FIELDFLAG_BINARY;
    sql_field->unireg_check=Field::BIT_FIELD;
    if (check_duplicates_in_interval("SET",sql_field->field_name,
                                     sql_field->interval,
                                     sql_field->charset, &dup_val_count))
      DBUG_RETURN(1);
    /* Check that count of unique members is not more then 64 */
    if (sql_field->interval->count -  dup_val_count > sizeof(longlong)*8)
    {
       my_error(ER_TOO_BIG_SET, MYF(0), sql_field->field_name);
       DBUG_RETURN(1);
    }
    break;
  case MYSQL_TYPE_DATE:			// Rest of string types
  case MYSQL_TYPE_NEWDATE:
  case MYSQL_TYPE_TIME:
  case MYSQL_TYPE_DATETIME:
  case MYSQL_TYPE_TIME2:
  case MYSQL_TYPE_DATETIME2:
  case MYSQL_TYPE_NULL:
    sql_field->pack_flag=f_settype((uint) sql_field->sql_type);
    break;
  case MYSQL_TYPE_BIT:
    /* 
      We have sql_field->pack_flag already set here, see
      mysql_prepare_create_table().
    */
    break;
  case MYSQL_TYPE_NEWDECIMAL:
    sql_field->pack_flag=(FIELDFLAG_NUMBER |
                          (sql_field->flags & UNSIGNED_FLAG ? 0 :
                           FIELDFLAG_DECIMAL) |
                          (sql_field->flags & ZEROFILL_FLAG ?
                           FIELDFLAG_ZEROFILL : 0) |
                          (sql_field->decimals << FIELDFLAG_DEC_SHIFT));
    break;
  case MYSQL_TYPE_TIMESTAMP:
  case MYSQL_TYPE_TIMESTAMP2:
    /* fall-through */
  default:
    sql_field->pack_flag=(FIELDFLAG_NUMBER |
                          (sql_field->flags & UNSIGNED_FLAG ? 0 :
                           FIELDFLAG_DECIMAL) |
                          (sql_field->flags & ZEROFILL_FLAG ?
                           FIELDFLAG_ZEROFILL : 0) |
                          f_settype((uint) sql_field->sql_type) |
                          (sql_field->decimals << FIELDFLAG_DEC_SHIFT));
    break;
  }
  if (!(sql_field->flags & NOT_NULL_FLAG))
    sql_field->pack_flag|= FIELDFLAG_MAYBE_NULL;
  if (sql_field->flags & NO_DEFAULT_VALUE_FLAG)
    sql_field->pack_flag|= FIELDFLAG_NO_DEFAULT;
  DBUG_RETURN(0);
}


static TYPELIB *create_typelib(MEM_ROOT *mem_root,
                               Create_field *field_def,
                               List<String> *src)
{
  const CHARSET_INFO *cs= field_def->charset;

  if (!src->elements)
    return NULL;

  TYPELIB *result= (TYPELIB*) alloc_root(mem_root, sizeof(TYPELIB));
  result->count= src->elements;
  result->name= "";
  if (!(result->type_names=(const char **)
        alloc_root(mem_root,(sizeof(char *)+sizeof(int))*(result->count+1))))
    return NULL;
  result->type_lengths= (uint*)(result->type_names + result->count+1);
  List_iterator<String> it(*src);
  String conv;
  for (uint i=0; i < result->count; i++)
  {
    uint32 dummy;
    uint length;
    String *tmp= it++;

    if (String::needs_conversion(tmp->length(), tmp->charset(),
                                 cs, &dummy))
    {
      uint cnv_errs;
      conv.copy(tmp->ptr(), tmp->length(), tmp->charset(), cs, &cnv_errs);

      length= conv.length();
      result->type_names[i]= (char*) strmake_root(mem_root, conv.ptr(),
                                                  length);
    }
    else
    {
      length= tmp->length();
      result->type_names[i]= strmake_root(mem_root, tmp->ptr(), length);
    }

    // Strip trailing spaces.
    length= cs->cset->lengthsp(cs, result->type_names[i], length);
    result->type_lengths[i]= length;
    ((uchar *)result->type_names[i])[length]= '\0';
  }
  result->type_names[result->count]= 0;
  result->type_lengths[result->count]= 0;

  return result;
}


/**
  Prepare an instance of Create_field for field creation
  (fill all necessary attributes).

  @param[in]  thd          Thread handle
  @param[in]  sp           The current SP
  @param[in]  field_type   Field type
  @param[out] field_def    An instance of create_field to be filled

  @return Error status.
*/

bool fill_field_definition(THD *thd,
                           sp_head *sp,
                           enum enum_field_types field_type,
                           Create_field *field_def)
{
  LEX *lex= thd->lex;
  LEX_STRING cmt = { 0, 0 };
  uint unused1= 0;

  if (field_def->init(thd, (char*) "", field_type, lex->length, lex->dec,
                      lex->type, (Item*) 0, (Item*) 0, &cmt, 0,
                      &lex->interval_list,
                      lex->charset ? lex->charset :
                                     thd->variables.collation_database,
                      lex->uint_geom_type))
  {
    return true;
  }

  if (field_def->interval_list.elements)
  {
    field_def->interval= create_typelib(sp->get_current_mem_root(),
                                        field_def,
                                        &field_def->interval_list);
  }

  sp_prepare_create_field(thd, field_def);

  return prepare_create_field(field_def, &unused1, HA_CAN_GEOMETRY);
}

/*
  Get character set from field object generated by parser using
  default values when not set.

  SYNOPSIS
    get_sql_field_charset()
    sql_field                 The sql_field object
    create_info               Info generated by parser

  RETURN VALUES
    cs                        Character set
*/

const CHARSET_INFO* get_sql_field_charset(Create_field *sql_field,
                                          HA_CREATE_INFO *create_info)
{
  const CHARSET_INFO *cs= sql_field->charset;

  if (!cs)
    cs= create_info->default_table_charset;
  /*
    table_charset is set only in ALTER TABLE t1 CONVERT TO CHARACTER SET csname
    if we want change character set for all varchar/char columns.
    But the table charset must not affect the BLOB fields, so don't
    allow to change my_charset_bin to somethig else.
  */
  if (create_info->table_charset && cs != &my_charset_bin)
    cs= create_info->table_charset;
  return cs;
}


/**
   Modifies the first column definition whose SQL type is TIMESTAMP
   by adding the features DEFAULT CURRENT_TIMESTAMP ON UPDATE CURRENT_TIMESTAMP.

   @param column_definitions The list of column definitions, in the physical
                             order in which they appear in the table.
 */
void promote_first_timestamp_column(List<Create_field> *column_definitions)
{
  List_iterator<Create_field> it(*column_definitions);
  Create_field *column_definition;

  while ((column_definition= it++) != NULL)
  {
    if (column_definition->sql_type == MYSQL_TYPE_TIMESTAMP ||      // TIMESTAMP
        column_definition->sql_type == MYSQL_TYPE_TIMESTAMP2 || //  ms TIMESTAMP
        column_definition->unireg_check == Field::TIMESTAMP_OLD_FIELD) // Legacy
    {
      if ((column_definition->flags & NOT_NULL_FLAG) != 0 && // NOT NULL,
          column_definition->def == NULL &&            // no constant default,
          column_definition->unireg_check == Field::NONE) // no function default
      {
        DBUG_PRINT("info", ("First TIMESTAMP column '%s' was promoted to "
                            "DEFAULT CURRENT_TIMESTAMP ON UPDATE "
                            "CURRENT_TIMESTAMP",
                            column_definition->field_name
                            ));
        column_definition->unireg_check= Field::TIMESTAMP_DNUN_FIELD;
      }
      return;
    }
  }
}


/**
  Check if there is a duplicate key. Report a warning for every duplicate key.

  @param thd              Thread context.
  @param key              Key to be checked.
  @param key_info         Key meta-data info.
<<<<<<< HEAD
  @param key_list         List of existing keys.

  @retval false           Ok.
  @retval true            Error.
=======
  @param alter_info       List of columns and indexes to create.
>>>>>>> f235d90c
*/
static bool check_duplicate_key(THD *thd,
                                Key *key, KEY *key_info,
                                Alter_info *alter_info)
{
  /*
    We only check for duplicate indexes if it is requested and the
    key is not auto-generated.

    Check is requested if the key was explicitly created or altered
    (Index is altered/column associated with it is dropped) by the user
    (unless it's a foreign key).
  */
  if (!key->key_create_info.check_for_duplicate_indexes || key->generated)
    return false;

  List_iterator<Key> key_list_iterator(alter_info->key_list);
  List_iterator<Key_part_spec> key_column_iterator(key->columns);
  Key *k;

  while ((k= key_list_iterator++))
  {
    // Looking for a similar key...

    if (k == key)
    {
      /*
        Since the duplicate index might exist before or after
        the modified key in the list, we continue the 
        comparison with rest of the keys in case of DROP COLUMN
        operation.
      */
      if (alter_info->flags & Alter_info::ALTER_DROP_COLUMN) 
        continue;
      else
        break;
    }

    if (k->generated ||
        (key->type != k->type) ||
        (key->key_create_info.algorithm != k->key_create_info.algorithm) ||
        (key->columns.elements != k->columns.elements))
    {
      // Keys are different.
      continue;
    }

    /*
      Keys 'key' and 'k' might be identical.
      Check that the keys have identical columns in the same order.
    */

    List_iterator<Key_part_spec> k_column_iterator(k->columns);

    bool all_columns_are_identical= true;

    key_column_iterator.rewind();

    for (uint i= 0; i < key->columns.elements; ++i)
    {
      Key_part_spec *c1= key_column_iterator++;
      Key_part_spec *c2= k_column_iterator++;
  
      DBUG_ASSERT(c1 && c2);

      if (my_strcasecmp(system_charset_info,
                        c1->field_name.str, c2->field_name.str) ||
          (c1->length != c2->length))
      {
        all_columns_are_identical= false;
        break;
      }
    }

    // Report a warning if we have two identical keys.

    if (all_columns_are_identical)
    {
      push_warning_printf(thd, Sql_condition::SL_WARNING,
                          ER_DUP_INDEX, ER(ER_DUP_INDEX),
                          key_info->name,
                          thd->lex->query_tables->db,
                          thd->lex->query_tables->table_name);
      if (thd->is_error())
      {
        // An error was reported.
        return true;
      }
      break;
    }
  }
  return false;
}


/*
  Preparation for table creation

  SYNOPSIS
    mysql_prepare_create_table()
      thd                       Thread object.
      create_info               Create information (like MAX_ROWS).
      alter_info                List of columns and indexes to create
      tmp_table                 If a temporary table is to be created.
      db_options          INOUT Table options (like HA_OPTION_PACK_RECORD).
      file                      The handler for the new table.
      key_info_buffer     OUT   An array of KEY structs for the indexes.
      key_count           OUT   The number of elements in the array.
      select_field_count        The number of fields coming from a select table.

  DESCRIPTION
    Prepares the table and key structures for table creation.

  NOTES
    sets create_info->varchar if the table has a varchar

  RETURN VALUES
    FALSE    OK
    TRUE     error
*/

static int
mysql_prepare_create_table(THD *thd, HA_CREATE_INFO *create_info,
                           Alter_info *alter_info,
                           bool tmp_table,
                           uint *db_options,
                           handler *file, KEY **key_info_buffer,
                           uint *key_count, int select_field_count)
{
  const char	*key_name;
  Create_field	*sql_field,*dup_field;
  uint		field,null_fields,blob_columns,max_key_length;
  ulong		record_offset= 0;
  KEY		*key_info;
  KEY_PART_INFO *key_part_info;
  int		field_no,dup_no;
  int		select_field_pos,auto_increment=0;
  List_iterator<Create_field> it(alter_info->create_list);
  List_iterator<Create_field> it2(alter_info->create_list);
  uint total_uneven_bit_length= 0;
  DBUG_ENTER("mysql_prepare_create_table");

  select_field_pos= alter_info->create_list.elements - select_field_count;
  null_fields=blob_columns=0;
  create_info->varchar= 0;
  max_key_length= file->max_key_length();

  for (field_no=0; (sql_field=it++) ; field_no++)
  {
    const CHARSET_INFO *save_cs;

    /*
      Initialize length from its original value (number of characters),
      which was set in the parser. This is necessary if we're
      executing a prepared statement for the second time.
    */
    sql_field->length= sql_field->char_length;
    /* Set field charset. */
    save_cs= sql_field->charset= get_sql_field_charset(sql_field,
                                                       create_info);
    if (sql_field->flags & BINCMP_FLAG)
    {
      // e.g. CREATE TABLE t1 (a CHAR(1) BINARY);
      if (!(sql_field->charset= get_charset_by_csname(sql_field->charset->csname,
                                                      MY_CS_BINSORT,MYF(0))))
      {
        char tmp[65];
        strmake(strmake(tmp, save_cs->csname, sizeof(tmp)-4),
                STRING_WITH_LEN("_bin"));
        my_error(ER_UNKNOWN_COLLATION, MYF(0), tmp);
        DBUG_RETURN(TRUE);
      }
      /*
        Now that we have sql_field->charset set properly,
        we don't need the BINCMP_FLAG any longer.
      */
      sql_field->flags&= ~BINCMP_FLAG;
    }

    /*
      Convert the default value from client character
      set into the column character set if necessary.
    */
    if (sql_field->def && 
        save_cs != sql_field->def->collation.collation &&
        (sql_field->sql_type == MYSQL_TYPE_VAR_STRING ||
         sql_field->sql_type == MYSQL_TYPE_STRING ||
         sql_field->sql_type == MYSQL_TYPE_SET ||
         sql_field->sql_type == MYSQL_TYPE_ENUM))
    {
      /*
        Starting from 5.1 we work here with a copy of Create_field
        created by the caller, not with the instance that was
        originally created during parsing. It's OK to create
        a temporary item and initialize with it a member of the
        copy -- this item will be thrown away along with the copy
        at the end of execution, and thus not introduce a dangling
        pointer in the parsed tree of a prepared statement or a
        stored procedure statement.
      */
      sql_field->def= sql_field->def->safe_charset_converter(save_cs);

      if (sql_field->def == NULL)
      {
        /* Could not convert */
        my_error(ER_INVALID_DEFAULT, MYF(0), sql_field->field_name);
        DBUG_RETURN(TRUE);
      }
    }

    if (sql_field->sql_type == MYSQL_TYPE_SET ||
        sql_field->sql_type == MYSQL_TYPE_ENUM)
    {
      uint32 dummy;
      const CHARSET_INFO *cs= sql_field->charset;
      TYPELIB *interval= sql_field->interval;

      /*
        Create typelib from interval_list, and if necessary
        convert strings from client character set to the
        column character set.
      */
      if (!interval)
      {
        /*
          Create the typelib in runtime memory - we will free the
          occupied memory at the same time when we free this
          sql_field -- at the end of execution.
        */
        interval= sql_field->interval= typelib(thd->mem_root,
                                               sql_field->interval_list);
        List_iterator<String> int_it(sql_field->interval_list);
        String conv, *tmp;
        char comma_buf[4]; /* 4 bytes for utf32 */
        int comma_length= cs->cset->wc_mb(cs, ',', (uchar*) comma_buf,
                                          (uchar*) comma_buf + 
                                          sizeof(comma_buf));
        DBUG_ASSERT(comma_length > 0);
        for (uint i= 0; (tmp= int_it++); i++)
        {
          size_t lengthsp;
          if (String::needs_conversion(tmp->length(), tmp->charset(),
                                       cs, &dummy))
          {
            uint cnv_errs;
            conv.copy(tmp->ptr(), tmp->length(), tmp->charset(), cs, &cnv_errs);
            interval->type_names[i]= strmake_root(thd->mem_root, conv.ptr(),
                                                  conv.length());
            interval->type_lengths[i]= conv.length();
          }

          // Strip trailing spaces.
          lengthsp= cs->cset->lengthsp(cs, interval->type_names[i],
                                       interval->type_lengths[i]);
          interval->type_lengths[i]= lengthsp;
          ((uchar *)interval->type_names[i])[lengthsp]= '\0';
          if (sql_field->sql_type == MYSQL_TYPE_SET)
          {
            if (cs->coll->instr(cs, interval->type_names[i], 
                                interval->type_lengths[i], 
                                comma_buf, comma_length, NULL, 0))
            {
              ErrConvString err(tmp->ptr(), tmp->length(), cs);
              my_error(ER_ILLEGAL_VALUE_FOR_TYPE, MYF(0), "set", err.ptr());
              DBUG_RETURN(TRUE);
            }
          }
        }
        sql_field->interval_list.empty(); // Don't need interval_list anymore
      }

      if (sql_field->sql_type == MYSQL_TYPE_SET)
      {
        uint32 field_length;
        if (sql_field->def != NULL)
        {
          char *not_used;
          uint not_used2;
          bool not_found= 0;
          String str, *def= sql_field->def->val_str(&str);
          if (def == NULL) /* SQL "NULL" maps to NULL */
          {
            if ((sql_field->flags & NOT_NULL_FLAG) != 0)
            {
              my_error(ER_INVALID_DEFAULT, MYF(0), sql_field->field_name);
              DBUG_RETURN(TRUE);
            }

            /* else, NULL is an allowed value */
            (void) find_set(interval, NULL, 0,
                            cs, &not_used, &not_used2, &not_found);
          }
          else /* not NULL */
          {
            (void) find_set(interval, def->ptr(), def->length(),
                            cs, &not_used, &not_used2, &not_found);
          }

          if (not_found)
          {
            my_error(ER_INVALID_DEFAULT, MYF(0), sql_field->field_name);
            DBUG_RETURN(TRUE);
          }
        }
        calculate_interval_lengths(cs, interval, &dummy, &field_length);
        sql_field->length= field_length + (interval->count - 1);
      }
      else  /* MYSQL_TYPE_ENUM */
      {
        uint32 field_length;
        DBUG_ASSERT(sql_field->sql_type == MYSQL_TYPE_ENUM);
        if (sql_field->def != NULL)
        {
          String str, *def= sql_field->def->val_str(&str);
          if (def == NULL) /* SQL "NULL" maps to NULL */
          {
            if ((sql_field->flags & NOT_NULL_FLAG) != 0)
            {
              my_error(ER_INVALID_DEFAULT, MYF(0), sql_field->field_name);
              DBUG_RETURN(TRUE);
            }

            /* else, the defaults yield the correct length for NULLs. */
          } 
          else /* not NULL */
          {
            def->length(cs->cset->lengthsp(cs, def->ptr(), def->length()));
            if (find_type2(interval, def->ptr(), def->length(), cs) == 0) /* not found */
            {
              my_error(ER_INVALID_DEFAULT, MYF(0), sql_field->field_name);
              DBUG_RETURN(TRUE);
            }
          }
        }
        calculate_interval_lengths(cs, interval, &field_length, &dummy);
        sql_field->length= field_length;
      }
      set_if_smaller(sql_field->length, MAX_FIELD_WIDTH-1);
    }

    if (sql_field->sql_type == MYSQL_TYPE_BIT)
    { 
      sql_field->pack_flag= FIELDFLAG_NUMBER;
      if (file->ha_table_flags() & HA_CAN_BIT_FIELD)
        total_uneven_bit_length+= sql_field->length & 7;
      else
        sql_field->pack_flag|= FIELDFLAG_TREAT_BIT_AS_CHAR;
    }

    sql_field->create_length_to_internal_length();
    if (prepare_blob_field(thd, sql_field))
      DBUG_RETURN(TRUE);

    if (!(sql_field->flags & NOT_NULL_FLAG))
      null_fields++;

    if (check_column_name(sql_field->field_name))
    {
      my_error(ER_WRONG_COLUMN_NAME, MYF(0), sql_field->field_name);
      DBUG_RETURN(TRUE);
    }

    /* Check if we have used the same field name before */
    for (dup_no=0; (dup_field=it2++) != sql_field; dup_no++)
    {
      if (my_strcasecmp(system_charset_info,
			sql_field->field_name,
			dup_field->field_name) == 0)
      {
	/*
	  If this was a CREATE ... SELECT statement, accept a field
	  redefinition if we are changing a field in the SELECT part
	*/
	if (field_no < select_field_pos || dup_no >= select_field_pos)
	{
	  my_error(ER_DUP_FIELDNAME, MYF(0), sql_field->field_name);
	  DBUG_RETURN(TRUE);
	}
	else
	{
	  /* Field redefined */
	  sql_field->def=		dup_field->def;
	  sql_field->sql_type=		dup_field->sql_type;
	  sql_field->charset=		(dup_field->charset ?
					 dup_field->charset :
					 create_info->default_table_charset);
	  sql_field->length=		dup_field->char_length;
          sql_field->pack_length=	dup_field->pack_length;
          sql_field->key_length=	dup_field->key_length;
	  sql_field->decimals=		dup_field->decimals;
	  sql_field->create_length_to_internal_length();
	  sql_field->unireg_check=	dup_field->unireg_check;
          /* 
            We're making one field from two, the result field will have
            dup_field->flags as flags. If we've incremented null_fields
            because of sql_field->flags, decrement it back.
          */
          if (!(sql_field->flags & NOT_NULL_FLAG))
            null_fields--;
	  sql_field->flags=		dup_field->flags;
          sql_field->interval=          dup_field->interval;
	  it2.remove();			// Remove first (create) definition
	  select_field_pos--;
	  break;
	}
      }
    }
    /* Don't pack rows in old tables if the user has requested this */
    if ((sql_field->flags & BLOB_FLAG) ||
	(sql_field->sql_type == MYSQL_TYPE_VARCHAR &&
	create_info->row_type != ROW_TYPE_FIXED))
      (*db_options)|= HA_OPTION_PACK_RECORD;
    it2.rewind();
  }

  /* record_offset will be increased with 'length-of-null-bits' later */
  record_offset= 0;
  null_fields+= total_uneven_bit_length;

  it.rewind();
  while ((sql_field=it++))
  {
    DBUG_ASSERT(sql_field->charset != 0);

    if (prepare_create_field(sql_field, &blob_columns, 
			     file->ha_table_flags()))
      DBUG_RETURN(TRUE);
    if (sql_field->sql_type == MYSQL_TYPE_VARCHAR)
      create_info->varchar= TRUE;
    sql_field->offset= record_offset;
    if (MTYP_TYPENR(sql_field->unireg_check) == Field::NEXT_NUMBER)
      auto_increment++;
    record_offset+= sql_field->pack_length;
  }
  if (auto_increment > 1)
  {
    my_message(ER_WRONG_AUTO_KEY, ER(ER_WRONG_AUTO_KEY), MYF(0));
    DBUG_RETURN(TRUE);
  }
  if (auto_increment &&
      (file->ha_table_flags() & HA_NO_AUTO_INCREMENT))
  {
    my_message(ER_TABLE_CANT_HANDLE_AUTO_INCREMENT,
               ER(ER_TABLE_CANT_HANDLE_AUTO_INCREMENT), MYF(0));
    DBUG_RETURN(TRUE);
  }

  if (blob_columns && (file->ha_table_flags() & HA_NO_BLOBS))
  {
    my_message(ER_TABLE_CANT_HANDLE_BLOB, ER(ER_TABLE_CANT_HANDLE_BLOB),
               MYF(0));
    DBUG_RETURN(TRUE);
  }

  /*
   CREATE TABLE[with auto_increment column] SELECT is unsafe as the rows
   inserted in the created table depends on the order of the rows fetched
   from the select tables. This order may differ on master and slave. We
   therefore mark it as unsafe.
  */
  if (select_field_count > 0 && auto_increment)
  thd->lex->set_stmt_unsafe(LEX::BINLOG_STMT_UNSAFE_CREATE_SELECT_AUTOINC);

  /* Create keys */

  List_iterator<Key> key_iterator(alter_info->key_list);
  List_iterator<Key> key_iterator2(alter_info->key_list);
  uint key_parts=0, fk_key_count=0;
  bool primary_key=0,unique_key=0;
  Key *key, *key2;
  uint tmp, key_number;
  /* special marker for keys to be ignored */
  static char ignore_key[1];

  /* Calculate number of key segements */
  *key_count= 0;

  while ((key=key_iterator++))
  {
    DBUG_PRINT("info", ("key name: '%s'  type: %d", key->name.str ? key->name.str :
                        "(none)" , key->type));
    if (key->type == Key::FOREIGN_KEY)
    {
      fk_key_count++;
      Foreign_key *fk_key= (Foreign_key*) key;
      if (fk_key->ref_columns.elements &&
	  fk_key->ref_columns.elements != fk_key->columns.elements)
      {
        my_error(ER_WRONG_FK_DEF, MYF(0),
                 (fk_key->name.str ? fk_key->name.str :
                                     "foreign key without name"),
                 ER(ER_KEY_REF_DO_NOT_MATCH_TABLE_REF));
	DBUG_RETURN(TRUE);
      }
      continue;
    }
    (*key_count)++;
    tmp=file->max_key_parts();
    if (key->columns.elements > tmp)
    {
      my_error(ER_TOO_MANY_KEY_PARTS,MYF(0),tmp);
      DBUG_RETURN(TRUE);
    }
    if (check_string_char_length(&key->name, "", NAME_CHAR_LEN,
                                 system_charset_info, 1))
    {
      my_error(ER_TOO_LONG_IDENT, MYF(0), key->name.str);
      DBUG_RETURN(TRUE);
    }
    key_iterator2.rewind ();
    if (key->type != Key::FOREIGN_KEY)
    {
      while ((key2 = key_iterator2++) != key)
      {
	/*
          foreign_key_prefix(key, key2) returns 0 if key or key2, or both, is
          'generated', and a generated key is a prefix of the other key.
          Then we do not need the generated shorter key.
        */
        if ((key2->type != Key::FOREIGN_KEY &&
             key2->name.str != ignore_key &&
             !foreign_key_prefix(key, key2)))
        {
          /* TODO: issue warning message */
          /* mark that the generated key should be ignored */
          if (!key2->generated ||
              (key->generated && key->columns.elements <
               key2->columns.elements))
            key->name.str= ignore_key;
          else
          {
            key2->name.str= ignore_key;
            key_parts-= key2->columns.elements;
            (*key_count)--;
          }
          break;
        }
      }
    }
    if (key->name.str != ignore_key)
      key_parts+=key->columns.elements;
    else
      (*key_count)--;
    if (key->name.str && !tmp_table && (key->type != Key::PRIMARY) &&
	!my_strcasecmp(system_charset_info, key->name.str, primary_key_name))
    {
      my_error(ER_WRONG_NAME_FOR_INDEX, MYF(0), key->name.str);
      DBUG_RETURN(TRUE);
    }
  }
  tmp=file->max_keys();
  if (*key_count > tmp)
  {
    my_error(ER_TOO_MANY_KEYS,MYF(0),tmp);
    DBUG_RETURN(TRUE);
  }

  (*key_info_buffer)= key_info= (KEY*) sql_calloc(sizeof(KEY) * (*key_count));
  key_part_info=(KEY_PART_INFO*) sql_calloc(sizeof(KEY_PART_INFO)*key_parts);
  if (!*key_info_buffer || ! key_part_info)
    DBUG_RETURN(TRUE);				// Out of memory

  key_iterator.rewind();
  key_number=0;
  for (; (key=key_iterator++) ; key_number++)
  {
    uint key_length=0;
    Key_part_spec *column;

    if (key->name.str == ignore_key)
    {
      /* ignore redundant keys */
      do
	key=key_iterator++;
      while (key && key->name.str == ignore_key);
      if (!key)
	break;
    }

    switch (key->type) {
    case Key::MULTIPLE:
	key_info->flags= 0;
	break;
    case Key::FULLTEXT:
	key_info->flags= HA_FULLTEXT;
	if ((key_info->parser_name= &key->key_create_info.parser_name)->str)
          key_info->flags|= HA_USES_PARSER;
        else
          key_info->parser_name= 0;
	break;
    case Key::SPATIAL:
	key_info->flags= HA_SPATIAL;
	break;
    case Key::FOREIGN_KEY:
      key_number--;				// Skip this key
      continue;
    default:
      key_info->flags = HA_NOSAME;
      break;
    }
    if (key->generated)
      key_info->flags|= HA_GENERATED_KEY;

    key_info->user_defined_key_parts=(uint8) key->columns.elements;
    key_info->actual_key_parts= key_info->user_defined_key_parts;
    key_info->key_part=key_part_info;
    key_info->usable_key_parts= key_number;
    key_info->algorithm= key->key_create_info.algorithm;

    if (key->type == Key::FULLTEXT)
    {
      if (!(file->ha_table_flags() & HA_CAN_FULLTEXT))
      {
#ifdef WITH_PARTITION_STORAGE_ENGINE
        if (file->ht == partition_hton)
        {
          my_message(ER_FULLTEXT_NOT_SUPPORTED_WITH_PARTITIONING,
                     ER(ER_FULLTEXT_NOT_SUPPORTED_WITH_PARTITIONING),
                     MYF(0));
          DBUG_RETURN(TRUE);
        }
#endif
	my_message(ER_TABLE_CANT_HANDLE_FT, ER(ER_TABLE_CANT_HANDLE_FT),
                   MYF(0));
	DBUG_RETURN(TRUE);
      }
    }
    /*
       Make SPATIAL to be RTREE by default
       SPATIAL only on BLOB or at least BINARY, this
       actually should be replaced by special GEOM type
       in near future when new frm file is ready
       checking for proper key parts number:
    */

    /* TODO: Add proper checks if handler supports key_type and algorithm */
    if (key_info->flags & HA_SPATIAL)
    {
      if (!(file->ha_table_flags() & HA_CAN_RTREEKEYS))
      {
        my_message(ER_TABLE_CANT_HANDLE_SPKEYS, ER(ER_TABLE_CANT_HANDLE_SPKEYS),
                   MYF(0));
        DBUG_RETURN(TRUE);
      }
      if (key_info->user_defined_key_parts != 1)
      {
	my_error(ER_WRONG_ARGUMENTS, MYF(0), "SPATIAL INDEX");
	DBUG_RETURN(TRUE);
      }
    }
    else if (key_info->algorithm == HA_KEY_ALG_RTREE)
    {
      if ((key_info->user_defined_key_parts & 1) == 1)
      {
	my_error(ER_WRONG_ARGUMENTS, MYF(0), "RTREE INDEX");
	DBUG_RETURN(TRUE);
      }
      /* TODO: To be deleted */
      my_error(ER_NOT_SUPPORTED_YET, MYF(0), "RTREE INDEX");
      DBUG_RETURN(TRUE);
    }

    /* Take block size from key part or table part */
    /*
      TODO: Add warning if block size changes. We can't do it here, as
      this may depend on the size of the key
    */
    key_info->block_size= (key->key_create_info.block_size ?
                           key->key_create_info.block_size :
                           create_info->key_block_size);

    if (key_info->block_size)
      key_info->flags|= HA_USES_BLOCK_SIZE;

    List_iterator<Key_part_spec> cols(key->columns), cols2(key->columns);
    const CHARSET_INFO *ft_key_charset=0;  // for FULLTEXT
    for (uint column_nr=0 ; (column=cols++) ; column_nr++)
    {
      uint length;
      Key_part_spec *dup_column;

      it.rewind();
      field=0;
      while ((sql_field=it++) &&
	     my_strcasecmp(system_charset_info,
			   column->field_name.str,
			   sql_field->field_name))
	field++;
      if (!sql_field)
      {
	my_error(ER_KEY_COLUMN_DOES_NOT_EXITS, MYF(0), column->field_name.str);
	DBUG_RETURN(TRUE);
      }
      while ((dup_column= cols2++) != column)
      {
        if (!my_strcasecmp(system_charset_info,
	     	           column->field_name.str, dup_column->field_name.str))
	{
	  my_printf_error(ER_DUP_FIELDNAME,
			  ER(ER_DUP_FIELDNAME),MYF(0),
			  column->field_name.str);
	  DBUG_RETURN(TRUE);
	}
      }
      cols2.rewind();
      if (key->type == Key::FULLTEXT)
      {
	if ((sql_field->sql_type != MYSQL_TYPE_STRING &&
	     sql_field->sql_type != MYSQL_TYPE_VARCHAR &&
	     !f_is_blob(sql_field->pack_flag)) ||
	    sql_field->charset == &my_charset_bin ||
	    sql_field->charset->mbminlen > 1 || // ucs2 doesn't work yet
	    (ft_key_charset && sql_field->charset != ft_key_charset))
	{
	    my_error(ER_BAD_FT_COLUMN, MYF(0), column->field_name.str);
	    DBUG_RETURN(-1);
	}
	ft_key_charset=sql_field->charset;
	/*
	  for fulltext keys keyseg length is 1 for blobs (it's ignored in ft
	  code anyway, and 0 (set to column width later) for char's. it has
	  to be correct col width for char's, as char data are not prefixed
	  with length (unlike blobs, where ft code takes data length from a
	  data prefix, ignoring column->length).
	*/
	column->length=test(f_is_blob(sql_field->pack_flag));
      }
      else
      {
	column->length*= sql_field->charset->mbmaxlen;

        if (key->type == Key::SPATIAL)
        {
          if (column->length)
          {
            my_error(ER_WRONG_SUB_KEY, MYF(0));
            DBUG_RETURN(TRUE);
          }
          if (!f_is_geom(sql_field->pack_flag))
          {
            my_error(ER_SPATIAL_MUST_HAVE_GEOM_COL, MYF(0));
            DBUG_RETURN(TRUE);
          }
        }

	if (f_is_blob(sql_field->pack_flag) ||
            (f_is_geom(sql_field->pack_flag) && key->type != Key::SPATIAL))
	{
	  if (!(file->ha_table_flags() & HA_CAN_INDEX_BLOBS))
	  {
	    my_error(ER_BLOB_USED_AS_KEY, MYF(0), column->field_name.str);
	    DBUG_RETURN(TRUE);
	  }
          if (f_is_geom(sql_field->pack_flag) && sql_field->geom_type ==
              Field::GEOM_POINT)
            column->length= 25;
	  if (!column->length)
	  {
	    my_error(ER_BLOB_KEY_WITHOUT_LENGTH, MYF(0), column->field_name.str);
	    DBUG_RETURN(TRUE);
	  }
	}
	if (key->type == Key::SPATIAL)
	{
	  if (!column->length)
	  {
	    /*
              4 is: (Xmin,Xmax,Ymin,Ymax), this is for 2D case
              Lately we'll extend this code to support more dimensions
	    */
	    column->length= 4*sizeof(double);
	  }
	}
	if (!(sql_field->flags & NOT_NULL_FLAG))
	{
	  if (key->type == Key::PRIMARY)
	  {
	    /* Implicitly set primary key fields to NOT NULL for ISO conf. */
	    sql_field->flags|= NOT_NULL_FLAG;
	    sql_field->pack_flag&= ~FIELDFLAG_MAYBE_NULL;
            null_fields--;
	  }
	  else
          {
            key_info->flags|= HA_NULL_PART_KEY;
            if (!(file->ha_table_flags() & HA_NULL_IN_KEY))
            {
              my_error(ER_NULL_COLUMN_IN_INDEX, MYF(0), column->field_name.str);
              DBUG_RETURN(TRUE);
            }
            if (key->type == Key::SPATIAL)
            {
              my_message(ER_SPATIAL_CANT_HAVE_NULL,
                         ER(ER_SPATIAL_CANT_HAVE_NULL), MYF(0));
              DBUG_RETURN(TRUE);
            }
          }
	}
	if (MTYP_TYPENR(sql_field->unireg_check) == Field::NEXT_NUMBER)
	{
	  if (column_nr == 0 || (file->ha_table_flags() & HA_AUTO_PART_KEY))
	    auto_increment--;			// Field is used
	}
      }

      key_part_info->fieldnr= field;
      key_part_info->offset=  (uint16) sql_field->offset;
      key_part_info->key_type=sql_field->pack_flag;
      length= sql_field->key_length;

      if (column->length)
      {
	if (f_is_blob(sql_field->pack_flag))
	{
	  if ((length=column->length) > max_key_length ||
	      length > file->max_key_part_length())
	  {
	    length=min(max_key_length, file->max_key_part_length());
	    if (key->type == Key::MULTIPLE)
	    {
	      /* not a critical problem */
	      char warn_buff[MYSQL_ERRMSG_SIZE];
	      my_snprintf(warn_buff, sizeof(warn_buff), ER(ER_TOO_LONG_KEY),
			  length);
	      push_warning(thd, Sql_condition::SL_WARNING,
			   ER_TOO_LONG_KEY, warn_buff);
              /* Align key length to multibyte char boundary */
              length-= length % sql_field->charset->mbmaxlen;
              /*
               If SQL_MODE is STRICT, then report error, else report warning
               and continue execution.
              */
              if (thd->is_error())
                DBUG_RETURN(true);
	    }
	    else
	    {
	      my_error(ER_TOO_LONG_KEY,MYF(0),length);
	      DBUG_RETURN(TRUE);
	    }
	  }
	}
        // Catch invalid use of partial keys 
	else if (!f_is_geom(sql_field->pack_flag) &&
                 // is the key partial? 
                 column->length != length &&
                 // is prefix length bigger than field length? 
                 (column->length > length ||
                  // can the field have a partial key? 
                  !Field::type_can_have_key_part (sql_field->sql_type) ||
                  // a packed field can't be used in a partial key
                  f_is_packed(sql_field->pack_flag) ||
                  // does the storage engine allow prefixed search?
                  ((file->ha_table_flags() & HA_NO_PREFIX_CHAR_KEYS) &&
                   // and is this a 'unique' key?
                   (key_info->flags & HA_NOSAME))))
        {         
	  my_message(ER_WRONG_SUB_KEY, ER(ER_WRONG_SUB_KEY), MYF(0));
	  DBUG_RETURN(TRUE);
	}
	else if (!(file->ha_table_flags() & HA_NO_PREFIX_CHAR_KEYS))
	  length=column->length;
      }
      else if (length == 0)
      {
	my_error(ER_WRONG_KEY_COLUMN, MYF(0), column->field_name.str);
	  DBUG_RETURN(TRUE);
      }
      if (length > file->max_key_part_length() && key->type != Key::FULLTEXT)
      {
        length= file->max_key_part_length();
	if (key->type == Key::MULTIPLE)
	{
	  /* not a critical problem */
	  char warn_buff[MYSQL_ERRMSG_SIZE];
	  my_snprintf(warn_buff, sizeof(warn_buff), ER(ER_TOO_LONG_KEY),
		      length);
	  push_warning(thd, Sql_condition::SL_WARNING,
		       ER_TOO_LONG_KEY, warn_buff);
          /* Align key length to multibyte char boundary */
          length-= length % sql_field->charset->mbmaxlen;
          /*
            If SQL_MODE is STRICT, then report error, else report warning
            and continue execution.
          */
          if (thd->is_error())
            DBUG_RETURN(true);
	}
	else
	{
	  my_error(ER_TOO_LONG_KEY,MYF(0),length);
	  DBUG_RETURN(TRUE);
	}
      }
      key_part_info->length=(uint16) length;
      /* Use packed keys for long strings on the first column */
      if (!((*db_options) & HA_OPTION_NO_PACK_KEYS) &&
          !((create_info->table_options & HA_OPTION_NO_PACK_KEYS)) &&
	  (length >= KEY_DEFAULT_PACK_LENGTH &&
	   (sql_field->sql_type == MYSQL_TYPE_STRING ||
	    sql_field->sql_type == MYSQL_TYPE_VARCHAR ||
	    sql_field->pack_flag & FIELDFLAG_BLOB)))
      {
	if ((column_nr == 0 && (sql_field->pack_flag & FIELDFLAG_BLOB)) ||
            sql_field->sql_type == MYSQL_TYPE_VARCHAR)
	  key_info->flags|= HA_BINARY_PACK_KEY | HA_VAR_LENGTH_KEY;
	else
	  key_info->flags|= HA_PACK_KEY;
      }
      /* Check if the key segment is partial, set the key flag accordingly */
      if (length != sql_field->key_length)
        key_info->flags|= HA_KEY_HAS_PART_KEY_SEG;

      key_length+=length;
      key_part_info++;

      /* Create the key name based on the first column (if not given) */
      if (column_nr == 0)
      {
	if (key->type == Key::PRIMARY)
	{
	  if (primary_key)
	  {
	    my_message(ER_MULTIPLE_PRI_KEY, ER(ER_MULTIPLE_PRI_KEY),
                       MYF(0));
	    DBUG_RETURN(TRUE);
	  }
	  key_name=primary_key_name;
	  primary_key=1;
	}
	else if (!(key_name= key->name.str))
	  key_name=make_unique_key_name(sql_field->field_name,
					*key_info_buffer, key_info);
	if (check_if_keyname_exists(key_name, *key_info_buffer, key_info))
	{
	  my_error(ER_DUP_KEYNAME, MYF(0), key_name);
	  DBUG_RETURN(TRUE);
	}
	key_info->name=(char*) key_name;
      }
    }
    key_info->actual_flags= key_info->flags;
    if (!key_info->name || check_column_name(key_info->name))
    {
      my_error(ER_WRONG_NAME_FOR_INDEX, MYF(0), key_info->name);
      DBUG_RETURN(TRUE);
    }
    if (!(key_info->flags & HA_NULL_PART_KEY))
      unique_key=1;
    key_info->key_length=(uint16) key_length;
    if (key_length > max_key_length && key->type != Key::FULLTEXT)
    {
      my_error(ER_TOO_LONG_KEY,MYF(0),max_key_length);
      DBUG_RETURN(TRUE);
    }
    if (validate_comment_length(thd, key->key_create_info.comment.str,
                                &key->key_create_info.comment.length,
                                INDEX_COMMENT_MAXLEN,
                                ER_TOO_LONG_INDEX_COMMENT,
                                key_info->name))
       DBUG_RETURN(true);
    key_info->comment.length= key->key_create_info.comment.length;
    if (key_info->comment.length > 0)
    {
      key_info->flags|= HA_USES_COMMENT;
      key_info->comment.str= key->key_create_info.comment.str;
    }

    // Check if a duplicate index is defined.
<<<<<<< HEAD
  if (check_duplicate_key(thd, key, key_info, &alter_info->key_list))
      DBUG_RETURN(true);
=======
    check_duplicate_key(thd, key, key_info, alter_info);
>>>>>>> f235d90c

    key_info++;
  }

  if (!unique_key && !primary_key &&
      (file->ha_table_flags() & HA_REQUIRE_PRIMARY_KEY))
  {
    my_message(ER_REQUIRES_PRIMARY_KEY, ER(ER_REQUIRES_PRIMARY_KEY), MYF(0));
    DBUG_RETURN(TRUE);
  }
  if (auto_increment > 0)
  {
    my_message(ER_WRONG_AUTO_KEY, ER(ER_WRONG_AUTO_KEY), MYF(0));
    DBUG_RETURN(TRUE);
  }
  /* Sort keys in optimized order */
  my_qsort((uchar*) *key_info_buffer, *key_count, sizeof(KEY),
	   (qsort_cmp) sort_keys);
  create_info->null_bits= null_fields;

  /* Check fields. */
  it.rewind();
  while ((sql_field=it++))
  {
    Field::utype type= (Field::utype) MTYP_TYPENR(sql_field->unireg_check);

    if (thd->variables.sql_mode & MODE_NO_ZERO_DATE &&
        !sql_field->def &&
        is_timestamp_type(sql_field->sql_type) &&
        (sql_field->flags & NOT_NULL_FLAG) &&
        (type == Field::NONE || type == Field::TIMESTAMP_UN_FIELD))
    {
      /*
        An error should be reported if:
          - NO_ZERO_DATE SQL mode is active;
          - there is no explicit DEFAULT clause (default column value);
          - this is a TIMESTAMP column;
          - the column is not NULL;
          - this is not the DEFAULT CURRENT_TIMESTAMP column.

        In other words, an error should be reported if
          - NO_ZERO_DATE SQL mode is active;
          - the column definition is equivalent to
            'column_name TIMESTAMP DEFAULT 0'.
      */

      my_error(ER_INVALID_DEFAULT, MYF(0), sql_field->field_name);
      DBUG_RETURN(TRUE);
    }
  }

  DBUG_RETURN(FALSE);
}

/**
  @brief check comment length of table, column, index and partition

  @details If comment length is more than the standard length
    truncate it and store the comment length upto the standard
    comment length size

  @param          thd             Thread handle
  @param          comment_str     Comment string
  @param[in,out]  comment_len     Comment length
  @param          max_len         Maximum allowed comment length
  @param          err_code        Error message
  @param          comment_name    Type of comment

  @return Operation status
    @retval       true            Error found
    @retval       false           On success
*/

bool validate_comment_length(THD *thd, const char *comment_str,
                             size_t *comment_len, uint max_len,
                             uint err_code, const char *comment_name)
{
  int length= 0;
  DBUG_ENTER("validate_comment_length");
  uint tmp_len= system_charset_info->cset->charpos(system_charset_info,
                                                   comment_str,
                                                   comment_str +
                                                   *comment_len,
                                                   max_len);
  if (tmp_len < *comment_len)
  {
    if (thd->is_strict_mode())
    {
      my_error(err_code, MYF(0),
               comment_name, static_cast<ulong>(max_len));
      DBUG_RETURN(true);
    }
    char warn_buff[MYSQL_ERRMSG_SIZE];
    length= my_snprintf(warn_buff, sizeof(warn_buff), ER(err_code),
                        comment_name, static_cast<ulong>(max_len));
    /* do not push duplicate warnings */
    if (!thd->get_stmt_da()->has_sql_condition(warn_buff, length)) 
      push_warning(thd, Sql_condition::SL_WARNING,
                   err_code, warn_buff);
    *comment_len= tmp_len;
  }
  DBUG_RETURN(false);
}


/*
  Set table default charset, if not set

  SYNOPSIS
    set_table_default_charset()
    create_info        Table create information

  DESCRIPTION
    If the table character set was not given explicitely,
    let's fetch the database default character set and
    apply it to the table.
*/

static void set_table_default_charset(THD *thd,
				      HA_CREATE_INFO *create_info, char *db)
{
  /*
    If the table character set was not given explicitly,
    let's fetch the database default character set and
    apply it to the table.
  */
  if (!create_info->default_table_charset)
  {
    HA_CREATE_INFO db_info;

    load_db_opt_by_name(thd, db, &db_info);

    create_info->default_table_charset= db_info.default_table_charset;
  }
}


/*
  Extend long VARCHAR fields to blob & prepare field if it's a blob

  SYNOPSIS
    prepare_blob_field()
    sql_field		Field to check

  RETURN
    0	ok
    1	Error (sql_field can't be converted to blob)
        In this case the error is given
*/

static bool prepare_blob_field(THD *thd, Create_field *sql_field)
{
  DBUG_ENTER("prepare_blob_field");

  if (sql_field->length > MAX_FIELD_VARCHARLENGTH &&
      !(sql_field->flags & BLOB_FLAG))
  {
    /* Convert long VARCHAR columns to TEXT or BLOB */
    char warn_buff[MYSQL_ERRMSG_SIZE];

    if (sql_field->def || thd->is_strict_mode())
    {
      my_error(ER_TOO_BIG_FIELDLENGTH, MYF(0), sql_field->field_name,
               static_cast<ulong>(MAX_FIELD_VARCHARLENGTH /
                                  sql_field->charset->mbmaxlen));
      DBUG_RETURN(1);
    }
    sql_field->sql_type= MYSQL_TYPE_BLOB;
    sql_field->flags|= BLOB_FLAG;
    my_snprintf(warn_buff, sizeof(warn_buff), ER(ER_AUTO_CONVERT), sql_field->field_name,
            (sql_field->charset == &my_charset_bin) ? "VARBINARY" : "VARCHAR",
            (sql_field->charset == &my_charset_bin) ? "BLOB" : "TEXT");
    push_warning(thd, Sql_condition::SL_NOTE, ER_AUTO_CONVERT,
                 warn_buff);
  }

  if ((sql_field->flags & BLOB_FLAG) && sql_field->length)
  {
    if (sql_field->sql_type == FIELD_TYPE_BLOB ||
        sql_field->sql_type == FIELD_TYPE_TINY_BLOB ||
        sql_field->sql_type == FIELD_TYPE_MEDIUM_BLOB)
    {
      /* The user has given a length to the blob column */
      sql_field->sql_type= get_blob_type_from_length(sql_field->length);
      sql_field->pack_length= calc_pack_length(sql_field->sql_type, 0);
    }
    sql_field->length= 0;
  }
  DBUG_RETURN(0);
}


/*
  Preparation of Create_field for SP function return values.
  Based on code used in the inner loop of mysql_prepare_create_table()
  above.

  SYNOPSIS
    sp_prepare_create_field()
    thd			Thread object
    sql_field		Field to prepare

  DESCRIPTION
    Prepares the field structures for field creation.

*/

static void sp_prepare_create_field(THD *thd, Create_field *sql_field)
{
  if (sql_field->sql_type == MYSQL_TYPE_SET ||
      sql_field->sql_type == MYSQL_TYPE_ENUM)
  {
    uint32 field_length, dummy;
    if (sql_field->sql_type == MYSQL_TYPE_SET)
    {
      calculate_interval_lengths(sql_field->charset,
                                 sql_field->interval, &dummy, 
                                 &field_length);
      sql_field->length= field_length + 
                         (sql_field->interval->count - 1);
    }
    else /* MYSQL_TYPE_ENUM */
    {
      calculate_interval_lengths(sql_field->charset,
                                 sql_field->interval,
                                 &field_length, &dummy);
      sql_field->length= field_length;
    }
    set_if_smaller(sql_field->length, MAX_FIELD_WIDTH-1);
  }

  if (sql_field->sql_type == MYSQL_TYPE_BIT)
  {
    sql_field->pack_flag= FIELDFLAG_NUMBER |
                          FIELDFLAG_TREAT_BIT_AS_CHAR;
  }
  sql_field->create_length_to_internal_length();
  DBUG_ASSERT(sql_field->def == 0);
  /* Can't go wrong as sql_field->def is not defined */
  (void) prepare_blob_field(thd, sql_field);
}


/**
  Create a table

  @param thd                 Thread object
  @param db                  Database
  @param table_name          Table name
  @param path                Path to table (i.e. to its .FRM file without
                             the extension).
  @param create_info         Create information (like MAX_ROWS)
  @param alter_info          Description of fields and keys for new table
  @param internal_tmp_table  Set to true if this is an internal temporary table
                             (From ALTER TABLE)
  @param select_field_count  Number of fields coming from SELECT part of
                             CREATE TABLE ... SELECT statement. Must be zero
                             for standard create of table.
  @param no_ha_table         Indicates that only .FRM file (and PAR file if table
                             is partitioned) needs to be created and not a table
                             in the storage engine.
  @param[out] is_trans       Identifies the type of engine where the table
                             was created: either trans or non-trans.
  @param[out] key_info       Array of KEY objects describing keys in table
                             which was created.
  @param[out] key_count      Number of keys in table which was created.

  If one creates a temporary table, this is automatically opened

  Note that this function assumes that caller already have taken
  exclusive metadata lock on table being created or used some other
  way to ensure that concurrent operations won't intervene.
  mysql_create_table() is a wrapper that can be used for this.

  @retval false OK
  @retval true  error
*/

static
bool create_table_impl(THD *thd,
                       const char *db, const char *table_name,
                       const char *path,
                       HA_CREATE_INFO *create_info,
                       Alter_info *alter_info,
                       bool internal_tmp_table,
                       uint select_field_count,
                       bool no_ha_table,
                       bool *is_trans,
                       KEY **key_info,
                       uint *key_count)
{
  const char	*alias;
  uint		db_options;
  handler	*file;
  bool		error= TRUE;
  DBUG_ENTER("create_table_impl");
  DBUG_PRINT("enter", ("db: '%s'  table: '%s'  tmp: %d",
                       db, table_name, internal_tmp_table));


  /* Check for duplicate fields and check type of table to create */
  if (!alter_info->create_list.elements)
  {
    my_message(ER_TABLE_MUST_HAVE_COLUMNS, ER(ER_TABLE_MUST_HAVE_COLUMNS),
               MYF(0));
    DBUG_RETURN(TRUE);
  }
  if (check_engine(thd, db, table_name, create_info))
    DBUG_RETURN(TRUE);

  set_table_default_charset(thd, create_info, (char*) db);

  db_options= create_info->table_options;
  if (create_info->row_type == ROW_TYPE_DYNAMIC)
    db_options|=HA_OPTION_PACK_RECORD;
  alias= table_case_name(create_info, table_name);
  if (!(file= get_new_handler((TABLE_SHARE*) 0, thd->mem_root,
                              create_info->db_type)))
  {
    mem_alloc_error(sizeof(handler));
    DBUG_RETURN(TRUE);
  }
#ifdef WITH_PARTITION_STORAGE_ENGINE
  partition_info *part_info= thd->work_part_info;

  if (!part_info && create_info->db_type->partition_flags &&
      (create_info->db_type->partition_flags() & HA_USE_AUTO_PARTITION))
  {
    /*
      Table is not defined as a partitioned table but the engine handles
      all tables as partitioned. The handler will set up the partition info
      object with the default settings.
    */
    thd->work_part_info= part_info= new partition_info();
    if (!part_info)
    {
      mem_alloc_error(sizeof(partition_info));
      DBUG_RETURN(TRUE);
    }
    file->set_auto_partitions(part_info);
    part_info->default_engine_type= create_info->db_type;
    part_info->is_auto_partitioned= TRUE;
  }
  if (part_info)
  {
    /*
      The table has been specified as a partitioned table.
      If this is part of an ALTER TABLE the handler will be the partition
      handler but we need to specify the default handler to use for
      partitions also in the call to check_partition_info. We transport
      this information in the default_db_type variable, it is either
      DB_TYPE_DEFAULT or the engine set in the ALTER TABLE command.
    */
    Key *key;
    handlerton *part_engine_type= create_info->db_type;
    char *part_syntax_buf;
    uint syntax_len;
    handlerton *engine_type;
    List_iterator<partition_element> part_it(part_info->partitions);
    partition_element *part_elem;

    while ((part_elem= part_it++))
    {
      if (part_elem->part_comment)
      {
        size_t comment_len= strlen(part_elem->part_comment);
        if (validate_comment_length(thd, part_elem->part_comment,
                                     &comment_len,
                                     TABLE_PARTITION_COMMENT_MAXLEN,
                                     ER_TOO_LONG_TABLE_PARTITION_COMMENT,
                                     part_elem->partition_name))
          DBUG_RETURN(true);
        part_elem->part_comment[comment_len]= '\0';
      }
      if (part_elem->subpartitions.elements)
      {
        List_iterator<partition_element> sub_it(part_elem->subpartitions);
        partition_element *subpart_elem;
        while ((subpart_elem= sub_it++))
        {
          if (subpart_elem->part_comment)
          {
            size_t comment_len= strlen(subpart_elem->part_comment);
            if (validate_comment_length(thd, subpart_elem->part_comment,
                                         &comment_len,
                                         TABLE_PARTITION_COMMENT_MAXLEN,
                                         ER_TOO_LONG_TABLE_PARTITION_COMMENT,
                                         subpart_elem->partition_name))
              DBUG_RETURN(true);
            subpart_elem->part_comment[comment_len]= '\0';
          }
        }
      }
    } 
    if (create_info->options & HA_LEX_CREATE_TMP_TABLE)
    {
      my_error(ER_PARTITION_NO_TEMPORARY, MYF(0));
      goto err;
    }
    if ((part_engine_type == partition_hton) &&
        part_info->default_engine_type)
    {
      /*
        This only happens at ALTER TABLE.
        default_engine_type was assigned from the engine set in the ALTER
        TABLE command.
      */
      ;
    }
    else
    {
      if (create_info->used_fields & HA_CREATE_USED_ENGINE)
      {
        part_info->default_engine_type= create_info->db_type;
      }
      else
      {
        if (part_info->default_engine_type == NULL)
        {
          part_info->default_engine_type= ha_checktype(thd,
                                          DB_TYPE_DEFAULT, 0, 0);
        }
      }
    }
    DBUG_PRINT("info", ("db_type = %s create_info->db_type = %s",
             ha_resolve_storage_engine_name(part_info->default_engine_type),
             ha_resolve_storage_engine_name(create_info->db_type)));
    if (part_info->check_partition_info(thd, &engine_type, file,
                                        create_info, FALSE))
      goto err;
    part_info->default_engine_type= engine_type;

    /*
      We reverse the partitioning parser and generate a standard format
      for syntax stored in frm file.
    */
    if (!(part_syntax_buf= generate_partition_syntax(part_info,
                                                     &syntax_len,
                                                     TRUE, TRUE,
                                                     create_info,
                                                     alter_info,
                                                     NULL)))
      goto err;
    part_info->part_info_string= part_syntax_buf;
    part_info->part_info_len= syntax_len;
    if ((!(engine_type->partition_flags &&
           engine_type->partition_flags() & HA_CAN_PARTITION)) ||
        create_info->db_type == partition_hton)
    {
      /*
        The handler assigned to the table cannot handle partitioning.
        Assign the partition handler as the handler of the table.
      */
      DBUG_PRINT("info", ("db_type: %s",
                        ha_resolve_storage_engine_name(create_info->db_type)));
      delete file;
      create_info->db_type= partition_hton;
      if (!(file= get_ha_partition(part_info)))
      {
        DBUG_RETURN(TRUE);
      }
      /*
        If we have default number of partitions or subpartitions we
        might require to set-up the part_info object such that it
        creates a proper .par file. The current part_info object is
        only used to create the frm-file and .par-file.
      */
      if (part_info->use_default_num_partitions &&
          part_info->num_parts &&
          (int)part_info->num_parts !=
          file->get_default_no_partitions(create_info))
      {
        uint i;
        List_iterator<partition_element> part_it(part_info->partitions);
        part_it++;
        DBUG_ASSERT(thd->lex->sql_command != SQLCOM_CREATE_TABLE);
        for (i= 1; i < part_info->partitions.elements; i++)
          (part_it++)->part_state= PART_TO_BE_DROPPED;
      }
      else if (part_info->is_sub_partitioned() &&
               part_info->use_default_num_subpartitions &&
               part_info->num_subparts &&
               (int)part_info->num_subparts !=
                 file->get_default_no_partitions(create_info))
      {
        DBUG_ASSERT(thd->lex->sql_command != SQLCOM_CREATE_TABLE);
        part_info->num_subparts= file->get_default_no_partitions(create_info);
      }
    }
    else if (create_info->db_type != engine_type)
    {
      /*
        We come here when we don't use a partitioned handler.
        Since we use a partitioned table it must be "native partitioned".
        We have switched engine from defaults, most likely only specified
        engines in partition clauses.
      */
      delete file;
      if (!(file= get_new_handler((TABLE_SHARE*) 0, thd->mem_root,
                                  engine_type)))
      {
        mem_alloc_error(sizeof(handler));
        DBUG_RETURN(TRUE);
      }
    }
    /*
      Unless table's storage engine supports partitioning natively
      don't allow foreign keys on partitioned tables (they won't
      work work even with InnoDB beneath of partitioning engine).
      If storage engine handles partitioning natively (like NDB)
      foreign keys support is possible, so we let the engine decide.
    */
    if (create_info->db_type == partition_hton)
    {
      List_iterator_fast<Key> key_iterator(alter_info->key_list);
      while ((key= key_iterator++))
      {
        if (key->type == Key::FOREIGN_KEY)
        {
          my_error(ER_FOREIGN_KEY_ON_PARTITIONED, MYF(0));
          goto err;
        }
      }
    }
  }
#endif

  if (mysql_prepare_create_table(thd, create_info, alter_info,
                                 internal_tmp_table,
                                 &db_options, file,
                                 key_info, key_count,
                                 select_field_count))
    goto err;

  if (create_info->options & HA_LEX_CREATE_TMP_TABLE)
    create_info->table_options|=HA_CREATE_DELAY_KEY_WRITE;

  /* Check if table already exists */
  if ((create_info->options & HA_LEX_CREATE_TMP_TABLE) &&
      find_temporary_table(thd, db, table_name))
  {
    if (create_info->options & HA_LEX_CREATE_IF_NOT_EXISTS)
    {
      push_warning_printf(thd, Sql_condition::SL_NOTE,
                          ER_TABLE_EXISTS_ERROR, ER(ER_TABLE_EXISTS_ERROR),
                          alias);
      error= 0;
      goto err;
    }
    my_error(ER_TABLE_EXISTS_ERROR, MYF(0), alias);
    goto err;
  }

  if (!internal_tmp_table && !(create_info->options & HA_LEX_CREATE_TMP_TABLE))
  {
    char frm_name[FN_REFLEN+1];
    strxnmov(frm_name, sizeof(frm_name) - 1, path, reg_ext, NullS);

    if (!access(frm_name, F_OK))
    {
      if (create_info->options & HA_LEX_CREATE_IF_NOT_EXISTS)
        goto warn;
      my_error(ER_TABLE_EXISTS_ERROR,MYF(0),table_name);
      goto err;
    }
    /*
      We don't assert here, but check the result, because the table could be
      in the table definition cache and in the same time the .frm could be
      missing from the disk, in case of manual intervention which deletes
      the .frm file. The user has to use FLUSH TABLES; to clear the cache.
      Then she could create the table. This case is pretty obscure and
      therefore we don't introduce a new error message only for it.
    */
    mysql_mutex_lock(&LOCK_open);
    if (get_cached_table_share(db, table_name))
    {
      mysql_mutex_unlock(&LOCK_open);
      my_error(ER_TABLE_EXISTS_ERROR, MYF(0), table_name);
      goto err;
    }
    mysql_mutex_unlock(&LOCK_open);
  }

  /*
    Check that table with given name does not already
    exist in any storage engine. In such a case it should
    be discovered and the error ER_TABLE_EXISTS_ERROR be returned
    unless user specified CREATE TABLE IF EXISTS
    An exclusive metadata lock ensures that no
    one else is attempting to discover the table. Since
    it's not on disk as a frm file, no one could be using it!
  */
  if (!(create_info->options & HA_LEX_CREATE_TMP_TABLE))
  {
    bool create_if_not_exists =
      create_info->options & HA_LEX_CREATE_IF_NOT_EXISTS;
    int retcode = ha_table_exists_in_engine(thd, db, table_name);
    DBUG_PRINT("info", ("exists_in_engine: %u",retcode));
    switch (retcode)
    {
      case HA_ERR_NO_SUCH_TABLE:
        /* Normal case, no table exists. we can go and create it */
        break;
      case HA_ERR_TABLE_EXIST:
        DBUG_PRINT("info", ("Table existed in handler"));

        if (create_if_not_exists)
          goto warn;
        my_error(ER_TABLE_EXISTS_ERROR,MYF(0),table_name);
        goto err;
        break;
      default:
        DBUG_PRINT("info", ("error: %u from storage engine", retcode));
        my_error(retcode, MYF(0),table_name);
        goto err;
    }
  }

  THD_STAGE_INFO(thd, stage_creating_table);

  {
    size_t dirlen;
    char   dirpath[FN_REFLEN];

    /*
      data_file_name and index_file_name include the table name without
      extension. Mostly this does not refer to an existing file. When
      comparing data_file_name or index_file_name against the data
      directory, we try to resolve all symbolic links. On some systems,
      we use realpath(3) for the resolution. This returns ENOENT if the
      resolved path does not refer to an existing file. my_realpath()
      does then copy the requested path verbatim, without symlink
      resolution. Thereafter the comparison can fail even if the
      requested path is within the data directory. E.g. if symlinks to
      another file system are used. To make realpath(3) return the
      resolved path, we strip the table name and compare the directory
      path only. If the directory doesn't exist either, table creation
      will fail anyway.
    */
    if (create_info->data_file_name)
    {
      dirname_part(dirpath, create_info->data_file_name, &dirlen);
      if (test_if_data_home_dir(dirpath))
      {
        my_error(ER_WRONG_ARGUMENTS, MYF(0), "DATA DIRECTORY");
        goto err;
      }
    }
    if (create_info->index_file_name)
    {
      dirname_part(dirpath, create_info->index_file_name, &dirlen);
      if (test_if_data_home_dir(dirpath))
      {
        my_error(ER_WRONG_ARGUMENTS, MYF(0), "INDEX DIRECTORY");
        goto err;
      }
    }
  }

#ifdef WITH_PARTITION_STORAGE_ENGINE
  if (check_partition_dirs(thd->lex->part_info))
  {
    goto err;
  }
#endif /* WITH_PARTITION_STORAGE_ENGINE */

  if (thd->variables.sql_mode & MODE_NO_DIR_IN_CREATE)
  {
    if (create_info->data_file_name)
      push_warning_printf(thd, Sql_condition::SL_WARNING,
                          WARN_OPTION_IGNORED, ER(WARN_OPTION_IGNORED),
                          "DATA DIRECTORY");
    if (create_info->index_file_name)
      push_warning_printf(thd, Sql_condition::SL_WARNING,
                          WARN_OPTION_IGNORED, ER(WARN_OPTION_IGNORED),
                          "INDEX DIRECTORY");
    create_info->data_file_name= create_info->index_file_name= 0;
  }
  create_info->table_options=db_options;

  /*
    Create .FRM (and .PAR file for partitioned table).
    If "no_ha_table" is false also create table in storage engine.
  */
  if (rea_create_table(thd, path, db, table_name,
                       create_info, alter_info->create_list,
                       *key_count, *key_info, file, no_ha_table))
    goto err;

  if (!no_ha_table && create_info->options & HA_LEX_CREATE_TMP_TABLE)
  {
    /*
      Open a table (skipping table cache) and add it into
      THD::temporary_tables list.
    */

    TABLE *table= open_table_uncached(thd, path, db, table_name, true, true);

    if (!table)
    {
      (void) rm_temporary_table(create_info->db_type, path);
      goto err;
    }

    if (is_trans != NULL)
      *is_trans= table->file->has_transactions();

    thd->thread_specific_used= TRUE;
  }
#ifdef WITH_PARTITION_STORAGE_ENGINE
  else if (part_info && no_ha_table)
  {
    /*
      For partitioned tables we can't find some problems with table
      until table is opened. Therefore in order to disallow creation
      of corrupted tables we have to try to open table as the part
      of its creation process.
      In cases when both .FRM and SE part of table are created table
      is implicitly open in ha_create_table() call.
      In cases when we create .FRM without SE part we have to open
      table explicitly.
    */
    TABLE table;
    TABLE_SHARE share;

    init_tmp_table_share(thd, &share, db, 0, table_name, path);

    bool result= (open_table_def(thd, &share, 0) ||
                  open_table_from_share(thd, &share, "", 0, (uint) READ_ALL,
                                        0, &table, true));
    if (!result)
      (void) closefrm(&table, 0);

    free_table_share(&share);

    if (result)
    {
      char frm_name[FN_REFLEN + 1];
      strxnmov(frm_name, sizeof(frm_name) - 1, path, reg_ext, NullS);
      (void) mysql_file_delete(key_file_frm, frm_name, MYF(0));
      (void) file->ha_create_handler_files(path, NULL, CHF_DELETE_FLAG,
                                           create_info);
      goto err;
    }
  }
#endif

  error= FALSE;
err:
  THD_STAGE_INFO(thd, stage_after_create);
  delete file;
  DBUG_RETURN(error);

warn:
  error= FALSE;
  push_warning_printf(thd, Sql_condition::SL_NOTE,
                      ER_TABLE_EXISTS_ERROR, ER(ER_TABLE_EXISTS_ERROR),
                      alias);
  goto err;
}


/**
  Simple wrapper around create_table_impl() to be used
  in various version of CREATE TABLE statement.
*/
bool mysql_create_table_no_lock(THD *thd,
                                const char *db, const char *table_name,
                                HA_CREATE_INFO *create_info,
                                Alter_info *alter_info,
                                uint select_field_count,
                                bool *is_trans)
{
  KEY *not_used_1;
  uint not_used_2;
  char path[FN_REFLEN + 1];

  if (create_info->options & HA_LEX_CREATE_TMP_TABLE)
    build_tmptable_filename(thd, path, sizeof(path));
  else
  {
    bool was_truncated;
    int length;
    const char *alias= table_case_name(create_info, table_name);
    length= build_table_filename(path, sizeof(path) - 1, db, alias,
                                 "", 0, &was_truncated);
    // Check if we hit FN_REFLEN bytes along with file extension.
    if (was_truncated || length+reg_ext_length > FN_REFLEN)
    {
      my_error(ER_IDENT_CAUSES_TOO_LONG_PATH, MYF(0), sizeof(path)-1, path);
      return true;
    }
  }

  return create_table_impl(thd, db, table_name, path, create_info, alter_info,
                           false, select_field_count, false, is_trans,
                           &not_used_1, &not_used_2);
}


/**
  Implementation of SQLCOM_CREATE_TABLE.

  Take the metadata locks (including a shared lock on the affected
  schema) and create the table. Is written to be called from
  mysql_execute_command(), to which it delegates the common parts
  with other commands (i.e. implicit commit before and after,
  close of thread tables.
*/

bool mysql_create_table(THD *thd, TABLE_LIST *create_table,
                        HA_CREATE_INFO *create_info,
                        Alter_info *alter_info)
{
  bool result;
  bool is_trans= FALSE;
  DBUG_ENTER("mysql_create_table");

  /*
    Open or obtain an exclusive metadata lock on table being created.
  */
  if (open_and_lock_tables(thd, thd->lex->query_tables, FALSE, 0))
  {
    result= TRUE;
    goto end;
  }

  /* Got lock. */
  DEBUG_SYNC(thd, "locked_table_name");

  /* We can abort create table for any table type */
  thd->abort_on_warning= thd->is_strict_mode();

  /*
    Promote first timestamp column, when explicit_defaults_for_timestamp
    is not set
  */
  if (!thd->variables.explicit_defaults_for_timestamp)
    promote_first_timestamp_column(&alter_info->create_list);

  result= mysql_create_table_no_lock(thd, create_table->db,
                                     create_table->table_name, create_info,
                                     alter_info, 0, &is_trans);
  /*
    Don't write statement if:
    - Table creation has failed
    - Row-based logging is used and we are creating a temporary table
    Otherwise, the statement shall be binlogged.
  */
  if (!result)
  {
    /*
      CREATE TEMPORARY TABLE doesn't terminate a transaction. Calling
      stmt.mark_created_temp_table() guarantees the transaction can be binlogged
      correctly.
    */
    if (create_info->options & HA_LEX_CREATE_TMP_TABLE)
      thd->transaction.stmt.mark_created_temp_table();

    if (!thd->is_current_stmt_binlog_format_row() ||
        (thd->is_current_stmt_binlog_format_row() &&
         !(create_info->options & HA_LEX_CREATE_TMP_TABLE)))
    {
      thd->add_to_binlog_accessed_dbs(create_table->db);
      result= write_bin_log(thd, TRUE, thd->query(), thd->query_length(), is_trans);
    }
  }

  thd->abort_on_warning= false;
end:
  DBUG_RETURN(result);
}


/*
** Give the key name after the first field with an optional '_#' after
**/

static bool
check_if_keyname_exists(const char *name, KEY *start, KEY *end)
{
  for (KEY *key=start ; key != end ; key++)
    if (!my_strcasecmp(system_charset_info,name,key->name))
      return 1;
  return 0;
}


static char *
make_unique_key_name(const char *field_name,KEY *start,KEY *end)
{
  char buff[MAX_FIELD_NAME],*buff_end;

  if (!check_if_keyname_exists(field_name,start,end) &&
      my_strcasecmp(system_charset_info,field_name,primary_key_name))
    return (char*) field_name;			// Use fieldname
  buff_end=strmake(buff,field_name, sizeof(buff)-4);

  /*
    Only 3 chars + '\0' left, so need to limit to 2 digit
    This is ok as we can't have more than 100 keys anyway
  */
  for (uint i=2 ; i< 100; i++)
  {
    *buff_end= '_';
    int10_to_str(i, buff_end+1, 10);
    if (!check_if_keyname_exists(buff,start,end))
      return sql_strdup(buff);
  }
  return (char*) "not_specified";		// Should never happen
}


/****************************************************************************
** Alter a table definition
****************************************************************************/


/**
  Rename a table.

  @param base      The handlerton handle.
  @param old_db    The old database name.
  @param old_name  The old table name.
  @param new_db    The new database name.
  @param new_name  The new table name.
  @param flags     flags
                   FN_FROM_IS_TMP old_name is temporary.
                   FN_TO_IS_TMP   new_name is temporary.
                   NO_FRM_RENAME  Don't rename the FRM file
                                  but only the table in the storage engine.
                   NO_HA_TABLE    Don't rename table in engine.

  @return false    OK
  @return true     Error
*/

bool
mysql_rename_table(handlerton *base, const char *old_db,
                   const char *old_name, const char *new_db,
                   const char *new_name, uint flags)
{
  THD *thd= current_thd;
  char from[FN_REFLEN + 1], to[FN_REFLEN + 1],
    lc_from[FN_REFLEN + 1], lc_to[FN_REFLEN + 1];
  char *from_base= from, *to_base= to;
  char tmp_name[NAME_LEN+1];
  handler *file;
  int error=0;
  int length;
  bool was_truncated;
  DBUG_ENTER("mysql_rename_table");
  DBUG_PRINT("enter", ("old: '%s'.'%s'  new: '%s'.'%s'",
                       old_db, old_name, new_db, new_name));

  file= (base == NULL ? 0 :
         get_new_handler((TABLE_SHARE*) 0, thd->mem_root, base));

  build_table_filename(from, sizeof(from) - 1, old_db, old_name, "",
                       flags & FN_FROM_IS_TMP);
  length= build_table_filename(to, sizeof(to) - 1, new_db, new_name, "",
                               flags & FN_TO_IS_TMP, &was_truncated);
  // Check if we hit FN_REFLEN bytes along with file extension.
  if (was_truncated || length+reg_ext_length > FN_REFLEN)
  {
    my_error(ER_IDENT_CAUSES_TOO_LONG_PATH, MYF(0), sizeof(to)-1, to);
    DBUG_RETURN(TRUE);
  }

  /*
    If lower_case_table_names == 2 (case-preserving but case-insensitive
    file system) and the storage is not HA_FILE_BASED, we need to provide
    a lowercase file name, but we leave the .frm in mixed case.
   */
  if (lower_case_table_names == 2 && file &&
      !(file->ha_table_flags() & HA_FILE_BASED))
  {
    strmov(tmp_name, old_name);
    my_casedn_str(files_charset_info, tmp_name);
    build_table_filename(lc_from, sizeof(lc_from) - 1, old_db, tmp_name, "",
                         flags & FN_FROM_IS_TMP);
    from_base= lc_from;

    strmov(tmp_name, new_name);
    my_casedn_str(files_charset_info, tmp_name);
    build_table_filename(lc_to, sizeof(lc_to) - 1, new_db, tmp_name, "",
                         flags & FN_TO_IS_TMP);
    to_base= lc_to;
  }

  if (flags & NO_HA_TABLE)
  {
    if (rename_file_ext(from,to,reg_ext))
      error= my_errno;
    (void) file->ha_create_handler_files(to, from, CHF_RENAME_FLAG, NULL);
  }
  else if (!file || !(error=file->ha_rename_table(from_base, to_base)))
  {
    if (!(flags & NO_FRM_RENAME) && rename_file_ext(from,to,reg_ext))
    {
      error=my_errno;
      /* Restore old file name */
      if (file)
        file->ha_rename_table(to_base, from_base);
    }
  }
  delete file;
  if (error == HA_ERR_WRONG_COMMAND)
    my_error(ER_NOT_SUPPORTED_YET, MYF(0), "ALTER TABLE");
  else if (error)
  {
    char errbuf[MYSYS_STRERROR_SIZE];
    my_error(ER_ERROR_ON_RENAME, MYF(0), from, to,
             error, my_strerror(errbuf, sizeof(errbuf), error));
  }

#ifdef HAVE_PSI_TABLE_INTERFACE
  /*
    Remove the old table share from the pfs table share array. The new table
    share will be created when the renamed table is first accessed.
   */
  if (likely(error == 0))
  {
    my_bool temp_table= (my_bool)is_prefix(old_name, tmp_file_prefix);
    PSI_TABLE_CALL(drop_table_share)
      (temp_table, old_db, strlen(old_db), old_name, strlen(old_name));
  }
#endif


  DBUG_RETURN(error != 0);
}


/*
  Create a table identical to the specified table

  SYNOPSIS
    mysql_create_like_table()
    thd		Thread object
    table       Table list element for target table
    src_table   Table list element for source table
    create_info Create info

  RETURN VALUES
    FALSE OK
    TRUE  error
*/

bool mysql_create_like_table(THD* thd, TABLE_LIST* table, TABLE_LIST* src_table,
                             HA_CREATE_INFO *create_info)
{
  HA_CREATE_INFO local_create_info;
  Alter_info local_alter_info;
  Alter_table_ctx local_alter_ctx; // Not used
  bool res= TRUE;
  bool is_trans= FALSE;
  uint not_used;
  DBUG_ENTER("mysql_create_like_table");


  /*
    We the open source table to get its description in HA_CREATE_INFO
    and Alter_info objects. This also acquires a shared metadata lock
    on this table which ensures that no concurrent DDL operation will
    mess with it.
    Also in case when we create non-temporary table open_tables()
    call obtains an exclusive metadata lock on target table ensuring
    that we can safely perform table creation.
    Thus by holding both these locks we ensure that our statement is
    properly isolated from all concurrent operations which matter.
  */
  if (open_tables(thd, &thd->lex->query_tables, &not_used, 0))
    goto err;
  src_table->table->use_all_columns();

  DEBUG_SYNC(thd, "create_table_like_after_open");

  /* Fill HA_CREATE_INFO and Alter_info with description of source table. */
  memset(&local_create_info, 0, sizeof(local_create_info));
  local_create_info.db_type= src_table->table->s->db_type();
  local_create_info.row_type= src_table->table->s->row_type;
  if (mysql_prepare_alter_table(thd, src_table->table, &local_create_info,
                                &local_alter_info, &local_alter_ctx))
    goto err;
#ifdef WITH_PARTITION_STORAGE_ENGINE
  /* Partition info is not handled by mysql_prepare_alter_table() call. */
  if (src_table->table->part_info)
    thd->work_part_info= src_table->table->part_info->get_clone();
#endif

  /*
    Adjust description of source table before using it for creation of
    target table.

    Similarly to SHOW CREATE TABLE we ignore MAX_ROWS attribute of
    temporary table which represents I_S table.
  */
  if (src_table->schema_table)
    local_create_info.max_rows= 0;
  /* Set IF NOT EXISTS option as in the CREATE TABLE LIKE statement. */
  local_create_info.options|= create_info->options&HA_LEX_CREATE_IF_NOT_EXISTS;
  /* Replace type of source table with one specified in the statement. */
  local_create_info.options&= ~HA_LEX_CREATE_TMP_TABLE;
  local_create_info.options|= create_info->options & HA_LEX_CREATE_TMP_TABLE;
  /* Reset auto-increment counter for the new table. */
  local_create_info.auto_increment_value= 0;
  /*
    Do not inherit values of DATA and INDEX DIRECTORY options from
    the original table. This is documented behavior.
  */
  local_create_info.data_file_name= local_create_info.index_file_name= NULL;
  local_create_info.alias= create_info->alias;

  if ((res= mysql_create_table_no_lock(thd, table->db, table->table_name,
                                       &local_create_info, &local_alter_info,
                                       0, &is_trans)))
    goto err;

  /*
    Ensure that we have an exclusive lock on target table if we are creating
    non-temporary table. In LOCK TABLES mode the only way the table is locked,
    is if it already exists (since you cannot LOCK TABLE a non-existing table).
    And the only way we then can end up here is if IF EXISTS was used.
  */
  DBUG_ASSERT((create_info->options & HA_LEX_CREATE_TMP_TABLE) ||
              (thd->locked_tables_mode != LTM_LOCK_TABLES &&
               thd->mdl_context.is_lock_owner(MDL_key::TABLE, table->db,
                                              table->table_name,
                                              MDL_EXCLUSIVE)) ||
              (thd->locked_tables_mode == LTM_LOCK_TABLES &&
               (create_info->options & HA_LEX_CREATE_IF_NOT_EXISTS) &&
               thd->mdl_context.is_lock_owner(MDL_key::TABLE, table->db,
                                              table->table_name,
                                              MDL_SHARED_NO_WRITE)));

  DEBUG_SYNC(thd, "create_table_like_before_binlog");

  /*
    CREATE TEMPORARY TABLE doesn't terminate a transaction. Calling
    stmt.mark_created_temp_table() guarantees the transaction can be binlogged
    correctly.
  */
  if (create_info->options & HA_LEX_CREATE_TMP_TABLE)
    thd->transaction.stmt.mark_created_temp_table();

  /*
    We have to write the query before we unlock the tables.
  */
  if (thd->is_current_stmt_binlog_format_row())
  {
    /*
       Since temporary tables are not replicated under row-based
       replication, CREATE TABLE ... LIKE ... needs special
       treatement.  We have four cases to consider, according to the
       following decision table:

           ==== ========= ========= ==============================
           Case    Target    Source Write to binary log
           ==== ========= ========= ==============================
           1       normal    normal Original statement
           2       normal temporary Generated statement
           3    temporary    normal Nothing
           4    temporary temporary Nothing
           ==== ========= ========= ==============================
    */
    if (!(create_info->options & HA_LEX_CREATE_TMP_TABLE))
    {
      if (src_table->table->s->tmp_table)               // Case 2
      {
        char buf[2048];
        String query(buf, sizeof(buf), system_charset_info);
        query.length(0);  // Have to zero it since constructor doesn't
        Open_table_context ot_ctx(thd, MYSQL_OPEN_REOPEN);
        bool new_table= FALSE; // Whether newly created table is open.

        /*
          The condition avoids a crash as described in BUG#48506. Other
          binlogging problems related to CREATE TABLE IF NOT EXISTS LIKE
          when the existing object is a view will be solved by BUG 47442.
        */
        if (!table->view)
        {
          if (!table->table)
          {
            /*
              In order for store_create_info() to work we need to open
              destination table if it is not already open (i.e. if it
              has not existed before). We don't need acquire metadata
              lock in order to do this as we already hold exclusive
              lock on this table. The table will be closed by
              close_thread_table() at the end of this branch.
            */
            if (open_table(thd, table, &ot_ctx))
              goto err;
            new_table= TRUE;
          }

          int result __attribute__((unused))=
            store_create_info(thd, table, &query,
                              create_info, FALSE /* show_database */);

          DBUG_ASSERT(result == 0); // store_create_info() always return 0
          if (write_bin_log(thd, TRUE, query.ptr(), query.length()))
            goto err;

          if (new_table)
          {
            DBUG_ASSERT(thd->open_tables == table->table);
            /*
              When opening the table, we ignored the locked tables
              (MYSQL_OPEN_GET_NEW_TABLE). Now we can close the table
              without risking to close some locked table.
            */
            close_thread_table(thd, &thd->open_tables);
          }
        }
      }
      else                                      // Case 1
        if (write_bin_log(thd, TRUE, thd->query(), thd->query_length()))
          goto err;
    }
    /*
      Case 3 and 4 does nothing under RBR
    */
  }
  else if (write_bin_log(thd, TRUE, thd->query(), thd->query_length(), is_trans))
    goto err;

err:
  DBUG_RETURN(res);
}


/* table_list should contain just one table */
int mysql_discard_or_import_tablespace(THD *thd,
                                       TABLE_LIST *table_list,
                                       bool discard)
{
  Alter_table_prelocking_strategy alter_prelocking_strategy;
  int error;
  DBUG_ENTER("mysql_discard_or_import_tablespace");

  /*
    Note that DISCARD/IMPORT TABLESPACE always is the only operation in an
    ALTER TABLE
  */

  THD_STAGE_INFO(thd, stage_discard_or_import_tablespace);

 /*
   We set this flag so that ha_innobase::open and ::external_lock() do
   not complain when we lock the table
 */
  thd->tablespace_op= TRUE;
  /*
    Adjust values of table-level and metadata which was set in parser
    for the case general ALTER TABLE.
  */
  table_list->mdl_request.set_type(MDL_EXCLUSIVE);
  table_list->lock_type= TL_WRITE;
  /* Do not open views. */
  table_list->required_type= FRMTYPE_TABLE;

  if (open_and_lock_tables(thd, table_list, FALSE, 0,
                           &alter_prelocking_strategy))
  {
    thd->tablespace_op=FALSE;
    DBUG_RETURN(-1);
  }

  error= table_list->table->file->ha_discard_or_import_tablespace(discard);

  THD_STAGE_INFO(thd, stage_end);

  if (error)
    goto err;

  /*
    The 0 in the call below means 'not in a transaction', which means
    immediate invalidation; that is probably what we wish here
  */
  query_cache.invalidate(thd, table_list, FALSE);

  /* The ALTER TABLE is always in its own transaction */
  error= trans_commit_stmt(thd);
  if (trans_commit_implicit(thd))
    error=1;
  if (error)
    goto err;
  error= write_bin_log(thd, FALSE, thd->query(), thd->query_length());

err:
  trans_rollback_stmt(thd);
  thd->tablespace_op=FALSE;

  if (error == 0)
  {
    my_ok(thd);
    DBUG_RETURN(0);
  }

  table_list->table->file->print_error(error, MYF(0));

  DBUG_RETURN(-1);
}


/**
  Check if key is a candidate key, i.e. a unique index with no index
  fields partial or nullable.
*/

static bool is_candidate_key(KEY *key)
{
  KEY_PART_INFO *key_part;
  KEY_PART_INFO *key_part_end= key->key_part + key->user_defined_key_parts;

  if (!(key->flags & HA_NOSAME) || (key->flags & HA_NULL_PART_KEY))
    return false;

  for (key_part= key->key_part; key_part < key_part_end; key_part++)
  {
    if (key_part->key_part_flag & HA_PART_KEY_SEG)
      return false;
  }

  return true;
}


/**
  Get Create_field object for newly created table by field index.

  @param alter_info  Alter_info describing newly created table.
  @param idx         Field index.
*/

static Create_field *get_field_by_index(Alter_info *alter_info, uint idx)
{
  List_iterator_fast<Create_field> field_it(alter_info->create_list);
  uint field_idx= 0;
  Create_field *field;

  while ((field= field_it++) && field_idx < idx)
  { field_idx++; }

  return field;
}


/**
  Look-up KEY object by index name using case-insensitive comparison.

  @param key_name   Index name.
  @param key_start  Start of array of KEYs for table.
  @param key_end    End of array of KEYs for table.

  @note Skips indexes which are marked as renamed.
  @note Case-insensitive comparison is necessary to correctly
        handle renaming of keys.

  @retval non-NULL - pointer to KEY object for index found.
  @retval NULL     - no index with such name found (or it is marked
                     as renamed).
*/

static KEY* find_key_ci(const char *key_name, KEY *key_start, KEY *key_end)
{
  for (KEY *key= key_start; key < key_end; key++)
  {
    /* Skip already renamed keys. */
    if (! (key->flags & HA_KEY_RENAMED) &&
        ! my_strcasecmp(system_charset_info, key_name, key->name))
      return key;
  }
  return NULL;
}


/**
  Look-up KEY object by index name using case-sensitive comparison.

  @param key_name   Index name.
  @param key_start  Start of array of KEYs for table.
  @param key_end    End of array of KEYs for table.

  @note Skips indexes which are marked as renamed.
  @note Case-sensitive comparison is necessary to correctly
        handle: ALTER TABLE t1 DROP KEY x, ADD KEY X(c).
        where new and old index are identical except case
        of their names (in this case index still needs
        to be re-created to keep case of the name in .FRM
        and storage-engine in sync).

  @retval non-NULL - pointer to KEY object for index found.
  @retval NULL     - no index with such name found (or it is marked
                     as renamed).
*/

static KEY* find_key_cs(const char *key_name, KEY *key_start, KEY *key_end)
{
  for (KEY *key= key_start; key < key_end; key++)
  {
    /* Skip renamed keys. */
    if (! (key->flags & HA_KEY_RENAMED) && ! strcmp(key_name, key->name))
      return key;
  }
  return NULL;
}


/**
  Check if index has changed in a new version of table (ignore
  possible rename of index).

  @param  alter_info  Alter_info describing the changes to table
                      (is necessary to find correspondence between
                      fields in old and new version of table).
  @param  table_key   Description of key in old version of table.
  @param  new_key     Description of key in new version of table.

  @returns True - if index has changed, false -otherwise.
*/

static bool has_index_def_changed(Alter_info *alter_info,
                                  const KEY *table_key,
                                  const KEY *new_key)
{
  const KEY_PART_INFO *key_part, *new_part, *end;
  const Create_field *new_field;

  /* Check that the key types are compatible between old and new tables. */
  if ((table_key->algorithm != new_key->algorithm) ||
      ((table_key->flags & HA_KEYFLAG_MASK) !=
       (new_key->flags & HA_KEYFLAG_MASK)) ||
      (table_key->user_defined_key_parts != new_key->user_defined_key_parts))
    return true;

  /*
    Check that the key parts remain compatible between the old and
    new tables.
  */
  end= table_key->key_part + table_key->user_defined_key_parts;
  for (key_part= table_key->key_part, new_part= new_key->key_part;
       key_part < end;
       key_part++, new_part++)
  {
    /*
      Key definition has changed if we are using a different field or
      if the used key part length is different. It makes sense to
      check lengths first as in case when fields differ it is likely
      that lengths differ too and checking fields is more expensive
      in general case.
    */
    if (key_part->length != new_part->length)
      return true;

    new_field= get_field_by_index(alter_info, new_part->fieldnr);

    /*
      For prefix keys KEY_PART_INFO::field points to cloned Field
      object with adjusted length. So below we have to check field
      indexes instead of simply comparing pointers to Field objects.
    */
    if (! new_field->field ||
        new_field->field->field_index != key_part->fieldnr - 1)
      return true;
  }

  return false;
}


static int compare_uint(const uint *s, const uint *t)
{
  return (*s < *t) ? -1 : ((*s > *t) ? 1 : 0);
}


/**
   Compare original and new versions of a table and fill Alter_inplace_info
   describing differences between those versions.

   @param          thd                Thread
   @param          table              The original table.
   @param          varchar            Indicates that new definition has new
                                      VARCHAR column.
   @param[in/out]  ha_alter_info      Data structure which already contains
                                      basic information about create options,
                                      field and keys for the new version of
                                      table and which should be completed with
                                      more detailed information needed for
                                      in-place ALTER.

   First argument 'table' contains information of the original
   table, which includes all corresponding parts that the new
   table has in arguments create_list, key_list and create_info.

   Compare the changes between the original and new table definitions.
   The result of this comparison is then passed to SE which determines
   whether it can carry out these changes in-place.

   Mark any changes detected in the ha_alter_flags.
   We generally try to specify handler flags only if there are real
   changes. But in cases when it is cumbersome to determine if some
   attribute has really changed we might choose to set flag
   pessimistically, for example, relying on parser output only.

   If there are no data changes, but index changes, 'index_drop_buffer'
   and/or 'index_add_buffer' are populated with offsets into
   table->key_info or key_info_buffer respectively for the indexes
   that need to be dropped and/or (re-)created.

   Note that this function assumes that it is OK to change Alter_info
   and HA_CREATE_INFO which it gets. It is caller who is responsible
   for creating copies for this structures if he needs them unchanged.

   @retval true  error
   @retval false success
*/

static bool fill_alter_inplace_info(THD *thd,
                                    TABLE *table,
                                    bool varchar,
                                    Alter_inplace_info *ha_alter_info)
{
  Field **f_ptr, *field;
  List_iterator_fast<Create_field> new_field_it;
  Create_field *new_field;
  uint candidate_key_count= 0;
  Alter_info *alter_info= ha_alter_info->alter_info;
  DBUG_ENTER("fill_alter_inplace_info");

  /* Allocate result buffers. */
  if (! (ha_alter_info->index_drop_buffer=
          (KEY**) thd->alloc(sizeof(KEY*) * table->s->keys)) ||
      ! (ha_alter_info->index_add_buffer=
          (uint*) thd->alloc(sizeof(uint) *
                            alter_info->key_list.elements)) ||
      ! (ha_alter_info->index_rename_buffer=
          (KEY_PAIR*) thd->alloc(sizeof(KEY_PAIR) *
                                 alter_info->alter_rename_key_list.elements)))
    DBUG_RETURN(true);

  /* First we setup ha_alter_flags based on what was detected by parser. */
  if (alter_info->flags & Alter_info::ALTER_ADD_COLUMN)
    ha_alter_info->handler_flags|= Alter_inplace_info::ADD_COLUMN;
  if (alter_info->flags & Alter_info::ALTER_DROP_COLUMN)
    ha_alter_info->handler_flags|= Alter_inplace_info::DROP_COLUMN;
  /*
    Comparing new and old default values of column is cumbersome.
    So instead of using such a comparison for detecting if default
    has really changed we rely on flags set by parser to get an
    approximate value for storage engine flag.
  */
  if (alter_info->flags & (Alter_info::ALTER_CHANGE_COLUMN |
                           Alter_info::ALTER_CHANGE_COLUMN_DEFAULT))
    ha_alter_info->handler_flags|= Alter_inplace_info::ALTER_COLUMN_DEFAULT;
  if (alter_info->flags & Alter_info::ADD_FOREIGN_KEY)
    ha_alter_info->handler_flags|= Alter_inplace_info::ADD_FOREIGN_KEY;
  if (alter_info->flags & Alter_info::DROP_FOREIGN_KEY)
    ha_alter_info->handler_flags|= Alter_inplace_info::DROP_FOREIGN_KEY;
  if (alter_info->flags & Alter_info::ALTER_OPTIONS)
    ha_alter_info->handler_flags|= Alter_inplace_info::CHANGE_CREATE_OPTION;
  if (alter_info->flags & Alter_info::ALTER_RENAME)
    ha_alter_info->handler_flags|= Alter_inplace_info::ALTER_RENAME;
  /* Check partition changes */
  if (alter_info->flags & Alter_info::ALTER_ADD_PARTITION)
    ha_alter_info->handler_flags|= Alter_inplace_info::ADD_PARTITION;
  if (alter_info->flags & Alter_info::ALTER_DROP_PARTITION)
    ha_alter_info->handler_flags|= Alter_inplace_info::DROP_PARTITION;
  if (alter_info->flags & Alter_info::ALTER_PARTITION)
    ha_alter_info->handler_flags|= Alter_inplace_info::ALTER_PARTITION;
  if (alter_info->flags & Alter_info::ALTER_COALESCE_PARTITION)
    ha_alter_info->handler_flags|= Alter_inplace_info::COALESCE_PARTITION;
  if (alter_info->flags & Alter_info::ALTER_REORGANIZE_PARTITION)
    ha_alter_info->handler_flags|= Alter_inplace_info::REORGANIZE_PARTITION;
  if (alter_info->flags & Alter_info::ALTER_TABLE_REORG)
    ha_alter_info->handler_flags|= Alter_inplace_info::ALTER_TABLE_REORG;
  if (alter_info->flags & Alter_info::ALTER_REMOVE_PARTITIONING)
    ha_alter_info->handler_flags|= Alter_inplace_info::ALTER_REMOVE_PARTITIONING;
  if (alter_info->flags & Alter_info::ALTER_ALL_PARTITION)
    ha_alter_info->handler_flags|= Alter_inplace_info::ALTER_ALL_PARTITION;

  /*
    If we altering table with old VARCHAR fields we will be automatically
    upgrading VARCHAR column types.
  */
  if (table->s->frm_version < FRM_VER_TRUE_VARCHAR && varchar)
    ha_alter_info->handler_flags|=  Alter_inplace_info::ALTER_COLUMN_TYPE;

  /*
    Go through fields in old version of table and detect changes to them.
    We don't want to rely solely on Alter_info flags for this since:
    a) new definition of column can be fully identical to the old one
       despite the fact that this column is mentioned in MODIFY clause.
    b) even if new column type differs from its old column from metadata
       point of view, it might be identical from storage engine point
       of view (e.g. when ENUM('a','b') is changed to ENUM('a','b',c')).
    c) flags passed to storage engine contain more detailed information
       about nature of changes than those provided from parser.
  */
  for (f_ptr= table->field; (field= *f_ptr); f_ptr++)
  {
    /* Clear marker for renamed or dropped field
    which we are going to set later. */
    field->flags&= ~(FIELD_IS_RENAMED | FIELD_IS_DROPPED);

    /* Use transformed info to evaluate flags for storage engine. */
    uint new_field_index= 0;
    new_field_it.init(alter_info->create_list);
    while ((new_field= new_field_it++))
    {
      if (new_field->field == field)
        break;
      new_field_index++;
    }

    if (new_field)
    {
      /* Field is not dropped. Evaluate changes bitmap for it. */

      /*
        Check if type of column has changed to some incompatible type.
      */
      switch (field->is_equal(new_field))
      {
      case IS_EQUAL_NO:
        /* New column type is incompatible with old one. */
        ha_alter_info->handler_flags|= Alter_inplace_info::ALTER_COLUMN_TYPE;
        break;
      case IS_EQUAL_YES:
        /*
          New column is the same as the old one or the fully compatible with
          it (for example, ENUM('a','b') was changed to ENUM('a','b','c')).
          Such a change if any can ALWAYS be carried out by simply updating
          data-dictionary without even informing storage engine.
          No flag is set in this case.
        */
        break;
      case IS_EQUAL_PACK_LENGTH:
        /*
          New column type differs from the old one, but has compatible packed
          data representation. Depending on storage engine, such a change can
          be carried out by simply updating data dictionary without changing
          actual data (for example, VARCHAR(300) is changed to VARCHAR(400)).
        */
        ha_alter_info->handler_flags|= Alter_inplace_info::
                                         ALTER_COLUMN_EQUAL_PACK_LENGTH;
        break;
      default:
        DBUG_ASSERT(0);
        /* Safety. */
        ha_alter_info->handler_flags|= Alter_inplace_info::ALTER_COLUMN_TYPE;
      }

      /* Check if field was renamed */
      if (my_strcasecmp(system_charset_info, field->field_name,
                        new_field->field_name))
      {
        field->flags|= FIELD_IS_RENAMED;
        ha_alter_info->handler_flags|= Alter_inplace_info::ALTER_COLUMN_NAME;
      }

      /* Check that NULL behavior is same for old and new fields */
      if ((new_field->flags & NOT_NULL_FLAG) !=
          (uint) (field->flags & NOT_NULL_FLAG))
      {
        if (new_field->flags & NOT_NULL_FLAG)
          ha_alter_info->handler_flags|=
            Alter_inplace_info::ALTER_COLUMN_NOT_NULLABLE;
        else
          ha_alter_info->handler_flags|=
            Alter_inplace_info::ALTER_COLUMN_NULLABLE;
      }

      /*
        We do not detect changes to default values in this loop.
        See comment above for more details.
      */

      /*
        Detect changes in column order.
      */
      if (field->field_index != new_field_index)
        ha_alter_info->handler_flags|= Alter_inplace_info::ALTER_COLUMN_ORDER;

      /* Detect changes in storage type of column */
      if (new_field->field_storage_type() != field->field_storage_type())
        ha_alter_info->handler_flags|=
          Alter_inplace_info::ALTER_COLUMN_STORAGE_TYPE;

      /* Detect changes in column format of column */
      if (new_field->column_format() != field->column_format())
        ha_alter_info->handler_flags|=
          Alter_inplace_info::ALTER_COLUMN_COLUMN_FORMAT;
    }
    else
    {
      /*
        Field is not present in new version of table and therefore was dropped.
        Corresponding storage engine flag should be already set.
      */
      DBUG_ASSERT(ha_alter_info->handler_flags & Alter_inplace_info::DROP_COLUMN);
      field->flags|= FIELD_IS_DROPPED;
    }
  }

#ifndef DBUG_OFF
  new_field_it.init(alter_info->create_list);
  while ((new_field= new_field_it++))
  {
    if (! new_field->field)
    {
      /*
        Field is not present in old version of table and therefore was added.
        Again corresponding storage engine flag should be already set.
      */
      DBUG_ASSERT(ha_alter_info->handler_flags & Alter_inplace_info::ADD_COLUMN);
      break;
    }
  }
#endif /* DBUG_OFF */

  /*
    Go through keys and check if the original ones are compatible
    with new table.
  */
  KEY *table_key;
  KEY *table_key_end= table->key_info + table->s->keys;
  KEY *new_key;
  KEY *new_key_end=
    ha_alter_info->key_info_buffer + ha_alter_info->key_count;

  DBUG_PRINT("info", ("index count old: %d  new: %d",
                      table->s->keys, ha_alter_info->key_count));

  /*
    First, we need to handle keys being renamed, otherwise code handling
    dropping/addition of keys might be confused in some situations.
  */
  for (table_key= table->key_info; table_key < table_key_end; table_key++)
    table_key->flags&= ~HA_KEY_RENAMED;
  for (new_key= ha_alter_info->key_info_buffer;
       new_key < new_key_end; new_key++)
    new_key->flags&= ~HA_KEY_RENAMED;

  List_iterator_fast<Alter_rename_key> rename_key_it(alter_info->
                                                     alter_rename_key_list);
  Alter_rename_key *rename_key;

  while ((rename_key= rename_key_it++))
  {
    table_key= find_key_ci(rename_key->old_name, table->key_info, table_key_end);
    new_key= find_key_ci(rename_key->new_name, ha_alter_info->key_info_buffer,
                         new_key_end);

    table_key->flags|= HA_KEY_RENAMED;
    new_key->flags|= HA_KEY_RENAMED;

    if (! has_index_def_changed(alter_info, table_key, new_key))
    {
      /* Key was not modified but still was renamed. */
      ha_alter_info->handler_flags|= Alter_inplace_info::RENAME_INDEX;
      ha_alter_info->add_renamed_key(table_key, new_key);
    }
    else
    {
      /* Key was modified. */
      ha_alter_info->add_modified_key(table_key, new_key);
    }
  }

  /*
    Step through all keys of the old table and search matching new keys.
  */
  for (table_key= table->key_info; table_key < table_key_end; table_key++)
  {
    /* Skip renamed keys. */
    if (table_key->flags & HA_KEY_RENAMED)
      continue;

    new_key= find_key_cs(table_key->name, ha_alter_info->key_info_buffer,
                         new_key_end);

    if (new_key == NULL)
    {
      /* Matching new key not found. This means the key should be dropped. */
      ha_alter_info->add_dropped_key(table_key);
    }
    else if (has_index_def_changed(alter_info, table_key, new_key))
    {
      /* Key was modified. */
      ha_alter_info->add_modified_key(table_key, new_key);
    }
  }

  /*
    Step through all keys of the new table and find matching old keys.
  */
  for (new_key= ha_alter_info->key_info_buffer;
       new_key < new_key_end;
       new_key++)
  {
    /* Skip renamed keys. */
    if (new_key->flags & HA_KEY_RENAMED)
      continue;

    if (! find_key_cs(new_key->name, table->key_info, table_key_end))
    {
      /* Matching old key not found. This means the key should be added. */
      ha_alter_info->add_added_key(new_key);
    }
  }

  /*
    Sort index_add_buffer according to how key_info_buffer is sorted.
    I.e. with primary keys first - see sort_keys().
  */
  my_qsort(ha_alter_info->index_add_buffer,
           ha_alter_info->index_add_count,
           sizeof(uint), (qsort_cmp) compare_uint);

  /* Now let us calculate flags for storage engine API. */

  /* Count all existing candidate keys. */
  for (table_key= table->key_info; table_key < table_key_end; table_key++)
  {
    /*
      Check if key is a candidate key, This key is either already primary key
      or could be promoted to primary key if the original primary key is
      dropped.
      In MySQL one is allowed to create primary key with partial fields (i.e.
      primary key which is not considered candidate). For simplicity we count
      such key as a candidate key here.
    */
    if (((uint) (table_key - table->key_info) == table->s->primary_key) ||
        is_candidate_key(table_key))
      candidate_key_count++;
  }

  /* Figure out what kind of indexes we are dropping. */
  KEY **dropped_key;
  KEY **dropped_key_end= ha_alter_info->index_drop_buffer +
                         ha_alter_info->index_drop_count;

  for (dropped_key= ha_alter_info->index_drop_buffer;
       dropped_key < dropped_key_end; dropped_key++)
  {
    table_key= *dropped_key;

    if (table_key->flags & HA_NOSAME)
    {
      /*
        Unique key. Check for PRIMARY KEY. Also see comment about primary
        and candidate keys above.
      */
      if ((uint) (table_key - table->key_info) == table->s->primary_key)
      {
        ha_alter_info->handler_flags|= Alter_inplace_info::DROP_PK_INDEX;
        candidate_key_count--;
      }
      else
      {
        ha_alter_info->handler_flags|= Alter_inplace_info::DROP_UNIQUE_INDEX;
        if (is_candidate_key(table_key))
          candidate_key_count--;
      }
    }
    else
      ha_alter_info->handler_flags|= Alter_inplace_info::DROP_INDEX;
  }

  /* Now figure out what kind of indexes we are adding. */
  for (uint add_key_idx= 0; add_key_idx < ha_alter_info->index_add_count; add_key_idx++)
  {
    new_key= ha_alter_info->key_info_buffer + ha_alter_info->index_add_buffer[add_key_idx];

    if (new_key->flags & HA_NOSAME)
    {
      bool is_pk= !my_strcasecmp(system_charset_info, new_key->name, primary_key_name);

      if ((!(new_key->flags & HA_KEY_HAS_PART_KEY_SEG) &&
           !(new_key->flags & HA_NULL_PART_KEY)) ||
          is_pk)
      {
        /* Candidate key or primary key! */
        if (candidate_key_count == 0 || is_pk)
          ha_alter_info->handler_flags|= Alter_inplace_info::ADD_PK_INDEX;
        else
          ha_alter_info->handler_flags|= Alter_inplace_info::ADD_UNIQUE_INDEX;
        candidate_key_count++;
      }
      else
      {
        ha_alter_info->handler_flags|= Alter_inplace_info::ADD_UNIQUE_INDEX;
      }
    }
    else
      ha_alter_info->handler_flags|= Alter_inplace_info::ADD_INDEX;
  }

  DBUG_RETURN(false);
}


/**
  Mark fields participating in newly added indexes in TABLE object which
  corresponds to new version of altered table.

  @param ha_alter_info  Alter_inplace_info describing in-place ALTER.
  @param altered_table  TABLE object for new version of TABLE in which
                        fields should be marked.
*/

static void update_altered_table(const Alter_inplace_info &ha_alter_info,
                                 TABLE *altered_table)
{
  uint field_idx, add_key_idx;
  KEY *key;
  KEY_PART_INFO *end, *key_part;

  /*
    Clear marker for all fields, as we are going to set it only
    for fields which participate in new indexes.
  */
  for (field_idx= 0; field_idx < altered_table->s->fields; ++field_idx)
    altered_table->field[field_idx]->flags&= ~FIELD_IN_ADD_INDEX;

  /*
    Go through array of newly added indexes and mark fields
    participating in them.
  */
  for (add_key_idx= 0; add_key_idx < ha_alter_info.index_add_count;
       add_key_idx++)
  {
    key= ha_alter_info.key_info_buffer +
         ha_alter_info.index_add_buffer[add_key_idx];

    end= key->key_part + key->user_defined_key_parts;
    for (key_part= key->key_part; key_part < end; key_part++)
      altered_table->field[key_part->fieldnr]->flags|= FIELD_IN_ADD_INDEX;
  }
}


/**
  Initialize TABLE::field for the new table with appropriate
  column defaults. Can be default values from TABLE_SHARE or
  function defaults from Create_field.

  @param altered_table  TABLE object for the new version of the table.
  @param create         Create_field containing function defaults.
*/

static void set_column_defaults(TABLE *altered_table,
                                List<Create_field> &create)
{
  // Initialize TABLE::field default values
  restore_record(altered_table, s->default_values);

  List_iterator<Create_field> iter(create);
  for (uint i= 0; i < altered_table->s->fields; ++i)
  {
    const Create_field *definition= iter++;
    if (definition->field == NULL) // this column didn't exist in old table.
      altered_table->field[i]->evaluate_insert_default_function();
  }
}


/**
  Compare two tables to see if their metadata are compatible.
  One table specified by a TABLE instance, the other using Alter_info
  and HA_CREATE_INFO.

  @param[in]  table          The first table.
  @param[in]  alter_info     Alter options, fields and keys for the
                             second table.
  @param[in]  create_info    Create options for the second table.
  @param[out] metadata_equal Result of comparison.

  @retval true   error
  @retval false  success
*/

bool mysql_compare_tables(TABLE *table,
                          Alter_info *alter_info,
                          HA_CREATE_INFO *create_info,
                          bool *metadata_equal)
{
  DBUG_ENTER("mysql_compare_tables");

  uint changes= IS_EQUAL_NO;
  uint key_count;
  List_iterator_fast<Create_field> tmp_new_field_it;
  THD *thd= table->in_use;
  *metadata_equal= false;

  /*
    Create a copy of alter_info.
    To compare definitions, we need to "prepare" the definition - transform it
    from parser output to a format that describes the table layout (all column
    defaults are initialized, duplicate columns are removed). This is done by
    mysql_prepare_create_table.  Unfortunately, mysql_prepare_create_table
    performs its transformations "in-place", that is, modifies the argument.
    Since we would like to keep mysql_compare_tables() idempotent (not altering
    any of the arguments) we create a copy of alter_info here and pass it to
    mysql_prepare_create_table, then use the result to compare the tables, and
    then destroy the copy.
  */
  Alter_info tmp_alter_info(*alter_info, thd->mem_root);
  uint db_options= 0; /* not used */
  KEY *key_info_buffer= NULL;

  /* Create the prepared information. */
  if (mysql_prepare_create_table(thd, create_info,
                                 &tmp_alter_info,
                                 (table->s->tmp_table != NO_TMP_TABLE),
                                 &db_options,
                                 table->file, &key_info_buffer,
                                 &key_count, 0))
    DBUG_RETURN(true);

  /* Some very basic checks. */
  if (table->s->fields != alter_info->create_list.elements ||
      table->s->db_type() != create_info->db_type ||
      table->s->tmp_table ||
      (table->s->row_type != create_info->row_type))
    DBUG_RETURN(false);

  /* Go through fields and check if they are compatible. */
  tmp_new_field_it.init(tmp_alter_info.create_list);
  for (Field **f_ptr= table->field; *f_ptr; f_ptr++)
  {
    Field *field= *f_ptr;
    Create_field *tmp_new_field= tmp_new_field_it++;

    /* Check that NULL behavior is the same. */
    if ((tmp_new_field->flags & NOT_NULL_FLAG) !=
	(uint) (field->flags & NOT_NULL_FLAG))
      DBUG_RETURN(false);

    /*
      mysql_prepare_alter_table() clears HA_OPTION_PACK_RECORD bit when
      preparing description of existing table. In ALTER TABLE it is later
      updated to correct value by create_table_impl() call.
      So to get correct value of this bit in this function we have to
      mimic behavior of create_table_impl().
    */
    if (create_info->row_type == ROW_TYPE_DYNAMIC ||
	(tmp_new_field->flags & BLOB_FLAG) ||
	(tmp_new_field->sql_type == MYSQL_TYPE_VARCHAR &&
	create_info->row_type != ROW_TYPE_FIXED))
      create_info->table_options|= HA_OPTION_PACK_RECORD;

    /* Check if field was renamed */
    if (my_strcasecmp(system_charset_info,
		      field->field_name,
		      tmp_new_field->field_name))
      DBUG_RETURN(false);

    /* Evaluate changes bitmap and send to check_if_incompatible_data() */
    uint field_changes= field->is_equal(tmp_new_field);
    if (field_changes != IS_EQUAL_YES)
      DBUG_RETURN(false);

    changes|= field_changes;
  }

  /* Check if changes are compatible with current handler. */
  if (table->file->check_if_incompatible_data(create_info, changes))
    DBUG_RETURN(false);

  /* Go through keys and check if they are compatible. */
  KEY *table_key;
  KEY *table_key_end= table->key_info + table->s->keys;
  KEY *new_key;
  KEY *new_key_end= key_info_buffer + key_count;

  /* Step through all keys of the first table and search matching keys. */
  for (table_key= table->key_info; table_key < table_key_end; table_key++)
  {
    /* Search a key with the same name. */
    for (new_key= key_info_buffer; new_key < new_key_end; new_key++)
    {
      if (! strcmp(table_key->name, new_key->name))
        break;
    }
    if (new_key >= new_key_end)
      DBUG_RETURN(false);

    /* Check that the key types are compatible. */
    if ((table_key->algorithm != new_key->algorithm) ||
	((table_key->flags & HA_KEYFLAG_MASK) !=
         (new_key->flags & HA_KEYFLAG_MASK)) ||
        (table_key->user_defined_key_parts != new_key->user_defined_key_parts))
      DBUG_RETURN(false);

    /* Check that the key parts remain compatible. */
    KEY_PART_INFO *table_part;
    KEY_PART_INFO *table_part_end= table_key->key_part +
      table_key->user_defined_key_parts;
    KEY_PART_INFO *new_part;
    for (table_part= table_key->key_part, new_part= new_key->key_part;
         table_part < table_part_end;
         table_part++, new_part++)
    {
      /*
	Key definition is different if we are using a different field or
	if the used key part length is different. We know that the fields
        are equal. Comparing field numbers is sufficient.
      */
      if ((table_part->length != new_part->length) ||
          (table_part->fieldnr - 1 != new_part->fieldnr))
        DBUG_RETURN(false);
    }
  }

  /* Step through all keys of the second table and find matching keys. */
  for (new_key= key_info_buffer; new_key < new_key_end; new_key++)
  {
    /* Search a key with the same name. */
    for (table_key= table->key_info; table_key < table_key_end; table_key++)
    {
      if (! strcmp(table_key->name, new_key->name))
        break;
    }
    if (table_key >= table_key_end)
      DBUG_RETURN(false);
  }

  *metadata_equal= true; // Tables are compatible
  DBUG_RETURN(false);
}


/*
  Manages enabling/disabling of indexes for ALTER TABLE

  SYNOPSIS
    alter_table_manage_keys()
      table                  Target table
      indexes_were_disabled  Whether the indexes of the from table
                             were disabled
      keys_onoff             ENABLE | DISABLE | LEAVE_AS_IS

  RETURN VALUES
    FALSE  OK
    TRUE   Error
*/

static
bool alter_table_manage_keys(TABLE *table, int indexes_were_disabled,
                             Alter_info::enum_enable_or_disable keys_onoff)
{
  int error= 0;
  DBUG_ENTER("alter_table_manage_keys");
  DBUG_PRINT("enter", ("table=%p were_disabled=%d on_off=%d",
             table, indexes_were_disabled, keys_onoff));

  switch (keys_onoff) {
  case Alter_info::ENABLE:
    error= table->file->ha_enable_indexes(HA_KEY_SWITCH_NONUNIQ_SAVE);
    break;
  case Alter_info::LEAVE_AS_IS:
    if (!indexes_were_disabled)
      break;
    /* fall-through: disabled indexes */
  case Alter_info::DISABLE:
    error= table->file->ha_disable_indexes(HA_KEY_SWITCH_NONUNIQ_SAVE);
  }

  if (error == HA_ERR_WRONG_COMMAND)
  {
    push_warning_printf(current_thd, Sql_condition::SL_NOTE,
                        ER_ILLEGAL_HA, ER(ER_ILLEGAL_HA),
                        table->s->table_name.str);
    error= 0;
  } else if (error)
    table->file->print_error(error, MYF(0));

  DBUG_RETURN(error);
}


/**
  Check if the pending ALTER TABLE operations support the in-place
  algorithm based on restrictions in the SQL layer or given the
  nature of the operations themselves. If in-place isn't supported,
  it won't be necessary to check with the storage engine.

  @param table        The original TABLE.
  @param create_info  Information from the parsing phase about new
                      table properties.
  @param alter_info   Data related to detected changes.

  @return false       In-place is possible, check with storage engine.
  @return true        Incompatible operations, must use table copy.
*/

static bool is_inplace_alter_impossible(TABLE *table,
                                        HA_CREATE_INFO *create_info,
                                        const Alter_info *alter_info)
{
  DBUG_ENTER("is_inplace_alter_impossible");

  /* At the moment we can't handle altering temporary tables without a copy. */
  if (table->s->tmp_table)
    DBUG_RETURN(true);


  /*
    We also test if OPTIMIZE TABLE was given and was mapped to alter table.
    In that case we always do full copy (ALTER_RECREATE is set in this case).

    For the ALTER TABLE tbl_name ORDER BY ... we also always use copy
    algorithm. In theory, this operation can be done in-place by some
    engine, but since a) no current engine does this and b) our current
    API lacks infrastructure for passing information about table ordering
    to storage engine we simply always do copy now.

    ENABLE/DISABLE KEYS is a MyISAM/Heap specific operation that is
    not supported for in-place in combination with other operations.
    Alone, it will be done by simple_rename_or_index_change().
  */
  if (alter_info->flags & (Alter_info::ALTER_RECREATE |
                           Alter_info::ALTER_ORDER |
                           Alter_info::ALTER_KEYS_ONOFF))
    DBUG_RETURN(true);

  /*
    Test also that engine was not given during ALTER TABLE, or
    we are force to run regular alter table (copy).
    E.g. ALTER TABLE tbl_name ENGINE=MyISAM.
    Note that in addition to checking flag in HA_CREATE_INFO we
    also check HA_CREATE_INFO::db_type value. This is done
    to cover cases in which engine is changed implicitly
    (e.g. when non-partitioned table becomes partitioned).

    Note that we do copy even if the table is already using the
    given engine. Many users and tools depend on using ENGINE
    to force a table rebuild.
  */
  if (create_info->db_type != table->s->db_type() ||
      create_info->used_fields & HA_CREATE_USED_ENGINE)
    DBUG_RETURN(true);

  /*
    There was a bug prior to mysql-4.0.25. Number of null fields was
    calculated incorrectly. As a result frm and data files gets out of
    sync after fast alter table. There is no way to determine by which
    mysql version (in 4.0 and 4.1 branches) table was created, thus we
    disable fast alter table for all tables created by mysql versions
    prior to 5.0 branch.
    See BUG#6236.
  */
  if (!table->s->mysql_version)
    DBUG_RETURN(true);

  DBUG_RETURN(false);
}


/**
  Perform in-place alter table.

  @param thd                Thread handle.
  @param table_list         TABLE_LIST for the table to change.
  @param table              The original TABLE.
  @param altered_table      TABLE object for new version of the table.
  @param ha_alter_info      Structure describing ALTER TABLE to be carried
                            out and serving as a storage place for data
                            used during different phases.
  @param inplace_supported  Enum describing the locking requirements.
  @param target_mdl_request Metadata request/lock on the target table name.
  @param alter_ctx          ALTER TABLE runtime context.

  @retval   true              Error
  @retval   false             Success

  @note
    If mysql_alter_table does not need to copy the table, it is
    either an alter table where the storage engine does not
    need to know about the change, only the frm will change,
    or the storage engine supports performing the alter table
    operation directly, in-place without mysql having to copy
    the table.

  @note This function frees the TABLE object associated with the new version of
        the table and removes the .FRM file for it in case of both success and
        failure.
*/

static bool mysql_inplace_alter_table(THD *thd,
                                      TABLE_LIST *table_list,
                                      TABLE *table,
                                      TABLE *altered_table,
                                      Alter_inplace_info *ha_alter_info,
                                      enum_alter_inplace_result inplace_supported,
                                      MDL_request *target_mdl_request,
                                      Alter_table_ctx *alter_ctx)
{
  Open_table_context ot_ctx(thd, MYSQL_OPEN_REOPEN);
  handlerton *db_type= table->s->db_type();
  MDL_ticket *mdl_ticket= table->mdl_ticket;
  HA_CREATE_INFO *create_info= ha_alter_info->create_info;
  Alter_info *alter_info= ha_alter_info->alter_info;
  bool reopen_tables= false;

  DBUG_ENTER("mysql_inplace_alter_table");

  /*
    Upgrade to EXCLUSIVE lock if:
    - This is requested by the storage engine
    - Or the storage engine needs exclusive lock for just the prepare
      phase
    - Or requested by the user

    Note that we handle situation when storage engine needs exclusive
    lock for prepare phase under LOCK TABLES in the same way as when
    exclusive lock is required for duration of the whole statement.
  */
  if (inplace_supported == HA_ALTER_INPLACE_EXCLUSIVE_LOCK ||
      ((inplace_supported == HA_ALTER_INPLACE_SHARED_LOCK_AFTER_PREPARE ||
        inplace_supported == HA_ALTER_INPLACE_NO_LOCK_AFTER_PREPARE) &&
       (thd->locked_tables_mode == LTM_LOCK_TABLES ||
        thd->locked_tables_mode == LTM_PRELOCKED_UNDER_LOCK_TABLES)) ||
       alter_info->requested_lock == Alter_info::ALTER_TABLE_LOCK_EXCLUSIVE)
  {
    if (wait_while_table_is_used(thd, table, HA_EXTRA_FORCE_REOPEN))
      goto cleanup;
    /*
      Get rid of all TABLE instances belonging to this thread
      except one to be used for in-place ALTER TABLE.

      This is mostly needed to satisfy InnoDB assumptions/asserts.
    */
    close_all_tables_for_name(thd, table->s, alter_ctx->is_table_renamed(),
                              table);
    /*
      If we are under LOCK TABLES we will need to reopen tables which we
      just have closed in case of error.
    */
    reopen_tables= true;
  }
  else if (inplace_supported == HA_ALTER_INPLACE_SHARED_LOCK_AFTER_PREPARE ||
           inplace_supported == HA_ALTER_INPLACE_NO_LOCK_AFTER_PREPARE)
  {
    /*
      Storage engine has requested exclusive lock only for prepare phase
      and we are not under LOCK TABLES.
      Don't mark TABLE_SHARE as old in this case, as this won't allow opening
      of table by other threads during main phase of in-place ALTER TABLE.
    */
    if (thd->mdl_context.upgrade_shared_lock(table->mdl_ticket, MDL_EXCLUSIVE,
                                             thd->variables.lock_wait_timeout))
      goto cleanup;

    tdc_remove_table(thd, TDC_RT_REMOVE_NOT_OWN_KEEP_SHARE,
                     table->s->db.str, table->s->table_name.str,
                     false);
  }

  /*
    Upgrade to SHARED_NO_WRITE lock if:
    - The storage engine needs writes blocked for the whole duration
    - Or this is requested by the user
    Note that under LOCK TABLES, we will already have SHARED_NO_READ_WRITE.
  */
  if ((inplace_supported == HA_ALTER_INPLACE_SHARED_LOCK ||
       alter_info->requested_lock == Alter_info::ALTER_TABLE_LOCK_SHARED) &&
      thd->mdl_context.upgrade_shared_lock(table->mdl_ticket,
                                           MDL_SHARED_NO_WRITE,
                                           thd->variables.lock_wait_timeout))
  {
    goto cleanup;
  }

  // It's now safe to take the table level lock.
  if (lock_tables(thd, table_list, alter_ctx->tables_opened, 0))
    goto cleanup;

  DEBUG_SYNC(thd, "alter_table_inplace_after_lock_upgrade");
  THD_STAGE_INFO(thd, stage_alter_inplace_prepare);

  switch (inplace_supported) {
  case HA_ALTER_ERROR:
  case HA_ALTER_INPLACE_NOT_SUPPORTED:
    DBUG_ASSERT(0);
    // fall through
  case HA_ALTER_INPLACE_NO_LOCK:
  case HA_ALTER_INPLACE_NO_LOCK_AFTER_PREPARE:
    switch (alter_info->requested_lock) {
    case Alter_info::ALTER_TABLE_LOCK_DEFAULT:
    case Alter_info::ALTER_TABLE_LOCK_NONE:
      ha_alter_info->online= true;
      break;
    case Alter_info::ALTER_TABLE_LOCK_SHARED:
    case Alter_info::ALTER_TABLE_LOCK_EXCLUSIVE:
      break;
    }
    break;
  case HA_ALTER_INPLACE_EXCLUSIVE_LOCK:
  case HA_ALTER_INPLACE_SHARED_LOCK_AFTER_PREPARE:
  case HA_ALTER_INPLACE_SHARED_LOCK:
    break;
  }

  if (table->file->ha_prepare_inplace_alter_table(altered_table,
                                                  ha_alter_info))
  {
    goto rollback;
  }

  /*
    Downgrade the lock if storage engine has told us that exclusive lock was
    necessary only for prepare phase (unless we are not under LOCK TABLES) and
    user has not explicitly requested exclusive lock.
  */
  if ((inplace_supported == HA_ALTER_INPLACE_SHARED_LOCK_AFTER_PREPARE ||
       inplace_supported == HA_ALTER_INPLACE_NO_LOCK_AFTER_PREPARE) &&
      !(thd->locked_tables_mode == LTM_LOCK_TABLES ||
        thd->locked_tables_mode == LTM_PRELOCKED_UNDER_LOCK_TABLES) &&
      (alter_info->requested_lock != Alter_info::ALTER_TABLE_LOCK_EXCLUSIVE))
  {
    /* If storage engine or user requested shared lock downgrade to SNW. */
    if (inplace_supported == HA_ALTER_INPLACE_SHARED_LOCK_AFTER_PREPARE ||
        alter_info->requested_lock == Alter_info::ALTER_TABLE_LOCK_SHARED)
      table->mdl_ticket->downgrade_lock(MDL_SHARED_NO_WRITE);
    else
    {
      DBUG_ASSERT(inplace_supported == HA_ALTER_INPLACE_NO_LOCK_AFTER_PREPARE);
      table->mdl_ticket->downgrade_lock(MDL_SHARED_UPGRADABLE);
    }
  }

  DEBUG_SYNC(thd, "alter_table_inplace_after_lock_downgrade");
  THD_STAGE_INFO(thd, stage_alter_inplace);

  if (table->file->ha_inplace_alter_table(altered_table,
                                          ha_alter_info))
  {
    goto rollback;
  }

  // Upgrade to EXCLUSIVE before commit.
  if (wait_while_table_is_used(thd, table, HA_EXTRA_PREPARE_FOR_RENAME))
    goto rollback;

  /*
    If we are killed after this point, we should ignore and continue.
    We have mostly completed the operation at this point, there should
    be no long waits left.
  */

  DBUG_EXECUTE_IF("alter_table_rollback_new_index", {
      table->file->ha_commit_inplace_alter_table(altered_table,
                                                 ha_alter_info,
                                                 false);
      my_error(ER_UNKNOWN_ERROR, MYF(0));
      goto cleanup;
    });

  DEBUG_SYNC(thd, "alter_table_inplace_before_commit");
  THD_STAGE_INFO(thd, stage_alter_inplace_commit);

  if (table->file->ha_commit_inplace_alter_table(altered_table,
                                                 ha_alter_info,
                                                 true))
  {
    goto rollback;
  }

  close_all_tables_for_name(thd, table->s, alter_ctx->is_table_renamed(), NULL);
  table_list->table= table= NULL;
  close_temporary_table(thd, altered_table, true, false);

  /*
    Replace the old .FRM with the new .FRM, but keep the old name for now.
    Rename to the new name (if needed) will be handled separately below.
  */
  if (mysql_rename_table(db_type, alter_ctx->new_db, alter_ctx->tmp_name,
                         alter_ctx->db, alter_ctx->alias,
                         FN_FROM_IS_TMP | NO_HA_TABLE))
  {
    // Since changes were done in-place, we can't revert them.
    (void) quick_rm_table(thd, db_type,
                          alter_ctx->new_db, alter_ctx->tmp_name,
                          FN_IS_TMP | NO_HA_TABLE);
    DBUG_RETURN(true);
  }

  table_list->mdl_request.ticket= mdl_ticket;
  if (open_table(thd, table_list, &ot_ctx))
    DBUG_RETURN(true);

  /*
    Tell the handler that the changed frm is on disk and table
    has been re-opened
  */
  table_list->table->file->ha_notify_table_changed();

  /*
    We might be going to reopen table down on the road, so we have to
    restore state of the TABLE object which we used for obtaining of
    handler object to make it usable for later reopening.
  */
  close_thread_table(thd, &thd->open_tables);
  table_list->table= NULL;

  // Rename altered table if requested.
  if (alter_ctx->is_table_renamed())
  {
    // Remove TABLE and TABLE_SHARE for old name from TDC.
    tdc_remove_table(thd, TDC_RT_REMOVE_ALL,
                     alter_ctx->db, alter_ctx->table_name, false);

    if (mysql_rename_table(db_type, alter_ctx->db, alter_ctx->table_name,
                           alter_ctx->new_db, alter_ctx->new_alias, 0))
    {
      /*
        If the rename fails we will still have a working table
        with the old name, but with other changes applied.
      */
      DBUG_RETURN(true);
    }
    if (Table_triggers_list::change_table_name(thd,
                                               alter_ctx->db,
                                               alter_ctx->alias,
                                               alter_ctx->table_name,
                                               alter_ctx->new_db,
                                               alter_ctx->new_alias))
    {
      /*
        If the rename of trigger files fails, try to rename the table
        back so we at least have matching table and trigger files.
      */
      (void) mysql_rename_table(db_type,
                                alter_ctx->new_db, alter_ctx->new_alias,
                                alter_ctx->db, alter_ctx->alias, 0);
      DBUG_RETURN(true);
    }
  }

  DBUG_RETURN(false);

 rollback:
  table->file->ha_commit_inplace_alter_table(altered_table,
                                             ha_alter_info,
                                             false);
 cleanup:
  if (reopen_tables)
  {
    /* Close the only table instance which is still around. */
    close_all_tables_for_name(thd, table->s, alter_ctx->is_table_renamed(), NULL);
    if (thd->locked_tables_list.reopen_tables(thd))
      thd->locked_tables_list.unlink_all_closed_tables(thd, NULL, 0);
    /* QQ; do something about metadata locks ? */
  }
  close_temporary_table(thd, altered_table, true, false);
  // Delete temporary .frm/.par
  (void) quick_rm_table(thd, create_info->db_type, alter_ctx->new_db,
                        alter_ctx->tmp_name, FN_IS_TMP | NO_HA_TABLE);
  DBUG_RETURN(true);
}

/**
  maximum possible length for certain blob types.

  @param[in]      type        Blob type (e.g. MYSQL_TYPE_TINY_BLOB)

  @return
    length
*/

static uint
blob_length_by_type(enum_field_types type)
{
  switch (type)
  {
  case MYSQL_TYPE_TINY_BLOB:
    return 255;
  case MYSQL_TYPE_BLOB:
    return 65535;
  case MYSQL_TYPE_MEDIUM_BLOB:
    return 16777215;
  case MYSQL_TYPE_LONG_BLOB:
    return 4294967295U;
  default:
    DBUG_ASSERT(0); // we should never go here
    return 0;
  }
}


/**
  Prepare column and key definitions for CREATE TABLE in ALTER TABLE.

  This function transforms parse output of ALTER TABLE - lists of
  columns and keys to add, drop or modify into, essentially,
  CREATE TABLE definition - a list of columns and keys of the new
  table. While doing so, it also performs some (bug not all)
  semantic checks.

  This function is invoked when we know that we're going to
  perform ALTER TABLE via a temporary table -- i.e. in-place ALTER TABLE
  is not possible, perhaps because the ALTER statement contains
  instructions that require change in table data, not only in
  table definition or indexes.

  @param[in,out]  thd         thread handle. Used as a memory pool
                              and source of environment information.
  @param[in]      table       the source table, open and locked
                              Used as an interface to the storage engine
                              to acquire additional information about
                              the original table.
  @param[in,out]  create_info A blob with CREATE/ALTER TABLE
                              parameters
  @param[in,out]  alter_info  Another blob with ALTER/CREATE parameters.
                              Originally create_info was used only in
                              CREATE TABLE and alter_info only in ALTER TABLE.
                              But since ALTER might end-up doing CREATE,
                              this distinction is gone and we just carry
                              around two structures.
  @param[in,out]  alter_ctx   Runtime context for ALTER TABLE.

  @return
    Fills various create_info members based on information retrieved
    from the storage engine.
    Sets create_info->varchar if the table has a VARCHAR column.
    Prepares alter_info->create_list and alter_info->key_list with
    columns and keys of the new table.
  @retval TRUE   error, out of memory or a semantical error in ALTER
                 TABLE instructions
  @retval FALSE  success
*/

bool
mysql_prepare_alter_table(THD *thd, TABLE *table,
                          HA_CREATE_INFO *create_info,
                          Alter_info *alter_info,
                          Alter_table_ctx *alter_ctx)
{
  /* New column definitions are added here */
  List<Create_field> new_create_list;
  /* New key definitions are added here */
  List<Key> new_key_list;
  /*
    Alter_info::alter_rename_key_list is also used by fill_alter_inplace_info()
    call. So this function should not modify original list but rather work with
    its copy.
  */
  List<Alter_rename_key> rename_key_list(alter_info->alter_rename_key_list,
                                         thd->mem_root);
  List_iterator<Alter_drop> drop_it(alter_info->drop_list);
  List_iterator<Create_field> def_it(alter_info->create_list);
  List_iterator<Alter_column> alter_it(alter_info->alter_list);
  List_iterator<Key> key_it(alter_info->key_list);
  List_iterator<Create_field> find_it(new_create_list);
  List_iterator<Create_field> field_it(new_create_list);
  List<Key_part_spec> key_parts;
  uint db_create_options= (table->s->db_create_options
                           & ~(HA_OPTION_PACK_RECORD));
  uint used_fields= create_info->used_fields;
  KEY *key_info=table->key_info;
  bool rc= TRUE;

  DBUG_ENTER("mysql_prepare_alter_table");

  create_info->varchar= FALSE;
  /* Let new create options override the old ones */
  if (!(used_fields & HA_CREATE_USED_MIN_ROWS))
    create_info->min_rows= table->s->min_rows;
  if (!(used_fields & HA_CREATE_USED_MAX_ROWS))
    create_info->max_rows= table->s->max_rows;
  if (!(used_fields & HA_CREATE_USED_AVG_ROW_LENGTH))
    create_info->avg_row_length= table->s->avg_row_length;
  if (!(used_fields & HA_CREATE_USED_DEFAULT_CHARSET))
    create_info->default_table_charset= table->s->table_charset;
  if (!(used_fields & HA_CREATE_USED_AUTO) && table->found_next_number_field)
  {
    /* Table has an autoincrement, copy value to new table */
    table->file->info(HA_STATUS_AUTO);
    create_info->auto_increment_value= table->file->stats.auto_increment_value;
  }
  if (!(used_fields & HA_CREATE_USED_KEY_BLOCK_SIZE))
    create_info->key_block_size= table->s->key_block_size;

  if (!(used_fields & HA_CREATE_USED_STATS_SAMPLE_PAGES))
    create_info->stats_sample_pages= table->s->stats_sample_pages;

  if (!(used_fields & HA_CREATE_USED_STATS_AUTO_RECALC))
    create_info->stats_auto_recalc= table->s->stats_auto_recalc;

  if (!create_info->tablespace)
    create_info->tablespace= table->s->tablespace;

  if (create_info->storage_media == HA_SM_DEFAULT)
    create_info->storage_media= table->s->default_storage_media;

  restore_record(table, s->default_values);     // Empty record for DEFAULT
  Create_field *def;

  /*
    First collect all fields from table which isn't in drop_list
  */
  Field **f_ptr,*field;
  for (f_ptr=table->field ; (field= *f_ptr) ; f_ptr++)
  {
    if (field->type() == MYSQL_TYPE_STRING)
      create_info->varchar= TRUE;
    /* Check if field should be dropped */
    Alter_drop *drop;
    drop_it.rewind();
    while ((drop=drop_it++))
    {
      if (drop->type == Alter_drop::COLUMN &&
	  !my_strcasecmp(system_charset_info,field->field_name, drop->name))
      {
	/* Reset auto_increment value if it was dropped */
	if (MTYP_TYPENR(field->unireg_check) == Field::NEXT_NUMBER &&
	    !(used_fields & HA_CREATE_USED_AUTO))
	{
	  create_info->auto_increment_value=0;
	  create_info->used_fields|=HA_CREATE_USED_AUTO;
	}
	break;
      }
    }
    if (drop)
    {
      drop_it.remove();
      continue;
    }
    /* Check if field is changed */
    def_it.rewind();
    while ((def=def_it++))
    {
      if (def->change &&
	  !my_strcasecmp(system_charset_info,field->field_name, def->change))
	break;
    }
    if (def)
    {						// Field is changed
      def->field=field;
      /*
        Add column being updated to the list of new columns.
        Note that columns with AFTER clauses are added to the end
        of the list for now. Their positions will be corrected later.
      */
      new_create_list.push_back(def);
      if (!def->after)
      {
        /*
          If this ALTER TABLE doesn't have an AFTER clause for the modified
          column then remove this column from the list of columns to be
          processed. So later we can iterate over the columns remaining
          in this list and process modified columns with AFTER clause or
          add new columns.
        */
        def_it.remove();
      }
    }
    else
    {
      /*
        This field was not dropped and not changed, add it to the list
        for the new table.
      */
      def= new Create_field(field, field);
      new_create_list.push_back(def);
      alter_it.rewind();			// Change default if ALTER
      Alter_column *alter;
      while ((alter=alter_it++))
      {
	if (!my_strcasecmp(system_charset_info,field->field_name, alter->name))
	  break;
      }
      if (alter)
      {
	if (def->flags & BLOB_FLAG)
	{
	  my_error(ER_BLOB_CANT_HAVE_DEFAULT, MYF(0), def->change);
          goto err;
	}
	if ((def->def=alter->def))              // Use new default
          def->flags&= ~NO_DEFAULT_VALUE_FLAG;
        else
          def->flags|= NO_DEFAULT_VALUE_FLAG;
	alter_it.remove();
      }
    }
  }
  def_it.rewind();
  while ((def=def_it++))			// Add new columns
  {
    if (def->change && ! def->field)
    {
      my_error(ER_BAD_FIELD_ERROR, MYF(0), def->change, table->s->table_name.str);
      goto err;
    }
    /*
      Check that the DATE/DATETIME not null field we are going to add is
      either has a default value or the '0000-00-00' is allowed by the
      set sql mode.
      If the '0000-00-00' value isn't allowed then raise the error_if_not_empty
      flag to allow ALTER TABLE only if the table to be altered is empty.
    */
    if ((def->sql_type == MYSQL_TYPE_DATE ||
         def->sql_type == MYSQL_TYPE_NEWDATE ||
         def->sql_type == MYSQL_TYPE_DATETIME ||
         def->sql_type == MYSQL_TYPE_DATETIME2) &&
         !alter_ctx->datetime_field &&
         !(~def->flags & (NO_DEFAULT_VALUE_FLAG | NOT_NULL_FLAG)) &&
         thd->variables.sql_mode & MODE_NO_ZERO_DATE)
    {
        alter_ctx->datetime_field= def;
        alter_ctx->error_if_not_empty= true;
    }
    if (!def->after)
      new_create_list.push_back(def);
    else
    {
      Create_field *find;
      if (def->change)
      {
        find_it.rewind();
        /*
          For columns being modified with AFTER clause we should first remove
          these columns from the list and then add them back at their correct
          positions.
        */
        while ((find=find_it++))
        {
          /*
            Create_fields representing changed columns are added directly
            from Alter_info::create_list to new_create_list. We can therefore
            safely use pointer equality rather than name matching here.
            This prevents removing the wrong column in case of column rename.
          */
          if (find == def)
          {
            find_it.remove();
            break;
          }
        }
      }
      if (def->after == first_keyword)
        new_create_list.push_front(def);
      else
      {
        find_it.rewind();
        while ((find=find_it++))
        {
          if (!my_strcasecmp(system_charset_info, def->after, find->field_name))
            break;
        }
        if (!find)
        {
          my_error(ER_BAD_FIELD_ERROR, MYF(0), def->after, table->s->table_name.str);
          goto err;
        }
        find_it.after(def);			// Put column after this
      }
    }
  }
  if (alter_info->alter_list.elements)
  {
    my_error(ER_BAD_FIELD_ERROR, MYF(0),
             alter_info->alter_list.head()->name, table->s->table_name.str);
    goto err;
  }
  if (!new_create_list.elements)
  {
    my_message(ER_CANT_REMOVE_ALL_FIELDS, ER(ER_CANT_REMOVE_ALL_FIELDS),
               MYF(0));
    goto err;
  }

  /*
    Collect all keys which isn't in drop list. Add only those
    for which some fields exists.
  */

  for (uint i=0 ; i < table->s->keys ; i++,key_info++)
  {
<<<<<<< HEAD
    const char *key_name= key_info->name;
=======
    char *key_name= key_info->name;
    bool index_column_dropped= false;
>>>>>>> f235d90c
    Alter_drop *drop;
    drop_it.rewind();
    while ((drop=drop_it++))
    {
      if (drop->type == Alter_drop::KEY &&
	  !my_strcasecmp(system_charset_info,key_name, drop->name))
	break;
    }
    if (drop)
    {
      drop_it.remove();
      continue;
    }

    KEY_PART_INFO *key_part= key_info->key_part;
    key_parts.empty();
    for (uint j=0 ; j < key_info->user_defined_key_parts ; j++,key_part++)
    {
      if (!key_part->field)
	continue;				// Wrong field (from UNIREG)
      const char *key_part_name=key_part->field->field_name;
      Create_field *cfield;
      field_it.rewind();
      while ((cfield=field_it++))
      {
	if (cfield->change)
	{
	  if (!my_strcasecmp(system_charset_info, key_part_name,
			     cfield->change))
	    break;
	}
	else if (!my_strcasecmp(system_charset_info,
				key_part_name, cfield->field_name))
	  break;
      }
      if (!cfield)
      {
        /*
           We are dropping a column associated with an index.
        */
        index_column_dropped= true;
	continue;				// Field is removed
      }
      uint key_part_length=key_part->length;
      if (cfield->field)			// Not new field
      {
        /*
          If the field can't have only a part used in a key according to its
          new type, or should not be used partially according to its
          previous type, or the field length is less than the key part
          length, unset the key part length.

          We also unset the key part length if it is the same as the
          old field's length, so the whole new field will be used.

          BLOBs may have cfield->length == 0, which is why we test it before
          checking whether cfield->length < key_part_length (in chars).
          
          In case of TEXTs we check the data type maximum length *in bytes*
          to key part length measured *in characters* (i.e. key_part_length
          devided to mbmaxlen). This is because it's OK to have:
          CREATE TABLE t1 (a tinytext, key(a(254)) character set utf8);
          In case of this example:
          - data type maximum length is 255.
          - key_part_length is 1016 (=254*4, where 4 is mbmaxlen)
         */
        if (!Field::type_can_have_key_part(cfield->field->type()) ||
            !Field::type_can_have_key_part(cfield->sql_type) ||
            /* spatial keys can't have sub-key length */
            (key_info->flags & HA_SPATIAL) ||
            (cfield->field->field_length == key_part_length &&
             !f_is_blob(key_part->key_type)) ||
            (cfield->length && (((cfield->sql_type >= MYSQL_TYPE_TINY_BLOB &&
                                  cfield->sql_type <= MYSQL_TYPE_BLOB) ? 
                                blob_length_by_type(cfield->sql_type) :
                                cfield->length) <
	     key_part_length / key_part->field->charset()->mbmaxlen)))
	  key_part_length= 0;			// Use whole field
      }
      key_part_length /= key_part->field->charset()->mbmaxlen;
      key_parts.push_back(new Key_part_spec(cfield->field_name,
                                            strlen(cfield->field_name),
					    key_part_length));
    }
    if (key_parts.elements)
    {
      KEY_CREATE_INFO key_create_info;
      Key *key;
      enum Key::Keytype key_type;
      memset(&key_create_info, 0, sizeof(key_create_info));

      /* If this index is to stay in the table check if it has to be renamed. */
      List_iterator<Alter_rename_key> rename_key_it(rename_key_list);
      Alter_rename_key *rename_key;

      while ((rename_key= rename_key_it++))
      {
        if (! my_strcasecmp(system_charset_info, key_name,
                            rename_key->old_name))
        {
          if (! my_strcasecmp(system_charset_info, key_name,
                              primary_key_name))
          {
            my_error(ER_WRONG_NAME_FOR_INDEX, MYF(0), rename_key->old_name);
            goto err;
          }
          else if (! my_strcasecmp(system_charset_info, rename_key->new_name,
                                   primary_key_name))
          {
            my_error(ER_WRONG_NAME_FOR_INDEX, MYF(0), rename_key->new_name);
            goto err;
          }

          key_name= rename_key->new_name;
          rename_key_it.remove();
          break;
        }
      }

      key_create_info.algorithm= key_info->algorithm;
      if (key_info->flags & HA_USES_BLOCK_SIZE)
        key_create_info.block_size= key_info->block_size;
      if (key_info->flags & HA_USES_PARSER)
        key_create_info.parser_name= *plugin_name(key_info->parser);
      if (key_info->flags & HA_USES_COMMENT)
        key_create_info.comment= key_info->comment;

      if (key_info->flags & HA_SPATIAL)
        key_type= Key::SPATIAL;
      else if (key_info->flags & HA_NOSAME)
      {
        if (! my_strcasecmp(system_charset_info, key_name, primary_key_name))
          key_type= Key::PRIMARY;
        else
          key_type= Key::UNIQUE;
      }
      else if (key_info->flags & HA_FULLTEXT)
        key_type= Key::FULLTEXT;
      else
        key_type= Key::MULTIPLE;
      
      if (index_column_dropped)
      {
        /*
           We have dropped a column associated with an index,
           this warrants a check for duplicate indexes
        */
        key_create_info.check_for_duplicate_indexes= true;
      }

      key= new Key(key_type, key_name, strlen(key_name),
                   &key_create_info,
                   test(key_info->flags & HA_GENERATED_KEY),
                   key_parts);
      new_key_list.push_back(key);
    }
  }
  {
    Key *key;
    while ((key=key_it++))			// Add new keys
    {
      new_key_list.push_back(key);
      if (key->name.str &&
	  !my_strcasecmp(system_charset_info, key->name.str, primary_key_name))
      {
	my_error(ER_WRONG_NAME_FOR_INDEX, MYF(0), key->name.str);
        goto err;
      }
    }
  }

  if (alter_info->drop_list.elements)
  {
    Alter_drop *drop;
    drop_it.rewind();
    while ((drop=drop_it++)) {
      switch (drop->type) {
      case Alter_drop::KEY:
      case Alter_drop::COLUMN:
        my_error(ER_CANT_DROP_FIELD_OR_KEY, MYF(0),
                 alter_info->drop_list.head()->name);
        goto err;
      case Alter_drop::FOREIGN_KEY:
        // Leave the DROP FOREIGN KEY names in the alter_info->drop_list.
        break;
      }
    }
  }
  if (rename_key_list.elements)
  {
    my_error(ER_KEY_DOES_NOT_EXITS, MYF(0), rename_key_list.head()->old_name,
             table->s->table_name.str);
    goto err;
  }

  if (!create_info->comment.str)
  {
    create_info->comment.str= table->s->comment.str;
    create_info->comment.length= table->s->comment.length;
  }

  /* Do not pass the update_create_info through to each partition. */
  if (table->file->ht->db_type == DB_TYPE_PARTITION_DB)
	  create_info->data_file_name = (char*) -1;

  table->file->update_create_info(create_info);
  if ((create_info->table_options &
       (HA_OPTION_PACK_KEYS | HA_OPTION_NO_PACK_KEYS)) ||
      (used_fields & HA_CREATE_USED_PACK_KEYS))
    db_create_options&= ~(HA_OPTION_PACK_KEYS | HA_OPTION_NO_PACK_KEYS);
  if ((create_info->table_options &
       (HA_OPTION_STATS_PERSISTENT | HA_OPTION_NO_STATS_PERSISTENT)) ||
      (used_fields & HA_CREATE_USED_STATS_PERSISTENT))
    db_create_options&= ~(HA_OPTION_STATS_PERSISTENT | HA_OPTION_NO_STATS_PERSISTENT);
  if (create_info->table_options &
      (HA_OPTION_CHECKSUM | HA_OPTION_NO_CHECKSUM))
    db_create_options&= ~(HA_OPTION_CHECKSUM | HA_OPTION_NO_CHECKSUM);
  if (create_info->table_options &
      (HA_OPTION_DELAY_KEY_WRITE | HA_OPTION_NO_DELAY_KEY_WRITE))
    db_create_options&= ~(HA_OPTION_DELAY_KEY_WRITE |
			  HA_OPTION_NO_DELAY_KEY_WRITE);
  create_info->table_options|= db_create_options;

  if (table->s->tmp_table)
    create_info->options|=HA_LEX_CREATE_TMP_TABLE;

  rc= FALSE;
  alter_info->create_list.swap(new_create_list);
  alter_info->key_list.swap(new_key_list);
err:
  DBUG_RETURN(rc);
}


/**
  Get Create_field object for newly created table by its name
  in the old version of table.

  @param alter_info  Alter_info describing newly created table.
  @param old_name    Name of field in old table.

  @returns Pointer to Create_field object, NULL - if field is
           not present in new version of table.
*/

static Create_field *get_field_by_old_name(Alter_info *alter_info,
                                           const char *old_name)
{
  List_iterator_fast<Create_field> new_field_it(alter_info->create_list);
  Create_field *new_field;

  while ((new_field= new_field_it++))
  {
    if (new_field->field &&
        (my_strcasecmp(system_charset_info,
                       new_field->field->field_name,
                       old_name) == 0))
      break;
  }
  return new_field;
}


/** Type of change to foreign key column, */

enum fk_column_change_type
{
  FK_COLUMN_NO_CHANGE, FK_COLUMN_DATA_CHANGE,
  FK_COLUMN_RENAMED, FK_COLUMN_DROPPED
};


/**
  Check that ALTER TABLE's changes on columns of a foreign key are allowed.

  @param[in]   thd              Thread context.
  @param[in]   alter_info       Alter_info describing changes to be done
                                by ALTER TABLE.
  @param[in]   fk_columns       List of columns of the foreign key to check.
  @param[out]  bad_column_name  Name of field on which ALTER TABLE tries to
                                do prohibited operation.

  @note This function takes into account value of @@foreign_key_checks
        setting.

  @retval FK_COLUMN_NO_CHANGE    No significant changes are to be done on
                                 foreign key columns.
  @retval FK_COLUMN_DATA_CHANGE  ALTER TABLE might result in value
                                 change in foreign key column (and
                                 foreign_key_checks is on).
  @retval FK_COLUMN_RENAMED      Foreign key column is renamed.
  @retval FK_COLUMN_DROPPED      Foreign key column is dropped.
*/

static enum fk_column_change_type
fk_check_column_changes(THD *thd, Alter_info *alter_info,
                        List<LEX_STRING> &fk_columns,
                        const char **bad_column_name)
{
  List_iterator_fast<LEX_STRING> column_it(fk_columns);
  LEX_STRING *column;

  *bad_column_name= NULL;

  while ((column= column_it++))
  {
    Create_field *new_field= get_field_by_old_name(alter_info, column->str);

    if (new_field)
    {
      Field *old_field= new_field->field;

      if (my_strcasecmp(system_charset_info, old_field->field_name,
                        new_field->field_name))
      {
        /*
          Copy algorithm doesn't support proper renaming of columns in
          the foreign key yet. At the moment we lack API which will tell
          SE that foreign keys should be updated to use new name of column
          like it happens in case of in-place algorithm.
        */
        *bad_column_name= column->str;
        return FK_COLUMN_RENAMED;
      }

      if ((old_field->is_equal(new_field) == IS_EQUAL_NO) ||
          ((new_field->flags & NOT_NULL_FLAG) &&
           !(old_field->flags & NOT_NULL_FLAG)))
      {
        if (!(thd->variables.option_bits & OPTION_NO_FOREIGN_KEY_CHECKS))
        {
          /*
            Column in a FK has changed significantly. Unless
            foreign_key_checks are off we prohibit this since this
            means values in this column might be changed by ALTER
            and thus referential integrity might be broken,
          */
          *bad_column_name= column->str;
          return FK_COLUMN_DATA_CHANGE;
        }
      }
    }
    else
    {
      /*
        Column in FK was dropped. Most likely this will break
        integrity constraints of InnoDB data-dictionary (and thus
        InnoDB will emit an error), so we prohibit this right away
        even if foreign_key_checks are off.
        This also includes a rare case when another field replaces
        field being dropped since it is easy to break referential
        integrity in this case.
      */
      *bad_column_name= column->str;
      return FK_COLUMN_DROPPED;
    }
  }

  return FK_COLUMN_NO_CHANGE;
}


/**
  Check if ALTER TABLE we are about to execute using COPY algorithm
  is not supported as it might break referential integrity.

  @note If foreign_key_checks is disabled (=0), we allow to break
        referential integrity. But we still disallow some operations
        like dropping or renaming columns in foreign key since they
        are likely to break consistency of InnoDB data-dictionary
        and thus will end-up in error anyway.

  @param[in]  thd          Thread context.
  @param[in]  table        Table to be altered.
  @param[in]  alter_info   Lists of fields, keys to be changed, added
                           or dropped.
  @param[out] alter_ctx    ALTER TABLE runtime context.
                           Alter_table_ctx::fk_error_if_delete flag
                           is set if deletion during alter can break
                           foreign key integrity.

  @retval false  Success.
  @retval true   Error, ALTER - tries to do change which is not compatible
                 with foreign key definitions on the table.
*/

static bool fk_prepare_copy_alter_table(THD *thd, TABLE *table,
                                        Alter_info *alter_info,
                                        Alter_table_ctx *alter_ctx)
{
  List <FOREIGN_KEY_INFO> fk_parent_key_list;
  List <FOREIGN_KEY_INFO> fk_child_key_list;
  FOREIGN_KEY_INFO *f_key;

  DBUG_ENTER("fk_prepare_copy_alter_table");

  table->file->get_parent_foreign_key_list(thd, &fk_parent_key_list);

  /* OOM when building list. */
  if (thd->is_error())
    DBUG_RETURN(true);

  /*
    Remove from the list all foreign keys in which table participates as
    parent which are to be dropped by this ALTER TABLE. This is possible
    when a foreign key has the same table as child and parent.
  */
  List_iterator<FOREIGN_KEY_INFO> fk_parent_key_it(fk_parent_key_list);

  while ((f_key= fk_parent_key_it++))
  {
    Alter_drop *drop;
    List_iterator_fast<Alter_drop> drop_it(alter_info->drop_list);

    while ((drop= drop_it++))
    {
      /*
        InnoDB treats foreign key names in case-insensitive fashion.
        So we do it here too. For database and table name type of
        comparison used depends on lower-case-table-names setting.
        For l_c_t_n = 0 we use case-sensitive comparison, for
        l_c_t_n > 0 modes case-insensitive comparison is used.
      */
      if ((drop->type == Alter_drop::FOREIGN_KEY) &&
          (my_strcasecmp(system_charset_info, f_key->foreign_id->str,
                         drop->name) == 0) &&
          (my_strcasecmp(table_alias_charset, f_key->foreign_db->str,
                         table->s->db.str) == 0) &&
          (my_strcasecmp(table_alias_charset, f_key->foreign_table->str,
                         table->s->table_name.str) == 0))
        fk_parent_key_it.remove();
    }
  }

  /*
    If there are FKs in which this table is parent which were not
    dropped we need to prevent ALTER deleting rows from the table,
    as it might break referential integrity. OTOH it is OK to do
    so if foreign_key_checks are disabled.
  */
  if (!fk_parent_key_list.is_empty() &&
      !(thd->variables.option_bits & OPTION_NO_FOREIGN_KEY_CHECKS))
    alter_ctx->set_fk_error_if_delete_row(fk_parent_key_list.head());

  fk_parent_key_it.rewind();
  while ((f_key= fk_parent_key_it++))
  {
    enum fk_column_change_type changes;
    const char *bad_column_name;

    changes= fk_check_column_changes(thd, alter_info,
                                     f_key->referenced_fields,
                                     &bad_column_name);

    switch(changes)
    {
    case FK_COLUMN_NO_CHANGE:
      /* No significant changes. We can proceed with ALTER! */
      break;
    case FK_COLUMN_DATA_CHANGE:
    {
      char buff[NAME_LEN*2+2];
      strxnmov(buff, sizeof(buff)-1, f_key->foreign_db->str, ".",
               f_key->foreign_table->str, NullS);
      my_error(ER_FK_COLUMN_CANNOT_CHANGE_CHILD, MYF(0), bad_column_name,
               f_key->foreign_id->str, buff);
      DBUG_RETURN(true);
    }
    case FK_COLUMN_RENAMED:
      my_error(ER_ALTER_OPERATION_NOT_SUPPORTED_REASON, MYF(0),
               "ALGORITHM=COPY",
               ER(ER_ALTER_OPERATION_NOT_SUPPORTED_REASON_FK_RENAME),
               "ALGORITHM=INPLACE");
      DBUG_RETURN(true);
    case FK_COLUMN_DROPPED:
    {
      char buff[NAME_LEN*2+2];
      strxnmov(buff, sizeof(buff)-1, f_key->foreign_db->str, ".",
               f_key->foreign_table->str, NullS);
      my_error(ER_FK_COLUMN_CANNOT_DROP_CHILD, MYF(0), bad_column_name,
               f_key->foreign_id->str, buff);
      DBUG_RETURN(true);
    }
    default:
      DBUG_ASSERT(0);
    }
  }

  table->file->get_foreign_key_list(thd, &fk_child_key_list);

  /* OOM when building list. */
  if (thd->is_error())
    DBUG_RETURN(true);

  /*
    Remove from the list all foreign keys which are to be dropped
    by this ALTER TABLE.
  */
  List_iterator<FOREIGN_KEY_INFO> fk_key_it(fk_child_key_list);

  while ((f_key= fk_key_it++))
  {
    Alter_drop *drop;
    List_iterator_fast<Alter_drop> drop_it(alter_info->drop_list);

    while ((drop= drop_it++))
    {
      /* Names of foreign keys in InnoDB are case-insensitive. */
      if ((drop->type == Alter_drop::FOREIGN_KEY) &&
          (my_strcasecmp(system_charset_info, f_key->foreign_id->str,
                         drop->name) == 0))
        fk_key_it.remove();
    }
  }

  fk_key_it.rewind();
  while ((f_key= fk_key_it++))
  {
    enum fk_column_change_type changes;
    const char *bad_column_name;

    changes= fk_check_column_changes(thd, alter_info,
                                     f_key->foreign_fields,
                                     &bad_column_name);

    switch(changes)
    {
    case FK_COLUMN_NO_CHANGE:
      /* No significant changes. We can proceed with ALTER! */
      break;
    case FK_COLUMN_DATA_CHANGE:
      my_error(ER_FK_COLUMN_CANNOT_CHANGE, MYF(0), bad_column_name,
               f_key->foreign_id->str);
      DBUG_RETURN(true);
    case FK_COLUMN_RENAMED:
      my_error(ER_ALTER_OPERATION_NOT_SUPPORTED_REASON, MYF(0),
               "ALGORITHM=COPY",
               ER(ER_ALTER_OPERATION_NOT_SUPPORTED_REASON_FK_RENAME),
               "ALGORITHM=INPLACE");
      DBUG_RETURN(true);
    case FK_COLUMN_DROPPED:
      my_error(ER_FK_COLUMN_CANNOT_DROP, MYF(0), bad_column_name,
               f_key->foreign_id->str);
      DBUG_RETURN(true);
    default:
      DBUG_ASSERT(0);
    }
  }

  DBUG_RETURN(false);
}


/**
  Rename table and/or turn indexes on/off without touching .FRM

  @param thd            Thread handler
  @param table_list     TABLE_LIST for the table to change
  @param keys_onoff     ENABLE or DISABLE KEYS?
  @param alter_ctx      ALTER TABLE runtime context.

  @return Operation status
    @retval false           Success
    @retval true            Failure
*/

static bool
simple_rename_or_index_change(THD *thd, TABLE_LIST *table_list,
                              Alter_info::enum_enable_or_disable keys_onoff,
                              Alter_table_ctx *alter_ctx)
{
  TABLE *table= table_list->table;
  MDL_ticket *mdl_ticket= table->mdl_ticket;
  int error= 0;
  DBUG_ENTER("simple_rename_or_index_change");

  if (keys_onoff != Alter_info::LEAVE_AS_IS)
  {
    if (wait_while_table_is_used(thd, table, HA_EXTRA_FORCE_REOPEN))
      DBUG_RETURN(true);

    // It's now safe to take the table level lock.
    if (lock_tables(thd, table_list, alter_ctx->tables_opened, 0))
      DBUG_RETURN(true);

    if (keys_onoff == Alter_info::ENABLE)
    {
      DEBUG_SYNC(thd,"alter_table_enable_indexes");
      DBUG_EXECUTE_IF("sleep_alter_enable_indexes", my_sleep(6000000););
      error= table->file->ha_enable_indexes(HA_KEY_SWITCH_NONUNIQ_SAVE);
    }
    else if (keys_onoff == Alter_info::DISABLE)
      error=table->file->ha_disable_indexes(HA_KEY_SWITCH_NONUNIQ_SAVE);

    if (error == HA_ERR_WRONG_COMMAND)
    {
      push_warning_printf(thd, Sql_condition::SL_NOTE,
                          ER_ILLEGAL_HA, ER(ER_ILLEGAL_HA),
                          table->alias);
      error= 0;
    }
    else if (error > 0)
    {
      table->file->print_error(error, MYF(0));
      error= -1;
    }
  }

  if (!error && alter_ctx->is_table_renamed())
  {
    THD_STAGE_INFO(thd, stage_rename);
    handlerton *old_db_type= table->s->db_type();
    /*
      Then do a 'simple' rename of the table. First we need to close all
      instances of 'source' table.
      Note that if wait_while_table_is_used() returns error here (i.e. if
      this thread was killed) then it must be that previous step of
      simple rename did nothing and therefore we can safely return
      without additional clean-up.
    */
    if (wait_while_table_is_used(thd, table, HA_EXTRA_FORCE_REOPEN))
      DBUG_RETURN(true);
    close_all_tables_for_name(thd, table->s, true, NULL);

    if (mysql_rename_table(old_db_type, alter_ctx->db, alter_ctx->table_name,
                           alter_ctx->new_db, alter_ctx->new_alias, 0))
      error= -1;
    else if (Table_triggers_list::change_table_name(thd,
                                                    alter_ctx->db,
                                                    alter_ctx->alias,
                                                    alter_ctx->table_name,
                                                    alter_ctx->new_db,
                                                    alter_ctx->new_alias))
    {
      (void) mysql_rename_table(old_db_type,
                                alter_ctx->new_db, alter_ctx->new_alias,
                                alter_ctx->db, alter_ctx->table_name, 0);
      error= -1;
    }
  }

  if (!error)
  {
    error= write_bin_log(thd, TRUE, thd->query(), thd->query_length());
    if (!error)
      my_ok(thd);
  }
  table_list->table= NULL;                    // For query cache
  query_cache.invalidate(thd, table_list, FALSE);

  if ((thd->locked_tables_mode == LTM_LOCK_TABLES ||
       thd->locked_tables_mode == LTM_PRELOCKED_UNDER_LOCK_TABLES))
  {
    /*
      Under LOCK TABLES we should adjust meta-data locks before finishing
      statement. Otherwise we can rely on them being released
      along with the implicit commit.
    */
    if (alter_ctx->is_table_renamed())
      thd->mdl_context.release_all_locks_for_name(mdl_ticket);
    else
      mdl_ticket->downgrade_lock(MDL_SHARED_NO_READ_WRITE);
  }
  DBUG_RETURN(error != 0);
}


/**
  Alter table

  @param thd              Thread handle
  @param new_db           If there is a RENAME clause
  @param new_name         If there is a RENAME clause
  @param create_info      Information from the parsing phase about new
                          table properties.
  @param table_list       The table to change.
  @param alter_info       Lists of fields, keys to be changed, added
                          or dropped.
  @param order_num        How many ORDER BY fields has been specified.
  @param order            List of fields to ORDER BY.
  @param ignore           Whether we have ALTER IGNORE TABLE

  @retval   true          Error
  @retval   false         Success

  This is a veery long function and is everything but the kitchen sink :)
  It is used to alter a table and not only by ALTER TABLE but also
  CREATE|DROP INDEX are mapped on this function.

  When the ALTER TABLE statement just does a RENAME or ENABLE|DISABLE KEYS,
  or both, then this function short cuts its operation by renaming
  the table and/or enabling/disabling the keys. In this case, the FRM is
  not changed, directly by mysql_alter_table. However, if there is a
  RENAME + change of a field, or an index, the short cut is not used.
  See how `create_list` is used to generate the new FRM regarding the
  structure of the fields. The same is done for the indices of the table.

  Altering a table can be done in two ways. The table can be modified
  directly using an in-place algorithm, or the changes can be done using
  an intermediate temporary table (copy). In-place is the preferred
  algorithm as it avoids copying table data. The storage engine
  selects which algorithm to use in check_if_supported_inplace_alter()
  based on information about the table changes from fill_alter_inplace_info().
*/

bool mysql_alter_table(THD *thd,char *new_db, char *new_name,
                       HA_CREATE_INFO *create_info,
                       TABLE_LIST *table_list,
                       Alter_info *alter_info,
                       uint order_num, ORDER *order, bool ignore)
{
  DBUG_ENTER("mysql_alter_table");

  /*
    Check if we attempt to alter mysql.slow_log or
    mysql.general_log table and return an error if
    it is the case.
    TODO: this design is obsolete and will be removed.
  */
  enum_log_table_type table_kind=
    query_logger.check_if_log_table(table_list, false);

  if (table_kind != QUERY_LOG_NONE)
  {
    /* Disable alter of enabled query log tables */
    if (query_logger.is_log_table_enabled(table_kind))
    {
      my_error(ER_BAD_LOG_STATEMENT, MYF(0), "ALTER");
      DBUG_RETURN(true);
    }

    /* Disable alter of log tables to unsupported engine */
    if ((create_info->used_fields & HA_CREATE_USED_ENGINE) &&
        (!create_info->db_type || /* unknown engine */
         !(create_info->db_type->flags & HTON_SUPPORT_LOG_TABLES)))
    {
      my_error(ER_UNSUPORTED_LOG_ENGINE, MYF(0));
      DBUG_RETURN(true);
    }

#ifdef WITH_PARTITION_STORAGE_ENGINE
    if (alter_info->flags & Alter_info::ALTER_PARTITION)
    {
      my_error(ER_WRONG_USAGE, MYF(0), "PARTITION", "log table");
      DBUG_RETURN(true);
    }
#endif
  }

  THD_STAGE_INFO(thd, stage_init);

  /*
    Code below can handle only base tables so ensure that we won't open a view.
    Note that RENAME TABLE the only ALTER clause which is supported for views
    has been already processed.
  */
  table_list->required_type= FRMTYPE_TABLE;

  Alter_table_prelocking_strategy alter_prelocking_strategy;

  DEBUG_SYNC(thd, "alter_table_before_open_tables");
  uint tables_opened;
  bool error= open_tables(thd, &table_list, &tables_opened, 0,
                          &alter_prelocking_strategy);

  DEBUG_SYNC(thd, "alter_opened_table");

  if (error)
    DBUG_RETURN(true);

  TABLE *table= table_list->table;
  table->use_all_columns();
  MDL_ticket *mdl_ticket= table->mdl_ticket;

  /*
    Prohibit changing of the UNION list of a non-temporary MERGE table
    under LOCK tables. It would be quite difficult to reuse a shrinked
    set of tables from the old table or to open a new TABLE object for
    an extended list and verify that they belong to locked tables.
  */
  if ((thd->locked_tables_mode == LTM_LOCK_TABLES ||
       thd->locked_tables_mode == LTM_PRELOCKED_UNDER_LOCK_TABLES) &&
      (create_info->used_fields & HA_CREATE_USED_UNION) &&
      (table->s->tmp_table == NO_TMP_TABLE))
  {
    my_error(ER_LOCK_OR_ACTIVE_TRANSACTION, MYF(0));
    DBUG_RETURN(true);
  }

  Alter_table_ctx alter_ctx(thd, table_list, tables_opened, new_db, new_name);

  /*
    Add old and new (if any) databases to the list of accessed databases
    for this statement. Needed for MTS.
  */
  thd->add_to_binlog_accessed_dbs(alter_ctx.db);
  if (alter_ctx.is_database_changed())
    thd->add_to_binlog_accessed_dbs(alter_ctx.new_db);

  MDL_request target_mdl_request;

  /* Check that we are not trying to rename to an existing table */
  if (alter_ctx.is_table_renamed())
  {
    if (table->s->tmp_table != NO_TMP_TABLE)
    {
      if (find_temporary_table(thd, alter_ctx.new_db, alter_ctx.new_name))
      {
        my_error(ER_TABLE_EXISTS_ERROR, MYF(0), alter_ctx.new_alias);
        DBUG_RETURN(true);
      }
    }
    else
    {
      MDL_request_list mdl_requests;
      MDL_request target_db_mdl_request;

      target_mdl_request.init(MDL_key::TABLE,
                              alter_ctx.new_db, alter_ctx.new_name,
                              MDL_EXCLUSIVE, MDL_TRANSACTION);
      mdl_requests.push_front(&target_mdl_request);

      /*
        If we are moving the table to a different database, we also
        need IX lock on the database name so that the target database
        is protected by MDL while the table is moved.
      */
      if (alter_ctx.is_database_changed())
      {
        target_db_mdl_request.init(MDL_key::SCHEMA, alter_ctx.new_db, "",
                                   MDL_INTENTION_EXCLUSIVE,
                                   MDL_TRANSACTION);
        mdl_requests.push_front(&target_db_mdl_request);
      }

      /*
        Global intention exclusive lock must have been already acquired when
        table to be altered was open, so there is no need to do it here.
      */
      DBUG_ASSERT(thd->mdl_context.is_lock_owner(MDL_key::GLOBAL,
                                                 "", "",
                                                 MDL_INTENTION_EXCLUSIVE));

      if (thd->mdl_context.acquire_locks(&mdl_requests,
                                         thd->variables.lock_wait_timeout))
        DBUG_RETURN(true);

      DEBUG_SYNC(thd, "locked_table_name");
      /*
        Table maybe does not exist, but we got an exclusive lock
        on the name, now we can safely try to find out for sure.
      */
      if (!access(alter_ctx.get_new_filename(), F_OK))
      {
        /* Table will be closed in do_command() */
        my_error(ER_TABLE_EXISTS_ERROR, MYF(0), alter_ctx.new_alias);
        DBUG_RETURN(true);
      }
    }
  }

  if (!create_info->db_type)
  {
#ifdef WITH_PARTITION_STORAGE_ENGINE
    if (table->part_info &&
        create_info->used_fields & HA_CREATE_USED_ENGINE)
    {
      /*
        This case happens when the user specified
        ENGINE = x where x is a non-existing storage engine
        We set create_info->db_type to default_engine_type
        to ensure we don't change underlying engine type
        due to a erroneously given engine name.
      */
      create_info->db_type= table->part_info->default_engine_type;
    }
    else
#endif
      create_info->db_type= table->s->db_type();
  }

  if (check_engine(thd, alter_ctx.new_db, alter_ctx.new_name, create_info))
    DBUG_RETURN(true);

  if ((create_info->db_type != table->s->db_type() ||
       alter_info->flags & Alter_info::ALTER_PARTITION) &&
      !table->file->can_switch_engines())
  {
    my_error(ER_ROW_IS_REFERENCED, MYF(0));
    DBUG_RETURN(true);
  }

  /*
   If this is an ALTER TABLE and no explicit row type specified reuse
   the table's row type.
   Note : this is the same as if the row type was specified explicitly.
  */
  if (create_info->row_type == ROW_TYPE_NOT_USED)
  {
    /* ALTER TABLE without explicit row type */
    create_info->row_type= table->s->row_type;
  }
  else
  {
    /* ALTER TABLE with specific row type */
    create_info->used_fields |= HA_CREATE_USED_ROW_FORMAT;
  }

  DBUG_PRINT("info", ("old type: %s  new type: %s",
             ha_resolve_storage_engine_name(table->s->db_type()),
             ha_resolve_storage_engine_name(create_info->db_type)));
  if (ha_check_storage_engine_flag(table->s->db_type(), HTON_ALTER_NOT_SUPPORTED) ||
      ha_check_storage_engine_flag(create_info->db_type, HTON_ALTER_NOT_SUPPORTED))
  {
    DBUG_PRINT("info", ("doesn't support alter"));
    my_error(ER_ILLEGAL_HA, MYF(0), table_list->table_name);
    DBUG_RETURN(true);
  }

  THD_STAGE_INFO(thd, stage_setup);
  if (!(alter_info->flags & ~(Alter_info::ALTER_RENAME |
                              Alter_info::ALTER_KEYS_ONOFF)) &&
      alter_info->requested_algorithm !=
      Alter_info::ALTER_TABLE_ALGORITHM_COPY &&
      !table->s->tmp_table) // no need to touch frm
  {
    // This requires X-lock, no other lock levels supported.
    if (alter_info->requested_lock != Alter_info::ALTER_TABLE_LOCK_DEFAULT &&
        alter_info->requested_lock != Alter_info::ALTER_TABLE_LOCK_EXCLUSIVE)
    {
      my_error(ER_ALTER_OPERATION_NOT_SUPPORTED, MYF(0),
               "LOCK=NONE/SHARED", "LOCK=EXCLUSIVE");
      DBUG_RETURN(true);
    }
    DBUG_RETURN(simple_rename_or_index_change(thd, table_list,
                                              alter_info->keys_onoff,
                                              &alter_ctx));
  }

  /* We have to do full alter table. */

#ifdef WITH_PARTITION_STORAGE_ENGINE
  bool partition_changed= false;
  bool fast_alter_partition= false;
  {
    if (prep_alter_part_table(thd, table, alter_info, create_info,
                              &alter_ctx, &partition_changed,
                              &fast_alter_partition))
    {
      DBUG_RETURN(true);
    }
  }
#endif

  if (mysql_prepare_alter_table(thd, table, create_info, alter_info,
                                &alter_ctx))
  {
    DBUG_RETURN(true);
  }

  set_table_default_charset(thd, create_info, alter_ctx.db);

#ifdef WITH_PARTITION_STORAGE_ENGINE
  if (fast_alter_partition)
  {
    /*
      ALGORITHM and LOCK clauses are generally not allowed by the
      parser for operations related to partitioning.
      The exceptions are ALTER_PARTITION and ALTER_REMOVE_PARTITIONING.
      For consistency, we report ER_ALTER_OPERATION_NOT_SUPPORTED here.
    */
    if (alter_info->requested_lock !=
        Alter_info::ALTER_TABLE_LOCK_DEFAULT)
    {
      my_error(ER_ALTER_OPERATION_NOT_SUPPORTED_REASON, MYF(0),
               "LOCK=NONE/SHARED/EXCLUSIVE",
               ER(ER_ALTER_OPERATION_NOT_SUPPORTED_REASON_PARTITION),
               "LOCK=DEFAULT");
      DBUG_RETURN(true);
    }
    else if (alter_info->requested_algorithm !=
             Alter_info::ALTER_TABLE_ALGORITHM_DEFAULT)
    {
      my_error(ER_ALTER_OPERATION_NOT_SUPPORTED_REASON, MYF(0),
               "ALGORITHM=COPY/INPLACE",
               ER(ER_ALTER_OPERATION_NOT_SUPPORTED_REASON_PARTITION),
               "ALGORITHM=DEFAULT");
      DBUG_RETURN(true);
    }

    /*
      Upgrade from MDL_SHARED_UPGRADABLE to MDL_SHARED_NO_WRITE.
      Afterwards it's safe to take the table level lock.
    */
    if (thd->mdl_context.upgrade_shared_lock(mdl_ticket, MDL_SHARED_NO_WRITE,
                                             thd->variables.lock_wait_timeout)
        || lock_tables(thd, table_list, alter_ctx.tables_opened, 0))
    {
      DBUG_RETURN(true);
    }

    // In-place execution of ALTER TABLE for partitioning.
    DBUG_RETURN(fast_alter_partition_table(thd, table, alter_info,
                                           create_info, table_list,
                                           alter_ctx.db,
                                           alter_ctx.table_name));
  }
#endif

  /*
    Use copy algorithm if:
    - old_alter_table system variable is set without in-place requested using
      the ALGORITHM clause.
    - Or if in-place is impossible for given operation.
    - Changes to partitioning which were not handled by fast_alter_part_table()
      needs to be handled using table copying algorithm unless the engine
      supports auto-partitioning as such engines can do some changes
      using in-place API.
  */
  if ((thd->variables.old_alter_table &&
       alter_info->requested_algorithm !=
       Alter_info::ALTER_TABLE_ALGORITHM_INPLACE)
      || is_inplace_alter_impossible(table, create_info, alter_info)
#ifdef WITH_PARTITION_STORAGE_ENGINE
      || (partition_changed &&
          !(table->s->db_type()->partition_flags() & HA_USE_AUTO_PARTITION))
#endif
     )
  {
    if (alter_info->requested_algorithm ==
        Alter_info::ALTER_TABLE_ALGORITHM_INPLACE)
    {
      my_error(ER_ALTER_OPERATION_NOT_SUPPORTED, MYF(0),
               "ALGORITHM=INPLACE", "ALGORITHM=COPY");
      DBUG_RETURN(true);
    }
    alter_info->requested_algorithm= Alter_info::ALTER_TABLE_ALGORITHM_COPY;
  }

  /*
    If the old table had partitions and we are doing ALTER TABLE ...
    engine= <new_engine>, the new table must preserve the original
    partitioning. This means that the new engine is still the
    partitioning engine, not the engine specified in the parser.
    This is discovered in prep_alter_part_table, which in such case
    updates create_info->db_type.
    It's therefore important that the assignment below is done
    after prep_alter_part_table.
  */
  handlerton *new_db_type= create_info->db_type;
  handlerton *old_db_type= table->s->db_type();
  TABLE *new_table= NULL;
  ha_rows copied=0,deleted=0;

  /*
    Handling of symlinked tables:
    If no rename:
      Create new data file and index file on the same disk as the
      old data and index files.
      Copy data.
      Rename new data file over old data file and new index file over
      old index file.
      Symlinks are not changed.

   If rename:
      Create new data file and index file on the same disk as the
      old data and index files.  Create also symlinks to point at
      the new tables.
      Copy data.
      At end, rename intermediate tables, and symlinks to intermediate
      table, to final table name.
      Remove old table and old symlinks

    If rename is made to another database:
      Create new tables in new database.
      Copy data.
      Remove old table and symlinks.
  */
  char index_file[FN_REFLEN], data_file[FN_REFLEN];

  if (!alter_ctx.is_database_changed())
  {
    if (create_info->index_file_name)
    {
      /* Fix index_file_name to have 'tmp_name' as basename */
      strmov(index_file, alter_ctx.tmp_name);
      create_info->index_file_name=fn_same(index_file,
                                           create_info->index_file_name,
                                           1);
    }
    if (create_info->data_file_name)
    {
      /* Fix data_file_name to have 'tmp_name' as basename */
      strmov(data_file, alter_ctx.tmp_name);
      create_info->data_file_name=fn_same(data_file,
                                          create_info->data_file_name,
                                          1);
    }
  }
  else
  {
    /* Ignore symlink if db is changed. */
    create_info->data_file_name=create_info->index_file_name=0;
  }

  DEBUG_SYNC(thd, "alter_table_before_create_table_no_lock");
  DBUG_EXECUTE_IF("sleep_before_create_table_no_lock",
                  my_sleep(100000););
  /* We can abort alter table for any table type */
  thd->abort_on_warning= !ignore && thd->is_strict_mode();

  /*
    Promote first timestamp column, when explicit_defaults_for_timestamp
    is not set
  */
  if (!thd->variables.explicit_defaults_for_timestamp)
    promote_first_timestamp_column(&alter_info->create_list);

  /*
    Create .FRM for new version of table with a temporary name.
    We don't log the statement, it will be logged later.

    Keep information about keys in newly created table as it
    will be used later to construct Alter_inplace_info object
    and by fill_alter_inplace_info() call.
  */
  KEY *key_info;
  uint key_count;
  /*
    Remember if the new definition has new VARCHAR column;
    create_info->varchar will be reset in create_table_impl()/
    mysql_prepare_create_table().
  */
  bool varchar= create_info->varchar;

  tmp_disable_binlog(thd);
  error= create_table_impl(thd, alter_ctx.new_db, alter_ctx.tmp_name,
                           alter_ctx.get_tmp_path(),
                           create_info, alter_info,
                           true, 0, true, NULL,
                           &key_info, &key_count);
  reenable_binlog(thd);
  thd->abort_on_warning= false;
  if (error)
    DBUG_RETURN(true);

  /* Remember that we have not created table in storage engine yet. */
  bool no_ha_table= true;

  if (alter_info->requested_algorithm != Alter_info::ALTER_TABLE_ALGORITHM_COPY)
  {
    Alter_inplace_info ha_alter_info(create_info, alter_info,
                                     key_info, key_count,
#ifdef WITH_PARTITION_STORAGE_ENGINE
                                     thd->work_part_info,
#else
                                     NULL,
#endif
                                     ignore);
    TABLE *altered_table= NULL;
    bool use_inplace= true;

    /* Fill the Alter_inplace_info structure. */
    if (fill_alter_inplace_info(thd, table, varchar, &ha_alter_info))
      goto err_new_table_cleanup;

    // We assume that the table is non-temporary.
    DBUG_ASSERT(!table->s->tmp_table);

    if (!(altered_table= open_table_uncached(thd, alter_ctx.get_tmp_path(),
                                             alter_ctx.new_db,
                                             alter_ctx.tmp_name,
                                             true, false)))
      goto err_new_table_cleanup;

    /* Set markers for fields in TABLE object for altered table. */
    update_altered_table(ha_alter_info, altered_table);

    /*
      Mark all columns in 'altered_table' as used to allow usage
      of its record[0] buffer and Field objects during in-place
      ALTER TABLE.
    */
    altered_table->column_bitmaps_set_no_signal(&altered_table->s->all_set,
                                                &altered_table->s->all_set);

    set_column_defaults(altered_table, alter_info->create_list);

    if (ha_alter_info.handler_flags == 0)
    {
      /*
        No-op ALTER, no need to call handler API functions.

        If this code path is entered for an ALTER statement that
        should not be a real no-op, new handler flags should be added
        and fill_alter_inplace_info() adjusted.

        Note that we can end up here if an ALTER statement has clauses
        that cancel each other out (e.g. ADD/DROP identically index).

        Also note that we ignore the LOCK clause here.
      */
      close_temporary_table(thd, altered_table, true, false);
      goto end_inplace;
    }

    // Ask storage engine whether to use copy or in-place
    enum_alter_inplace_result inplace_supported=
      table->file->check_if_supported_inplace_alter(altered_table,
                                                    &ha_alter_info);

    switch (inplace_supported) {
    case HA_ALTER_INPLACE_EXCLUSIVE_LOCK:
      // If SHARED lock and no particular algorithm was requested, use COPY.
      if (alter_info->requested_lock ==
          Alter_info::ALTER_TABLE_LOCK_SHARED &&
          alter_info->requested_algorithm ==
          Alter_info::ALTER_TABLE_ALGORITHM_DEFAULT)
      {
        use_inplace= false;
      }
      // Otherwise, if weaker lock was requested, report errror.
      else if (alter_info->requested_lock ==
               Alter_info::ALTER_TABLE_LOCK_NONE ||
               alter_info->requested_lock ==
               Alter_info::ALTER_TABLE_LOCK_SHARED)
      {
        ha_alter_info.report_unsupported_error("LOCK=NONE/SHARED",
                                               "LOCK=EXCLUSIVE");
        close_temporary_table(thd, altered_table, true, false);
        goto err_new_table_cleanup;
      }
      break;
    case HA_ALTER_INPLACE_SHARED_LOCK_AFTER_PREPARE:
    case HA_ALTER_INPLACE_SHARED_LOCK:
      // If weaker lock was requested, report errror.
      if (alter_info->requested_lock ==
          Alter_info::ALTER_TABLE_LOCK_NONE)
      {
        ha_alter_info.report_unsupported_error("LOCK=NONE", "LOCK=SHARED");
        close_temporary_table(thd, altered_table, true, false);
        goto err_new_table_cleanup;
      }
      break;
    case HA_ALTER_INPLACE_NO_LOCK_AFTER_PREPARE:
    case HA_ALTER_INPLACE_NO_LOCK:
      break;
    case HA_ALTER_INPLACE_NOT_SUPPORTED:
      // If INPLACE was requested, report error.
      if (alter_info->requested_algorithm ==
          Alter_info::ALTER_TABLE_ALGORITHM_INPLACE)
      {
        ha_alter_info.report_unsupported_error("ALGORITHM=INPLACE",
                                               "ALGORITHM=COPY");
        close_temporary_table(thd, altered_table, true, false);
        goto err_new_table_cleanup;
      }
      // COPY with LOCK=NONE is not supported, no point in trying.
      if (alter_info->requested_lock ==
          Alter_info::ALTER_TABLE_LOCK_NONE)
      {
        ha_alter_info.report_unsupported_error("LOCK=NONE", "LOCK=SHARED");
        close_temporary_table(thd, altered_table, true, false);
        goto err_new_table_cleanup;
      }
      // Otherwise use COPY
      use_inplace= false;
      break;
    case HA_ALTER_ERROR:
    default:
      close_temporary_table(thd, altered_table, true, false);
      goto err_new_table_cleanup;
    }

    if (use_inplace)
    {
      if (mysql_inplace_alter_table(thd, table_list, table,
                                    altered_table,
                                    &ha_alter_info,
                                    inplace_supported, &target_mdl_request,
                                    &alter_ctx))
      {
        DBUG_RETURN(true);
      }

      goto end_inplace;
    }
    else
    {
      close_temporary_table(thd, altered_table, true, false);
    }
  }

  /* ALTER TABLE using copy algorithm. */

  /* Check if ALTER TABLE is compatible with foreign key definitions. */
  if (fk_prepare_copy_alter_table(thd, table, alter_info, &alter_ctx))
    goto err_new_table_cleanup;

  if (!table->s->tmp_table)
  {
    // COPY algorithm doesn't work with concurrent writes.
    if (alter_info->requested_lock == Alter_info::ALTER_TABLE_LOCK_NONE)
    {
      my_error(ER_ALTER_OPERATION_NOT_SUPPORTED_REASON, MYF(0),
               "LOCK=NONE",
               ER(ER_ALTER_OPERATION_NOT_SUPPORTED_REASON_COPY),
               "LOCK=SHARED");
      goto err_new_table_cleanup;
    }

    // If EXCLUSIVE lock is requested, upgrade already.
    if (alter_info->requested_lock == Alter_info::ALTER_TABLE_LOCK_EXCLUSIVE &&
        wait_while_table_is_used(thd, table, HA_EXTRA_FORCE_REOPEN))
      goto err_new_table_cleanup;

    /*
      Otherwise upgrade to SHARED_NO_WRITE.
      Note that under LOCK TABLES, we will already have SHARED_NO_READ_WRITE.
    */
    if (alter_info->requested_lock != Alter_info::ALTER_TABLE_LOCK_EXCLUSIVE &&
        thd->mdl_context.upgrade_shared_lock(mdl_ticket, MDL_SHARED_NO_WRITE,
                                             thd->variables.lock_wait_timeout))
      goto err_new_table_cleanup;

    DEBUG_SYNC(thd, "alter_table_copy_after_lock_upgrade");
  }

  // It's now safe to take the table level lock.
  if (lock_tables(thd, table_list, alter_ctx.tables_opened, 0))
    goto err_new_table_cleanup;

  {
    if (ha_create_table(thd, alter_ctx.get_tmp_path(),
                        alter_ctx.new_db, alter_ctx.tmp_name,
                        create_info, false))
      goto err_new_table_cleanup;

    /* Mark that we have created table in storage engine. */
    no_ha_table= false;

    if (create_info->options & HA_LEX_CREATE_TMP_TABLE)
    {
      if (!open_table_uncached(thd, alter_ctx.get_tmp_path(),
                               alter_ctx.new_db, alter_ctx.tmp_name,
                               true, true))
        goto err_new_table_cleanup;
    }
  }


  /* Open the table since we need to copy the data. */
  if (table->s->tmp_table != NO_TMP_TABLE)
  {
    TABLE_LIST tbl;
    tbl.init_one_table(alter_ctx.new_db, strlen(alter_ctx.new_db),
                       alter_ctx.tmp_name, strlen(alter_ctx.tmp_name),
                       alter_ctx.tmp_name, TL_READ_NO_INSERT);
    /* Table is in thd->temporary_tables */
    (void) open_temporary_table(thd, &tbl);
    new_table= tbl.table;
  }
  else
  {
    /* table is a normal table: Create temporary table in same directory */
    /* Open our intermediate table. */
    new_table= open_table_uncached(thd, alter_ctx.get_tmp_path(),
                                   alter_ctx.new_db, alter_ctx.tmp_name,
                                   true, true);
  }
  if (!new_table)
    goto err_new_table_cleanup;
  /*
    Note: In case of MERGE table, we do not attach children. We do not
    copy data for MERGE tables. Only the children have data.
  */

  /* Copy the data if necessary. */
  thd->count_cuted_fields= CHECK_FIELD_WARN;	// calc cuted fields
  thd->cuted_fields=0L;

  /*
    We do not copy data for MERGE tables. Only the children have data.
    MERGE tables have HA_NO_COPY_ON_ALTER set.
  */
  if (!(new_table->file->ha_table_flags() & HA_NO_COPY_ON_ALTER))
  {
    new_table->next_number_field=new_table->found_next_number_field;
    THD_STAGE_INFO(thd, stage_copy_to_tmp_table);
    DBUG_EXECUTE_IF("abort_copy_table", {
        my_error(ER_LOCK_WAIT_TIMEOUT, MYF(0));
        goto err_new_table_cleanup;
      });
    if (copy_data_between_tables(table, new_table,
                                 alter_info->create_list, ignore,
                                 order_num, order, &copied, &deleted,
                                 alter_info->keys_onoff,
                                 &alter_ctx))
      goto err_new_table_cleanup;
  }
  else
  {
    /* Should be MERGE only */
    DBUG_ASSERT(new_table->file->ht->db_type == DB_TYPE_MRG_MYISAM);
    if (!table->s->tmp_table &&
        wait_while_table_is_used(thd, table, HA_EXTRA_FORCE_REOPEN))
      goto err_new_table_cleanup;
    THD_STAGE_INFO(thd, stage_manage_keys);
    DEBUG_SYNC(thd, "alter_table_manage_keys");
    alter_table_manage_keys(table, table->file->indexes_are_disabled(),
                            alter_info->keys_onoff);
    if (trans_commit_stmt(thd) || trans_commit_implicit(thd))
      goto err_new_table_cleanup;
  }
  thd->count_cuted_fields= CHECK_FIELD_IGNORE;

  if (table->s->tmp_table != NO_TMP_TABLE)
  {
    /* Close lock if this is a transactional table */
    if (thd->lock)
    {
      if (thd->locked_tables_mode != LTM_LOCK_TABLES &&
          thd->locked_tables_mode != LTM_PRELOCKED_UNDER_LOCK_TABLES)
      {
        mysql_unlock_tables(thd, thd->lock);
        thd->lock= NULL;
      }
      else
      {
        /*
          If LOCK TABLES list is not empty and contains this table,
          unlock the table and remove the table from this list.
        */
        mysql_lock_remove(thd, thd->lock, table);
      }
    }
    /* Remove link to old table and rename the new one */
    close_temporary_table(thd, table, true, true);
    /* Should pass the 'new_name' as we store table name in the cache */
    if (rename_temporary_table(thd, new_table,
                               alter_ctx.new_db, alter_ctx.new_name))
      goto err_new_table_cleanup;
    /* We don't replicate alter table statement on temporary tables */
    if (!thd->is_current_stmt_binlog_format_row() &&
        write_bin_log(thd, true, thd->query(), thd->query_length()))
      DBUG_RETURN(true);
    goto end_temporary;
  }

  /*
    Close the intermediate table that will be the new table, but do
    not delete it! Even altough MERGE tables do not have their children
    attached here it is safe to call close_temporary_table().
  */
  close_temporary_table(thd, new_table, true, false);
  new_table= NULL;

  DEBUG_SYNC(thd, "alter_table_before_rename_result_table");

  /*
    Data is copied. Now we:
    1) Wait until all other threads will stop using old version of table
       by upgrading shared metadata lock to exclusive one.
    2) Close instances of table open by this thread and replace them
       with placeholders to simplify reopen process.
    3) Rename the old table to a temp name, rename the new one to the
       old name.
    4) If we are under LOCK TABLES and don't do ALTER TABLE ... RENAME
       we reopen new version of table.
    5) Write statement to the binary log.
    6) If we are under LOCK TABLES and do ALTER TABLE ... RENAME we
       remove placeholders and release metadata locks.
    7) If we are not not under LOCK TABLES we rely on the caller
      (mysql_execute_command()) to release metadata locks.
  */

  THD_STAGE_INFO(thd, stage_rename_result_table);

  if (wait_while_table_is_used(thd, table, HA_EXTRA_PREPARE_FOR_RENAME))
    goto err_new_table_cleanup;

  close_all_tables_for_name(thd, table->s, alter_ctx.is_table_renamed(), NULL);
  table_list->table= table= NULL;                  /* Safety */

  /*
    Rename the old table to temporary name to have a backup in case
    anything goes wrong while renaming the new table.
  */
  char backup_name[32];
  my_snprintf(backup_name, sizeof(backup_name), "%s2-%lx-%lx", tmp_file_prefix,
              current_pid, thd->thread_id);
  if (lower_case_table_names)
    my_casedn_str(files_charset_info, backup_name);
  if (mysql_rename_table(old_db_type, alter_ctx.db, alter_ctx.table_name,
                         alter_ctx.db, backup_name, FN_TO_IS_TMP))
  {
    // Rename to temporary name failed, delete the new table, abort ALTER.
    (void) quick_rm_table(thd, new_db_type, alter_ctx.new_db,
                          alter_ctx.tmp_name, FN_IS_TMP);
    goto err_with_mdl;
  }

  // Rename the new table to the correct name.
  if (mysql_rename_table(new_db_type, alter_ctx.new_db, alter_ctx.tmp_name,
                         alter_ctx.new_db, alter_ctx.new_alias,
                         FN_FROM_IS_TMP))
  {
    // Rename failed, delete the temporary table.
    (void) quick_rm_table(thd, new_db_type, alter_ctx.new_db,
                          alter_ctx.tmp_name, FN_IS_TMP);
    // Restore the backup of the original table to the old name.
    (void) mysql_rename_table(old_db_type, alter_ctx.db, backup_name,
                              alter_ctx.db, alter_ctx.alias, FN_FROM_IS_TMP);
    goto err_with_mdl;
  }

  // Check if we renamed the table and if so update trigger files.
  if (alter_ctx.is_table_renamed() &&
      Table_triggers_list::change_table_name(thd,
                                             alter_ctx.db,
                                             alter_ctx.alias,
                                             alter_ctx.table_name,
                                             alter_ctx.new_db,
                                             alter_ctx.new_alias))
  {
    // Rename succeeded, delete the new table.
    (void) quick_rm_table(thd, new_db_type,
                          alter_ctx.new_db, alter_ctx.new_alias, 0);
    // Restore the backup of the original table to the old name.
    (void) mysql_rename_table(old_db_type, alter_ctx.db, backup_name,
                              alter_ctx.db, alter_ctx.alias, FN_FROM_IS_TMP);
    goto err_with_mdl;
  }

  // ALTER TABLE succeeded, delete the backup of the old table.
  if (quick_rm_table(thd, old_db_type, alter_ctx.db, backup_name, FN_IS_TMP))
  {
    /*
      The fact that deletion of the backup failed is not critical
      error, but still worth reporting as it might indicate serious
      problem with server.
    */
    goto err_with_mdl;
  }

end_inplace:

  if (thd->locked_tables_list.reopen_tables(thd))
    goto err_with_mdl;

  THD_STAGE_INFO(thd, stage_end);

  DBUG_EXECUTE_IF("sleep_alter_before_main_binlog", my_sleep(6000000););
  DEBUG_SYNC(thd, "alter_table_before_main_binlog");

  ha_binlog_log_query(thd, create_info->db_type, LOGCOM_ALTER_TABLE,
                      thd->query(), thd->query_length(),
                      alter_ctx.db, alter_ctx.table_name);

  DBUG_ASSERT(!(mysql_bin_log.is_open() &&
                thd->is_current_stmt_binlog_format_row() &&
                (create_info->options & HA_LEX_CREATE_TMP_TABLE)));
  if (write_bin_log(thd, true, thd->query(), thd->query_length()))
    DBUG_RETURN(true);

  if (ha_check_storage_engine_flag(old_db_type, HTON_FLUSH_AFTER_RENAME))
  {
    /*
      For the alter table to be properly flushed to the logs, we
      have to open the new table.  If not, we get a problem on server
      shutdown. But we do not need to attach MERGE children.
    */
    TABLE *t_table;
    t_table= open_table_uncached(thd, alter_ctx.get_new_path(),
                                 alter_ctx.new_db, alter_ctx.new_name,
                                 false, true);
    if (t_table)
      intern_close_table(t_table);
    else
      sql_print_warning("Could not open table %s.%s after rename\n",
                        alter_ctx.new_db, alter_ctx.table_name);
    ha_flush_logs(old_db_type);
  }
  table_list->table= NULL;			// For query cache
  query_cache.invalidate(thd, table_list, FALSE);

  if (thd->locked_tables_mode == LTM_LOCK_TABLES ||
      thd->locked_tables_mode == LTM_PRELOCKED_UNDER_LOCK_TABLES)
  {
    if (alter_ctx.is_table_renamed())
      thd->mdl_context.release_all_locks_for_name(mdl_ticket);
    else
      mdl_ticket->downgrade_lock(MDL_SHARED_NO_READ_WRITE);
  }

end_temporary:
  my_snprintf(alter_ctx.tmp_name, sizeof(alter_ctx.tmp_name),
              ER(ER_INSERT_INFO),
	      (ulong) (copied + deleted), (ulong) deleted,
	      (ulong) thd->get_stmt_da()->current_statement_cond_count());
  my_ok(thd, copied + deleted, 0L, alter_ctx.tmp_name);
  DBUG_RETURN(false);

err_new_table_cleanup:
  if (new_table)
  {
    /* close_temporary_table() frees the new_table pointer. */
    close_temporary_table(thd, new_table, true, true);
  }
  else
    (void) quick_rm_table(thd, new_db_type,
                          alter_ctx.new_db, alter_ctx.tmp_name,
                          (FN_IS_TMP | (no_ha_table ? NO_HA_TABLE : 0)));

  /*
    No default value was provided for a DATE/DATETIME field, the
    current sql_mode doesn't allow the '0000-00-00' value and
    the table to be altered isn't empty.
    Report error here.
  */
  if (alter_ctx.error_if_not_empty &&
      thd->get_stmt_da()->current_row_for_condition())
  {
    uint f_length;
    enum enum_mysql_timestamp_type t_type= MYSQL_TIMESTAMP_DATE;
    switch (alter_ctx.datetime_field->sql_type)
    {
      case MYSQL_TYPE_DATE:
      case MYSQL_TYPE_NEWDATE:
        f_length= MAX_DATE_WIDTH; // "0000-00-00";
        t_type= MYSQL_TIMESTAMP_DATE;
        break;
      case MYSQL_TYPE_DATETIME:
      case MYSQL_TYPE_DATETIME2:
        f_length= MAX_DATETIME_WIDTH; // "0000-00-00 00:00:00";
        t_type= MYSQL_TIMESTAMP_DATETIME;
        break;
      default:
        /* Shouldn't get here. */
        f_length= 0;
        DBUG_ASSERT(0);
    }
    bool save_abort_on_warning= thd->abort_on_warning;
    thd->abort_on_warning= true;
    make_truncated_value_warning(thd, Sql_condition::SL_WARNING,
                                 ErrConvString(my_zero_datetime6, f_length),
                                 t_type,
                                 alter_ctx.datetime_field->field_name);
    thd->abort_on_warning= save_abort_on_warning;
  }

  DBUG_RETURN(true);

err_with_mdl:
  /*
    An error happened while we were holding exclusive name metadata lock
    on table being altered. To be safe under LOCK TABLES we should
    remove all references to the altered table from the list of locked
    tables and release the exclusive metadata lock.
  */
  thd->locked_tables_list.unlink_all_closed_tables(thd, NULL, 0);
  thd->mdl_context.release_all_locks_for_name(mdl_ticket);
  DBUG_RETURN(true);
}
/* mysql_alter_table */



/**
  Prepare the transaction for the alter table's copy phase.
*/

bool mysql_trans_prepare_alter_copy_data(THD *thd)
{
  DBUG_ENTER("mysql_prepare_alter_copy_data");
  /*
    Turn off recovery logging since rollback of an alter table is to
    delete the new table so there is no need to log the changes to it.
    
    This needs to be done before external_lock.
  */
  if (ha_enable_transaction(thd, FALSE))
    DBUG_RETURN(TRUE);
  DBUG_RETURN(FALSE);
}


/**
  Commit the copy phase of the alter table.
*/

bool mysql_trans_commit_alter_copy_data(THD *thd)
{
  bool error= FALSE;
  DBUG_ENTER("mysql_commit_alter_copy_data");

  if (ha_enable_transaction(thd, TRUE))
    DBUG_RETURN(TRUE);
  
  /*
    Ensure that the new table is saved properly to disk before installing
    the new .frm.
    And that InnoDB's internal latches are released, to avoid deadlock
    when waiting on other instances of the table before rename (Bug#54747).
  */
  if (trans_commit_stmt(thd))
    error= TRUE;
  if (trans_commit_implicit(thd))
    error= TRUE;

  DBUG_RETURN(error);
}


static int
copy_data_between_tables(TABLE *from,TABLE *to,
			 List<Create_field> &create,
                         bool ignore,
			 uint order_num, ORDER *order,
			 ha_rows *copied,
			 ha_rows *deleted,
                         Alter_info::enum_enable_or_disable keys_onoff,
                         Alter_table_ctx *alter_ctx)
{
  int error;
  Copy_field *copy,*copy_end;
  ulong found_count,delete_count;
  THD *thd= current_thd;
  READ_RECORD info;
  TABLE_LIST   tables;
  List<Item>   fields;
  List<Item>   all_fields;
  ha_rows examined_rows;
  ha_rows found_rows;
  bool auto_increment_field_copied= 0;
  sql_mode_t save_sql_mode;
  ulonglong prev_insert_id;
  DBUG_ENTER("copy_data_between_tables");

  if (mysql_trans_prepare_alter_copy_data(thd))
    DBUG_RETURN(-1);
  
  if (!(copy= new Copy_field[to->s->fields]))
    DBUG_RETURN(-1);				/* purecov: inspected */

  if (to->file->ha_external_lock(thd, F_WRLCK))
    DBUG_RETURN(-1);

  /* We need external lock before we can disable/enable keys */
  alter_table_manage_keys(to, from->file->indexes_are_disabled(), keys_onoff);

  /* We can abort alter table for any table type */
  thd->abort_on_warning= !ignore && thd->is_strict_mode();

  from->file->info(HA_STATUS_VARIABLE);
  to->file->ha_start_bulk_insert(from->file->stats.records);

  save_sql_mode= thd->variables.sql_mode;

  List_iterator<Create_field> it(create);
  Create_field *def;
  copy_end=copy;
  for (Field **ptr=to->field ; *ptr ; ptr++)
  {
    def=it++;
    if (def->field)
    {
      if (*ptr == to->next_number_field)
      {
        auto_increment_field_copied= TRUE;
        /*
          If we are going to copy contents of one auto_increment column to
          another auto_increment column it is sensible to preserve zeroes.
          This condition also covers case when we are don't actually alter
          auto_increment column.
        */
        if (def->field == from->found_next_number_field)
          thd->variables.sql_mode|= MODE_NO_AUTO_VALUE_ON_ZERO;
      }
      (copy_end++)->set(*ptr,def->field,0);
    }

  }

  found_count=delete_count=0;

  if (order)
  {
    if (to->s->primary_key != MAX_KEY && to->file->primary_key_is_clustered())
    {
      char warn_buff[MYSQL_ERRMSG_SIZE];
      my_snprintf(warn_buff, sizeof(warn_buff), 
                  "ORDER BY ignored as there is a user-defined clustered index"
                  " in the table '%-.192s'", from->s->table_name.str);
      push_warning(thd, Sql_condition::SL_WARNING, ER_UNKNOWN_ERROR,
                   warn_buff);
    }
    else
    {
      from->sort.io_cache=(IO_CACHE*) my_malloc(sizeof(IO_CACHE),
                                                MYF(MY_FAE | MY_ZEROFILL));
      memset(&tables, 0, sizeof(tables));
      tables.table= from;
      tables.alias= tables.table_name= from->s->table_name.str;
      tables.db= from->s->db.str;
      error= 1;

      if (thd->lex->select_lex->setup_ref_array(thd, order_num))
        goto err;            /* purecov: inspected */
      if (setup_order(thd, thd->lex->select_lex->ref_pointer_array,
                      &tables, fields, all_fields, order))
        goto err;
      Filesort fsort(order, HA_POS_ERROR, NULL);
      if ((from->sort.found_records= filesort(thd, from, &fsort,
                                              true,
                                              &examined_rows, &found_rows)) ==
          HA_POS_ERROR)
        goto err;
    }
  };

  /* Tell handler that we have values for all columns in the to table */
  to->use_all_columns();
  if (init_read_record(&info, thd, from, (SQL_SELECT *) 0, 1, 1, FALSE))
  {
    error= 1;
    goto err;
  }
  if (ignore && !alter_ctx->fk_error_if_delete_row)
    to->file->extra(HA_EXTRA_IGNORE_DUP_KEY);
  thd->get_stmt_da()->reset_current_row_for_condition();

  set_column_defaults(to, create);

  while (!(error=info.read_record(&info)))
  {
    if (thd->killed)
    {
      thd->send_kill_message();
      error= 1;
      break;
    }
    /* Return error if source table isn't empty. */
    if (alter_ctx->error_if_not_empty)
    {
      error= 1;
      break;
    }
    if (to->next_number_field)
    {
      if (auto_increment_field_copied)
        to->auto_increment_field_not_null= TRUE;
      else
        to->next_number_field->reset();
    }
    
    for (Copy_field *copy_ptr=copy ; copy_ptr != copy_end ; copy_ptr++)
    {
      copy_ptr->do_copy(copy_ptr);
    }
    prev_insert_id= to->file->next_insert_id;

    error=to->file->ha_write_row(to->record[0]);
    to->auto_increment_field_not_null= FALSE;
    if (error)
    {
      if (to->file->is_fatal_error(error, HA_CHECK_DUP))
      {
        /* Not a duplicate key error. */
	to->file->print_error(error, MYF(0));
	break;
      }
      else
      {
        /* Duplicate key error. */
        if (alter_ctx->fk_error_if_delete_row)
        {
          /*
            We are trying to omit a row from the table which serves as parent
            in a foreign key. This might have broken referential integrity so
            emit an error. Note that we can't ignore this error even if we are
            executing ALTER IGNORE TABLE. IGNORE allows to skip rows, but
            doesn't allow to break unique or foreign key constraints,
          */
          my_error(ER_FK_CANNOT_DELETE_PARENT, MYF(0),
                   alter_ctx->fk_error_id,
                   alter_ctx->fk_error_table);
          break;
        }

        if (ignore)
        {
          /* This ALTER IGNORE TABLE. Simply skip row and continue. */
          to->file->restore_auto_increment(prev_insert_id);
          delete_count++;
        }
        else
        {
          /* Ordinary ALTER TABLE. Report duplicate key error. */
          uint key_nr= to->file->get_dup_key(error);
          if ((int) key_nr >= 0)
          {
            const char *err_msg= ER(ER_DUP_ENTRY_WITH_KEY_NAME);
            if (key_nr == 0 &&
                (to->key_info[0].key_part[0].field->flags &
                 AUTO_INCREMENT_FLAG))
              err_msg= ER(ER_DUP_ENTRY_AUTOINCREMENT_CASE);
            print_keydup_error(to, key_nr == MAX_KEY ? NULL :
                                   &to->key_info[key_nr],
                               err_msg, MYF(0));
          }
          else
            to->file->print_error(error, MYF(0));
          break;
        }
      }
    }
    else
      found_count++;
    thd->get_stmt_da()->inc_current_row_for_condition();
  }
  end_read_record(&info);
  free_io_cache(from);
  delete [] copy;				// This is never 0

  if (to->file->ha_end_bulk_insert() && error <= 0)
  {
    to->file->print_error(my_errno,MYF(0));
    error= 1;
  }
  to->file->extra(HA_EXTRA_NO_IGNORE_DUP_KEY);

  if (mysql_trans_commit_alter_copy_data(thd))
    error= 1;

 err:
  thd->variables.sql_mode= save_sql_mode;
  thd->abort_on_warning= 0;
  free_io_cache(from);
  *copied= found_count;
  *deleted=delete_count;
  to->file->ha_release_auto_increment();
  if (to->file->ha_external_lock(thd,F_UNLCK))
    error=1;
  if (error < 0 && to->file->extra(HA_EXTRA_PREPARE_FOR_RENAME))
    error= 1;
  DBUG_RETURN(error > 0 ? -1 : 0);
}


/*
  Recreates tables by calling mysql_alter_table().

  SYNOPSIS
    mysql_recreate_table()
    thd			Thread handler
    tables		Tables to recreate

 RETURN
    Like mysql_alter_table().
*/
bool mysql_recreate_table(THD *thd, TABLE_LIST *table_list)
{
  HA_CREATE_INFO create_info;
  Alter_info alter_info;

  DBUG_ENTER("mysql_recreate_table");
  DBUG_ASSERT(!table_list->next_global);
  /* Set lock type which is appropriate for ALTER TABLE. */
  table_list->lock_type= TL_READ_NO_INSERT;
  /* Same applies to MDL request. */
  table_list->mdl_request.set_type(MDL_SHARED_NO_WRITE);

  memset(&create_info, 0, sizeof(create_info));
  create_info.row_type=ROW_TYPE_NOT_USED;
  create_info.default_table_charset=default_charset_info;
  /* Force alter table to recreate table */
  alter_info.flags= (Alter_info::ALTER_CHANGE_COLUMN |
                     Alter_info::ALTER_RECREATE);
  DBUG_RETURN(mysql_alter_table(thd, NullS, NullS, &create_info,
                                table_list, &alter_info, 0,
                                (ORDER *) 0, 0));
}


bool mysql_checksum_table(THD *thd, TABLE_LIST *tables,
                          HA_CHECK_OPT *check_opt)
{
  TABLE_LIST *table;
  List<Item> field_list;
  Item *item;
  Protocol *protocol= thd->protocol;
  DBUG_ENTER("mysql_checksum_table");

  field_list.push_back(item = new Item_empty_string("Table", NAME_LEN*2));
  item->maybe_null= 1;
  field_list.push_back(item= new Item_int(NAME_STRING("Checksum"),
                                          (longlong) 1,
                                          MY_INT64_NUM_DECIMAL_DIGITS));
  item->maybe_null= 1;
  if (protocol->send_result_set_metadata(&field_list,
                            Protocol::SEND_NUM_ROWS | Protocol::SEND_EOF))
    DBUG_RETURN(TRUE);

  /*
    Close all temporary tables which were pre-open to simplify
    privilege checking. Clear all references to closed tables.
  */
  close_thread_tables(thd);
  for (table= tables; table; table= table->next_local)
    table->table= NULL;

  /* Open one table after the other to keep lock time as short as possible. */
  for (table= tables; table; table= table->next_local)
  {
    char table_name[NAME_LEN*2+2];
    TABLE *t;
    TABLE_LIST *save_next_global;

    strxmov(table_name, table->db ,".", table->table_name, NullS);

    /* Remember old 'next' pointer and break the list.  */
    save_next_global= table->next_global;
    table->next_global= NULL;
    table->lock_type= TL_READ;
    /* Allow to open real tables only. */
    table->required_type= FRMTYPE_TABLE;

    if (open_temporary_tables(thd, table) ||
        open_and_lock_tables(thd, table, FALSE, 0))
    {
      t= NULL;
      thd->clear_error();     // these errors shouldn't get client
    }
    else
      t= table->table;

    table->next_global= save_next_global;

    protocol->prepare_for_resend();
    protocol->store(table_name, system_charset_info);

    if (!t)
    {
      /* Table didn't exist */
      protocol->store_null();
      thd->clear_error();
    }
    else
    {
      if (t->file->ha_table_flags() & HA_HAS_CHECKSUM &&
	  !(check_opt->flags & T_EXTEND))
	protocol->store((ulonglong)t->file->checksum());
      else if (!(t->file->ha_table_flags() & HA_HAS_CHECKSUM) &&
	       (check_opt->flags & T_QUICK))
	protocol->store_null();
      else
      {
	/* calculating table's checksum */
	ha_checksum crc= 0;
        uchar null_mask=256 -  (1 << t->s->last_null_bit_pos);

        t->use_all_columns();

	if (t->file->ha_rnd_init(1))
	  protocol->store_null();
	else
	{
	  for (;;)
	  {
            if (thd->killed)
            {
              /* 
                 we've been killed; let handler clean up, and remove the 
                 partial current row from the recordset (embedded lib) 
              */
              t->file->ha_rnd_end();
              thd->protocol->remove_last_row();
              goto err;
            }
	    ha_checksum row_crc= 0;
            int error= t->file->ha_rnd_next(t->record[0]);
            if (unlikely(error))
            {
              if (error == HA_ERR_RECORD_DELETED)
                continue;
              break;
            }
	    if (t->s->null_bytes)
            {
              /* fix undefined null bits */
              t->record[0][t->s->null_bytes-1] |= null_mask;
              if (!(t->s->db_create_options & HA_OPTION_PACK_RECORD))
                t->record[0][0] |= 1;

	      row_crc= my_checksum(row_crc, t->record[0], t->s->null_bytes);
            }

	    for (uint i= 0; i < t->s->fields; i++ )
	    {
	      Field *f= t->field[i];

             /*
               BLOB and VARCHAR have pointers in their field, we must convert
               to string; GEOMETRY is implemented on top of BLOB.
               BIT may store its data among NULL bits, convert as well.
             */
              switch (f->type()) {
                case MYSQL_TYPE_BLOB:
                case MYSQL_TYPE_VARCHAR:
                case MYSQL_TYPE_GEOMETRY:
                case MYSQL_TYPE_BIT:
                {
                  String tmp;
                  f->val_str(&tmp);
                  row_crc= my_checksum(row_crc, (uchar*) tmp.ptr(),
                           tmp.length());
                  break;
                }
                default:
                  row_crc= my_checksum(row_crc, f->ptr, f->pack_length());
                  break;
	      }
	    }

	    crc+= row_crc;
	  }
	  protocol->store((ulonglong)crc);
          t->file->ha_rnd_end();
	}
      }
      thd->clear_error();
      if (! thd->in_sub_stmt)
        trans_rollback_stmt(thd);
      close_thread_tables(thd);
    }
    if (protocol->write())
      goto err;
  }

  my_eof(thd);
  DBUG_RETURN(FALSE);

err:
  DBUG_RETURN(TRUE);
}

/**
  @brief Check if the table can be created in the specified storage engine.

  Checks if the storage engine is enabled and supports the given table
  type (e.g. normal, temporary, system). May do engine substitution
  if the requested engine is disabled.

  @param thd          Thread descriptor.
  @param db_name      Database name.
  @param table_name   Name of table to be created.
  @param create_info  Create info from parser, including engine.

  @retval true  Engine not available/supported, error has been reported.
  @retval false Engine available/supported.
*/
static bool check_engine(THD *thd, const char *db_name,
                         const char *table_name, HA_CREATE_INFO *create_info)
{
  DBUG_ENTER("check_engine");
  handlerton **new_engine= &create_info->db_type;
  handlerton *req_engine= *new_engine;
  bool no_substitution=
        test(thd->variables.sql_mode & MODE_NO_ENGINE_SUBSTITUTION);
  if (!(*new_engine= ha_checktype(thd, ha_legacy_type(req_engine),
                                  no_substitution, 1)))
    DBUG_RETURN(true);

  if (req_engine && req_engine != *new_engine)
  {
    push_warning_printf(thd, Sql_condition::SL_NOTE,
                       ER_WARN_USING_OTHER_HANDLER,
                       ER(ER_WARN_USING_OTHER_HANDLER),
                       ha_resolve_storage_engine_name(*new_engine),
                       table_name);
  }
  if (create_info->options & HA_LEX_CREATE_TMP_TABLE &&
      ha_check_storage_engine_flag(*new_engine, HTON_TEMPORARY_NOT_SUPPORTED))
  {
    if (create_info->used_fields & HA_CREATE_USED_ENGINE)
    {
      my_error(ER_ILLEGAL_HA_CREATE_OPTION, MYF(0),
               ha_resolve_storage_engine_name(*new_engine), "TEMPORARY");
      *new_engine= 0;
      DBUG_RETURN(true);
    }
    *new_engine= myisam_hton;
  }

  /*
    Check, if the given table name is system table, and if the storage engine 
    does supports it.
  */
  if ((create_info->used_fields & HA_CREATE_USED_ENGINE) &&
      !ha_check_if_supported_system_table(*new_engine, db_name, table_name))
  {
    my_error(ER_UNSUPPORTED_ENGINE, MYF(0),
             ha_resolve_storage_engine_name(*new_engine), db_name, table_name);
    *new_engine= NULL;
    DBUG_RETURN(true);
  }

  DBUG_RETURN(false);
}<|MERGE_RESOLUTION|>--- conflicted
+++ resolved
@@ -3127,14 +3127,10 @@
   @param thd              Thread context.
   @param key              Key to be checked.
   @param key_info         Key meta-data info.
-<<<<<<< HEAD
-  @param key_list         List of existing keys.
+  @param alter_info       List of columns and indexes to create.
 
   @retval false           Ok.
   @retval true            Error.
-=======
-  @param alter_info       List of columns and indexes to create.
->>>>>>> f235d90c
 */
 static bool check_duplicate_key(THD *thd,
                                 Key *key, KEY *key_info,
@@ -4104,12 +4100,8 @@
     }
 
     // Check if a duplicate index is defined.
-<<<<<<< HEAD
-  if (check_duplicate_key(thd, key, key_info, &alter_info->key_list))
+  if (check_duplicate_key(thd, key, key_info, alter_info))
       DBUG_RETURN(true);
-=======
-    check_duplicate_key(thd, key, key_info, alter_info);
->>>>>>> f235d90c
 
     key_info++;
   }
@@ -6998,12 +6990,8 @@
 
   for (uint i=0 ; i < table->s->keys ; i++,key_info++)
   {
-<<<<<<< HEAD
     const char *key_name= key_info->name;
-=======
-    char *key_name= key_info->name;
     bool index_column_dropped= false;
->>>>>>> f235d90c
     Alter_drop *drop;
     drop_it.rewind();
     while ((drop=drop_it++))
