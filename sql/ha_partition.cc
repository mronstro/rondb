/*
   Copyright (c) 2005, 2013, Oracle and/or its affiliates. All rights reserved.

   This program is free software; you can redistribute it and/or modify
   it under the terms of the GNU General Public License as published by
   the Free Software Foundation; version 2 of the License.

   This program is distributed in the hope that it will be useful,
   but WITHOUT ANY WARRANTY; without even the implied warranty of
   MERCHANTABILITY or FITNESS FOR A PARTICULAR PURPOSE.  See the
   GNU General Public License for more details.

   You should have received a copy of the GNU General Public License
   along with this program; if not, write to the Free Software
   Foundation, Inc., 51 Franklin St, Fifth Floor, Boston, MA 02110-1301  USA
*/

/*
  This handler was developed by Mikael Ronstrom for version 5.1 of MySQL.
  It is an abstraction layer on top of other handlers such as MyISAM,
  InnoDB, Federated, Berkeley DB and so forth. Partitioned tables can also
  be handled by a storage engine. The current example of this is NDB
  Cluster that has internally handled partitioning. This have benefits in
  that many loops needed in the partition handler can be avoided.

  Partitioning has an inherent feature which in some cases is positive and
  in some cases is negative. It splits the data into chunks. This makes
  the data more manageable, queries can easily be parallelised towards the
  parts and indexes are split such that there are less levels in the
  index trees. The inherent disadvantage is that to use a split index
  one has to scan all index parts which is ok for large queries but for
  small queries it can be a disadvantage.

  Partitioning lays the foundation for more manageable databases that are
  extremely large. It does also lay the foundation for more parallelism
  in the execution of queries. This functionality will grow with later
  versions of MySQL.

  You can enable it in your buld by doing the following during your build
  process:
  ./configure --with-partition

  The partition is setup to use table locks. It implements an partition "SHARE"
  that is inserted into a hash by table name. You can use this to store
  information of state that any partition handler object will be able to see
  if it is using the same table.

  Please read the object definition in ha_partition.h before reading the rest
  if this file.
*/

#include "sql_priv.h"
#include "sql_parse.h"                          // append_file_to_dir
#include "binlog.h"                             // mysql_bin_log

#ifdef WITH_PARTITION_STORAGE_ENGINE
#include "ha_partition.h"
#include "sql_table.h"                        // tablename_to_filename
#include "key.h"
#include "sql_plugin.h"
#include "sql_partition.h"
#include "sql_show.h"                        // append_identifier
#include "sql_admin.h"                       // SQL_ADMIN_MSG_TEXT_SIZE

#include "debug_sync.h"

using std::min;
using std::max;


/* First 4 bytes in the .par file is the number of 32-bit words in the file */
#define PAR_WORD_SIZE 4
/* offset to the .par file checksum */
#define PAR_CHECKSUM_OFFSET 4
/* offset to the total number of partitions */
#define PAR_NUM_PARTS_OFFSET 8
/* offset to the engines array */
#define PAR_ENGINES_OFFSET 12
#define PARTITION_ENABLED_TABLE_FLAGS (HA_FILE_BASED | \
                                       HA_REC_NOT_IN_SEQ | \
                                       HA_CAN_REPAIR)
#define PARTITION_DISABLED_TABLE_FLAGS (HA_CAN_GEOMETRY | \
                                        HA_CAN_FULLTEXT | \
                                        HA_DUPLICATE_POS | \
                                        HA_CAN_SQL_HANDLER | \
                                        HA_CAN_INSERT_DELAYED | \
                                        HA_READ_BEFORE_WRITE_REMOVAL)
static const char *ha_par_ext= ".par";

/****************************************************************************
                MODULE create/delete handler object
****************************************************************************/

static handler *partition_create_handler(handlerton *hton,
                                         TABLE_SHARE *share,
                                         MEM_ROOT *mem_root);
static uint partition_flags();
static uint alter_table_flags(uint flags);

#ifdef HAVE_PSI_INTERFACE
PSI_mutex_key key_partition_auto_inc_mutex;

static PSI_mutex_info all_partition_mutexes[]=
{
  { &key_partition_auto_inc_mutex, "Partition_share::auto_inc_mutex", 0}
};

static void init_partition_psi_keys(void)
{
  const char* category= "partition";
  int count;

  count= array_elements(all_partition_mutexes);
  mysql_mutex_register(category, all_partition_mutexes, count);
}
#endif /* HAVE_PSI_INTERFACE */

static int partition_initialize(void *p)
{

  handlerton *partition_hton;
  partition_hton= (handlerton *)p;

  partition_hton->state= SHOW_OPTION_YES;
  partition_hton->db_type= DB_TYPE_PARTITION_DB;
  partition_hton->create= partition_create_handler;
  partition_hton->partition_flags= partition_flags;
  partition_hton->alter_table_flags= alter_table_flags;
  partition_hton->flags= HTON_NOT_USER_SELECTABLE |
                         HTON_HIDDEN |
                         HTON_TEMPORARY_NOT_SUPPORTED;
#ifdef HAVE_PSI_INTERFACE
  init_partition_psi_keys();
#endif
  return 0;
}


/**
  Initialize and allocate space for partitions shares.

  @param num_parts  Number of partitions to allocate storage for.

  @return Operation status.
    @retval true  Failure (out of memory).
    @retval false Success.
*/

bool Partition_share::init(uint num_parts)
{
  DBUG_ENTER("Partition_share::init");
  mysql_mutex_init(key_partition_auto_inc_mutex,
                   &auto_inc_mutex,
                   MY_MUTEX_INIT_FAST);
  auto_inc_initialized= false;
  partition_name_hash_initialized= false;
  next_auto_inc_val= 0;
  partitions_share_refs= new Parts_share_refs;
  if (!partitions_share_refs)
    DBUG_RETURN(true);
  if (partitions_share_refs->init(num_parts))
  {
    delete partitions_share_refs;
    DBUG_RETURN(true);
  }
  DBUG_RETURN(false);
}


/*
  Create new partition handler

  SYNOPSIS
    partition_create_handler()
    table                       Table object

  RETURN VALUE
    New partition object
*/

static handler *partition_create_handler(handlerton *hton, 
                                         TABLE_SHARE *share,
                                         MEM_ROOT *mem_root)
{
  ha_partition *file= new (mem_root) ha_partition(hton, share);
  if (file && file->initialize_partition(mem_root))
  {
    delete file;
    file= 0;
  }
  return file;
}

/*
  HA_CAN_PARTITION:
  Used by storage engines that can handle partitioning without this
  partition handler
  (Partition, NDB)

  HA_CAN_UPDATE_PARTITION_KEY:
  Set if the handler can update fields that are part of the partition
  function.

  HA_CAN_PARTITION_UNIQUE:
  Set if the handler can handle unique indexes where the fields of the
  unique key are not part of the fields of the partition function. Thus
  a unique key can be set on all fields.

  HA_USE_AUTO_PARTITION
  Set if the handler sets all tables to be partitioned by default.
*/

static uint partition_flags()
{
  return HA_CAN_PARTITION;
}

static uint alter_table_flags(uint flags __attribute__((unused)))
{
  return (HA_PARTITION_FUNCTION_SUPPORTED |
          HA_FAST_CHANGE_PARTITION);
}

const uint32 ha_partition::NO_CURRENT_PART_ID= NOT_A_PARTITION_ID;

/*
  Constructor method

  SYNOPSIS
    ha_partition()
    table                       Table object

  RETURN VALUE
    NONE
*/

ha_partition::ha_partition(handlerton *hton, TABLE_SHARE *share)
  :handler(hton, share)
{
  DBUG_ENTER("ha_partition::ha_partition(table)");
  init_handler_variables();
  DBUG_VOID_RETURN;
}


/*
  Constructor method

  SYNOPSIS
    ha_partition()
    part_info                       Partition info

  RETURN VALUE
    NONE
*/

ha_partition::ha_partition(handlerton *hton, partition_info *part_info)
  :handler(hton, NULL)
{
  DBUG_ENTER("ha_partition::ha_partition(part_info)");
  DBUG_ASSERT(part_info);
  init_handler_variables();
  m_part_info= part_info;
  m_create_handler= TRUE;
  m_is_sub_partitioned= m_part_info->is_sub_partitioned();
  DBUG_VOID_RETURN;
}

/**
  ha_partition constructor method used by ha_partition::clone()

  @param hton               Handlerton (partition_hton)
  @param share              Table share object
  @param part_info_arg      partition_info to use
  @param clone_arg          ha_partition to clone
  @param clme_mem_root_arg  MEM_ROOT to use

  @return New partition handler
*/

ha_partition::ha_partition(handlerton *hton, TABLE_SHARE *share,
                           partition_info *part_info_arg,
                           ha_partition *clone_arg,
                           MEM_ROOT *clone_mem_root_arg)
  :handler(hton, share)
{
  DBUG_ENTER("ha_partition::ha_partition(clone)");
  init_handler_variables();
  m_part_info= part_info_arg;
  m_create_handler= TRUE;
  m_is_sub_partitioned= m_part_info->is_sub_partitioned();
  m_is_clone_of= clone_arg;
  m_clone_mem_root= clone_mem_root_arg;
  part_share= clone_arg->part_share;
  m_tot_parts= clone_arg->m_tot_parts;
  DBUG_VOID_RETURN;
}

/*
  Initialize handler object

  SYNOPSIS
    init_handler_variables()

  RETURN VALUE
    NONE
*/

void ha_partition::init_handler_variables()
{
  active_index= MAX_KEY;
  m_mode= 0;
  m_open_test_lock= 0;
  m_file_buffer= NULL;
  m_name_buffer_ptr= NULL;
  m_engine_array= NULL;
  m_file= NULL;
  m_file_tot_parts= 0;
  m_reorged_file= NULL;
  m_new_file= NULL;
  m_reorged_parts= 0;
  m_added_file= NULL;
  m_tot_parts= 0;
  m_pkey_is_clustered= 0;
  m_part_spec.start_part= NO_CURRENT_PART_ID;
  m_scan_value= 2;
  m_ref_length= 0;
  m_part_spec.end_part= NO_CURRENT_PART_ID;
  m_index_scan_type= partition_no_index_scan;
  m_start_key.key= NULL;
  m_start_key.length= 0;
  m_myisam= FALSE;
  m_innodb= FALSE;
  m_extra_cache= FALSE;
  m_extra_cache_size= 0;
  m_extra_prepare_for_update= FALSE;
  m_extra_cache_part_id= NO_CURRENT_PART_ID;
  m_handler_status= handler_not_initialized;
  m_low_byte_first= 1;
  m_part_field_array= NULL;
  m_ordered_rec_buffer= NULL;
  m_top_entry= NO_CURRENT_PART_ID;
  m_rec_length= 0;
  m_last_part= 0;
  m_rec0= 0;
  m_err_rec= NULL;
  m_curr_key_info[0]= NULL;
  m_curr_key_info[1]= NULL;
  m_part_func_monotonicity_info= NON_MONOTONIC;
  auto_increment_lock= FALSE;
  auto_increment_safe_stmt_log_lock= FALSE;
  /*
    this allows blackhole to work properly
  */
  m_num_locks= 0;
  m_part_info= NULL;
  m_create_handler= FALSE;
  m_is_sub_partitioned= 0;
  m_is_clone_of= NULL;
  m_clone_mem_root= NULL;
  part_share= NULL;
  m_new_partitions_share_refs.empty();
  m_part_ids_sorted_by_num_of_records= NULL;

#ifdef DONT_HAVE_TO_BE_INITALIZED
  m_start_key.flag= 0;
  m_ordered= TRUE;
#endif
}


const char *ha_partition::table_type() const
{ 
  // we can do this since we only support a single engine type
  return m_file[0]->table_type(); 
}


/*
  Destructor method

  SYNOPSIS
    ~ha_partition()

  RETURN VALUE
    NONE
*/

ha_partition::~ha_partition()
{
  DBUG_ENTER("ha_partition::~ha_partition()");
  if (m_new_partitions_share_refs.elements)
    m_new_partitions_share_refs.delete_elements();
  if (m_file != NULL)
  {
    uint i;
    for (i= 0; i < m_tot_parts; i++)
      delete m_file[i];
  }
  destroy_record_priority_queue();
  my_free(m_part_ids_sorted_by_num_of_records);

  clear_handler_file();
  DBUG_VOID_RETURN;
}


/*
  Initialize partition handler object

  SYNOPSIS
    initialize_partition()
    mem_root			Allocate memory through this

  RETURN VALUE
    1                         Error
    0                         Success

  DESCRIPTION

  The partition handler is only a layer on top of other engines. Thus it
  can't really perform anything without the underlying handlers. Thus we
  add this method as part of the allocation of a handler object.

  1) Allocation of underlying handlers
     If we have access to the partition info we will allocate one handler
     instance for each partition.
  2) Allocation without partition info
     The cases where we don't have access to this information is when called
     in preparation for delete_table and rename_table and in that case we
     only need to set HA_FILE_BASED. In that case we will use the .par file
     that contains information about the partitions and their engines and
     the names of each partition.
  3) Table flags initialisation
     We need also to set table flags for the partition handler. This is not
     static since it depends on what storage engines are used as underlying
     handlers.
     The table flags is set in this routine to simulate the behaviour of a
     normal storage engine
     The flag HA_FILE_BASED will be set independent of the underlying handlers
  4) Index flags initialisation
     When knowledge exists on the indexes it is also possible to initialize the
     index flags. Again the index flags must be initialized by using the under-
     lying handlers since this is storage engine dependent.
     The flag HA_READ_ORDER will be reset for the time being to indicate no
     ordered output is available from partition handler indexes. Later a merge
     sort will be performed using the underlying handlers.
  5) primary_key_is_clustered, has_transactions and low_byte_first is
     calculated here.

*/

bool ha_partition::initialize_partition(MEM_ROOT *mem_root)
{
  handler **file_array, *file;
  ulonglong check_table_flags;
  DBUG_ENTER("ha_partition::initialize_partition");

  if (m_create_handler)
  {
    m_tot_parts= m_part_info->get_tot_partitions();
    DBUG_ASSERT(m_tot_parts > 0);
    if (new_handlers_from_part_info(mem_root))
      DBUG_RETURN(1);
  }
  else if (!table_share || !table_share->normalized_path.str)
  {
    /*
      Called with dummy table share (delete, rename and alter table).
      Don't need to set-up anything.
    */
    DBUG_RETURN(0);
  }
  else if (get_from_handler_file(table_share->normalized_path.str,
                                 mem_root, false))
  {
    my_error(ER_FAILED_READ_FROM_PAR_FILE, MYF(0));
    DBUG_RETURN(1);
  }
  /*
    We create all underlying table handlers here. We do it in this special
    method to be able to report allocation errors.

    Set up low_byte_first, primary_key_is_clustered and
    has_transactions since they are called often in all kinds of places,
    other parameters are calculated on demand.
    Verify that all partitions have the same table_flags.
  */
  check_table_flags= m_file[0]->ha_table_flags();
  m_low_byte_first= m_file[0]->low_byte_first();
  m_pkey_is_clustered= TRUE;
  file_array= m_file;
  do
  {
    file= *file_array;
    if (m_low_byte_first != file->low_byte_first())
    {
      // Cannot have handlers with different endian
      my_error(ER_MIX_HANDLER_ERROR, MYF(0));
      DBUG_RETURN(1);
    }
    if (!file->primary_key_is_clustered())
      m_pkey_is_clustered= FALSE;
    if (check_table_flags != file->ha_table_flags())
    {
      my_error(ER_MIX_HANDLER_ERROR, MYF(0));
      DBUG_RETURN(1);
    }
  } while (*(++file_array));
  m_handler_status= handler_initialized;
  DBUG_RETURN(0);
}

/****************************************************************************
                MODULE meta data changes
****************************************************************************/
/*
  Delete a table

  SYNOPSIS
    delete_table()
    name                    Full path of table name

  RETURN VALUE
    >0                        Error
    0                         Success

  DESCRIPTION
    Used to delete a table. By the time delete_table() has been called all
    opened references to this table will have been closed (and your globally
    shared references released. The variable name will just be the name of
    the table. You will need to remove any files you have created at this
    point.

    If you do not implement this, the default delete_table() is called from
    handler.cc and it will delete all files with the file extentions returned
    by bas_ext().

    Called from handler.cc by delete_table and  ha_create_table(). Only used
    during create if the table_flag HA_DROP_BEFORE_CREATE was specified for
    the storage engine.
*/

int ha_partition::delete_table(const char *name)
{
  DBUG_ENTER("ha_partition::delete_table");

  DBUG_RETURN(del_ren_table(name, NULL));
}


/*
  Rename a table

  SYNOPSIS
    rename_table()
    from                      Full path of old table name
    to                        Full path of new table name

  RETURN VALUE
    >0                        Error
    0                         Success

  DESCRIPTION
    Renames a table from one name to another from alter table call.

    If you do not implement this, the default rename_table() is called from
    handler.cc and it will rename all files with the file extentions returned
    by bas_ext().

    Called from sql_table.cc by mysql_rename_table().
*/

int ha_partition::rename_table(const char *from, const char *to)
{
  DBUG_ENTER("ha_partition::rename_table");

  DBUG_RETURN(del_ren_table(from, to));
}


/*
  Create the handler file (.par-file)

  SYNOPSIS
    create_handler_files()
    name                              Full path of table name
    create_info                       Create info generated for CREATE TABLE

  RETURN VALUE
    >0                        Error
    0                         Success

  DESCRIPTION
    create_handler_files is called to create any handler specific files
    before opening the file with openfrm to later call ::create on the
    file object.
    In the partition handler this is used to store the names of partitions
    and types of engines in the partitions.
*/

int ha_partition::create_handler_files(const char *path,
                                       const char *old_path,
                                       int action_flag,
                                       HA_CREATE_INFO *create_info)
{
  DBUG_ENTER("ha_partition::create_handler_files()");

  /*
    We need to update total number of parts since we might write the handler
    file as part of a partition management command
  */
  if (action_flag == CHF_DELETE_FLAG ||
      action_flag == CHF_RENAME_FLAG)
  {
    char name[FN_REFLEN];
    char old_name[FN_REFLEN];

    strxmov(name, path, ha_par_ext, NullS);
    strxmov(old_name, old_path, ha_par_ext, NullS);
    if ((action_flag == CHF_DELETE_FLAG &&
         mysql_file_delete(key_file_partition, name, MYF(MY_WME))) ||
        (action_flag == CHF_RENAME_FLAG &&
         mysql_file_rename(key_file_partition, old_name, name, MYF(MY_WME))))
    {
      DBUG_RETURN(TRUE);
    }
  }
  else if (action_flag == CHF_CREATE_FLAG)
  {
    if (create_handler_file(path))
    {
      my_error(ER_CANT_CREATE_HANDLER_FILE, MYF(0));
      DBUG_RETURN(1);
    }
  }
  DBUG_RETURN(0);
}


/*
  Create a partitioned table

  SYNOPSIS
    create()
    name                              Full path of table name
    table_arg                         Table object
    create_info                       Create info generated for CREATE TABLE

  RETURN VALUE
    >0                        Error
    0                         Success

  DESCRIPTION
    create() is called to create a table. The variable name will have the name
    of the table. When create() is called you do not need to worry about
    opening the table. Also, the FRM file will have already been created so
    adjusting create_info will not do you any good. You can overwrite the frm
    file at this point if you wish to change the table definition, but there
    are no methods currently provided for doing that.

    Called from handler.cc by ha_create_table().
*/

int ha_partition::create(const char *name, TABLE *table_arg,
			 HA_CREATE_INFO *create_info)
{
  int error;
  char name_buff[FN_REFLEN], name_lc_buff[FN_REFLEN];
  char *name_buffer_ptr;
  const char *path;
  uint i;
  List_iterator_fast <partition_element> part_it(m_part_info->partitions);
  partition_element *part_elem;
  handler **file, **abort_file;
  DBUG_ENTER("ha_partition::create");

  DBUG_ASSERT(*fn_rext((char*)name) == '\0');

  /* Not allowed to create temporary partitioned tables */
  if (create_info && create_info->options & HA_LEX_CREATE_TMP_TABLE)
  {
    my_error(ER_PARTITION_NO_TEMPORARY, MYF(0));
    DBUG_RETURN(TRUE);
  }

  if (get_from_handler_file(name, ha_thd()->mem_root, false))
    DBUG_RETURN(TRUE);
  DBUG_ASSERT(m_file_buffer);
  DBUG_PRINT("enter", ("name: (%s)", name));
  name_buffer_ptr= m_name_buffer_ptr;
  file= m_file;
  /*
    Since ha_partition has HA_FILE_BASED, it must alter underlying table names
    if they do not have HA_FILE_BASED and lower_case_table_names == 2.
    See Bug#37402, for Mac OS X.
    The appended #P#<partname>[#SP#<subpartname>] will remain in current case.
    Using the first partitions handler, since mixing handlers is not allowed.
  */
  path= get_canonical_filename(*file, name, name_lc_buff);
  for (i= 0; i < m_part_info->num_parts; i++)
  {
    part_elem= part_it++;
    if (m_is_sub_partitioned)
    {
      uint j;
      List_iterator_fast <partition_element> sub_it(part_elem->subpartitions);
      for (j= 0; j < m_part_info->num_subparts; j++)
      {
        part_elem= sub_it++;
        create_partition_name(name_buff, path, name_buffer_ptr,
                              NORMAL_PART_NAME, FALSE);
        if ((error= set_up_table_before_create(table_arg, name_buff,
                                               create_info, part_elem)) ||
            ((error= (*file)->ha_create(name_buff, table_arg, create_info))))
          goto create_error;

        name_buffer_ptr= strend(name_buffer_ptr) + 1;
        file++;
      }
    }
    else
    {
      create_partition_name(name_buff, path, name_buffer_ptr,
                            NORMAL_PART_NAME, FALSE);
      if ((error= set_up_table_before_create(table_arg, name_buff,
                                             create_info, part_elem)) ||
          ((error= (*file)->ha_create(name_buff, table_arg, create_info))))
        goto create_error;

      name_buffer_ptr= strend(name_buffer_ptr) + 1;
      file++;
    }
  }
  DBUG_RETURN(0);

create_error:
  name_buffer_ptr= m_name_buffer_ptr;
  for (abort_file= file, file= m_file; file < abort_file; file++)
  {
    create_partition_name(name_buff, path, name_buffer_ptr, NORMAL_PART_NAME,
                          FALSE);
    (void) (*file)->ha_delete_table((const char*) name_buff);
    name_buffer_ptr= strend(name_buffer_ptr) + 1;
  }
  handler::delete_table(name);
  DBUG_RETURN(error);
}


/*
  Drop partitions as part of ALTER TABLE of partitions

  SYNOPSIS
    drop_partitions()
    path                        Complete path of db and table name

  RETURN VALUE
    >0                          Failure
    0                           Success

  DESCRIPTION
    Use part_info object on handler object to deduce which partitions to
    drop (each partition has a state attached to it)
*/

int ha_partition::drop_partitions(const char *path)
{
  List_iterator<partition_element> part_it(m_part_info->partitions);
  char part_name_buff[FN_REFLEN];
  uint num_parts= m_part_info->partitions.elements;
  uint num_subparts= m_part_info->num_subparts;
  uint i= 0;
  uint name_variant;
  int  ret_error;
  int  error= 0;
  DBUG_ENTER("ha_partition::drop_partitions");

  /*
    Assert that it works without HA_FILE_BASED and lower_case_table_name = 2.
    We use m_file[0] as long as all partitions have the same storage engine.
  */
  DBUG_ASSERT(!strcmp(path, get_canonical_filename(m_file[0], path,
                                                   part_name_buff)));
  do
  {
    partition_element *part_elem= part_it++;
    if (part_elem->part_state == PART_TO_BE_DROPPED)
    {
      handler *file;
      /*
        This part is to be dropped, meaning the part or all its subparts.
      */
      name_variant= NORMAL_PART_NAME;
      if (m_is_sub_partitioned)
      {
        List_iterator<partition_element> sub_it(part_elem->subpartitions);
        uint j= 0, part;
        do
        {
          partition_element *sub_elem= sub_it++;
          part= i * num_subparts + j;
          create_subpartition_name(part_name_buff, path,
                                   part_elem->partition_name,
                                   sub_elem->partition_name, name_variant);
          file= m_file[part];
          DBUG_PRINT("info", ("Drop subpartition %s", part_name_buff));
          if ((ret_error= file->ha_delete_table(part_name_buff)))
            error= ret_error;
          if (deactivate_ddl_log_entry(sub_elem->log_entry->entry_pos))
            error= 1;
        } while (++j < num_subparts);
      }
      else
      {
        create_partition_name(part_name_buff, path,
                              part_elem->partition_name, name_variant,
                              TRUE);
        file= m_file[i];
        DBUG_PRINT("info", ("Drop partition %s", part_name_buff));
        if ((ret_error= file->ha_delete_table(part_name_buff)))
          error= ret_error;
        if (deactivate_ddl_log_entry(part_elem->log_entry->entry_pos))
          error= 1;
      }
      if (part_elem->part_state == PART_IS_CHANGED)
        part_elem->part_state= PART_NORMAL;
      else
        part_elem->part_state= PART_IS_DROPPED;
    }
  } while (++i < num_parts);
  (void) sync_ddl_log();
  DBUG_RETURN(error);
}


/*
  Rename partitions as part of ALTER TABLE of partitions

  SYNOPSIS
    rename_partitions()
    path                        Complete path of db and table name

  RETURN VALUE
    TRUE                        Failure
    FALSE                       Success

  DESCRIPTION
    When reorganising partitions, adding hash partitions and coalescing
    partitions it can be necessary to rename partitions while holding
    an exclusive lock on the table.
    Which partitions to rename is given by state of partitions found by the
    partition info struct referenced from the handler object
*/

int ha_partition::rename_partitions(const char *path)
{
  List_iterator<partition_element> part_it(m_part_info->partitions);
  List_iterator<partition_element> temp_it(m_part_info->temp_partitions);
  char part_name_buff[FN_REFLEN];
  char norm_name_buff[FN_REFLEN];
  uint num_parts= m_part_info->partitions.elements;
  uint part_count= 0;
  uint num_subparts= m_part_info->num_subparts;
  uint i= 0;
  uint j= 0;
  int error= 0;
  int ret_error;
  uint temp_partitions= m_part_info->temp_partitions.elements;
  handler *file;
  partition_element *part_elem, *sub_elem;
  DBUG_ENTER("ha_partition::rename_partitions");

  /*
    Assert that it works without HA_FILE_BASED and lower_case_table_name = 2.
    We use m_file[0] as long as all partitions have the same storage engine.
  */
  DBUG_ASSERT(!strcmp(path, get_canonical_filename(m_file[0], path,
                                                   norm_name_buff)));

  DEBUG_SYNC(ha_thd(), "before_rename_partitions");
  if (temp_partitions)
  {
    /*
      These are the reorganised partitions that have already been copied.
      We delete the partitions and log the delete by inactivating the
      delete log entry in the table log. We only need to synchronise
      these writes before moving to the next loop since there is no
      interaction among reorganised partitions, they cannot have the
      same name.
    */
    do
    {
      part_elem= temp_it++;
      if (m_is_sub_partitioned)
      {
        List_iterator<partition_element> sub_it(part_elem->subpartitions);
        j= 0;
        do
        {
          sub_elem= sub_it++;
          file= m_reorged_file[part_count++];
          create_subpartition_name(norm_name_buff, path,
                                   part_elem->partition_name,
                                   sub_elem->partition_name,
                                   NORMAL_PART_NAME);
          DBUG_PRINT("info", ("Delete subpartition %s", norm_name_buff));
          if ((ret_error= file->ha_delete_table(norm_name_buff)))
            error= ret_error;
          else if (deactivate_ddl_log_entry(sub_elem->log_entry->entry_pos))
            error= 1;
          else
            sub_elem->log_entry= NULL; /* Indicate success */
        } while (++j < num_subparts);
      }
      else
      {
        file= m_reorged_file[part_count++];
        create_partition_name(norm_name_buff, path,
                              part_elem->partition_name, NORMAL_PART_NAME,
                              TRUE);
        DBUG_PRINT("info", ("Delete partition %s", norm_name_buff));
        if ((ret_error= file->ha_delete_table(norm_name_buff)))
          error= ret_error;
        else if (deactivate_ddl_log_entry(part_elem->log_entry->entry_pos))
          error= 1;
        else
          part_elem->log_entry= NULL; /* Indicate success */
      }
    } while (++i < temp_partitions);
    (void) sync_ddl_log();
  }
  i= 0;
  do
  {
    /*
       When state is PART_IS_CHANGED it means that we have created a new
       TEMP partition that is to be renamed to normal partition name and
       we are to delete the old partition with currently the normal name.
       
       We perform this operation by
       1) Delete old partition with normal partition name
       2) Signal this in table log entry
       3) Synch table log to ensure we have consistency in crashes
       4) Rename temporary partition name to normal partition name
       5) Signal this to table log entry
       It is not necessary to synch the last state since a new rename
       should not corrupt things if there was no temporary partition.

       The only other parts we need to cater for are new parts that
       replace reorganised parts. The reorganised parts were deleted
       by the code above that goes through the temp_partitions list.
       Thus the synch above makes it safe to simply perform step 4 and 5
       for those entries.
    */
    part_elem= part_it++;
    if (part_elem->part_state == PART_IS_CHANGED ||
        part_elem->part_state == PART_TO_BE_DROPPED ||
        (part_elem->part_state == PART_IS_ADDED && temp_partitions))
    {
      if (m_is_sub_partitioned)
      {
        List_iterator<partition_element> sub_it(part_elem->subpartitions);
        uint part;

        j= 0;
        do
        {
          sub_elem= sub_it++;
          part= i * num_subparts + j;
          create_subpartition_name(norm_name_buff, path,
                                   part_elem->partition_name,
                                   sub_elem->partition_name,
                                   NORMAL_PART_NAME);
          if (part_elem->part_state == PART_IS_CHANGED)
          {
            file= m_reorged_file[part_count++];
            DBUG_PRINT("info", ("Delete subpartition %s", norm_name_buff));
            if ((ret_error= file->ha_delete_table(norm_name_buff)))
              error= ret_error;
            else if (deactivate_ddl_log_entry(sub_elem->log_entry->entry_pos))
              error= 1;
            (void) sync_ddl_log();
          }
          file= m_new_file[part];
          create_subpartition_name(part_name_buff, path,
                                   part_elem->partition_name,
                                   sub_elem->partition_name,
                                   TEMP_PART_NAME);
          DBUG_PRINT("info", ("Rename subpartition from %s to %s",
                     part_name_buff, norm_name_buff));
          if ((ret_error= file->ha_rename_table(part_name_buff,
                                                norm_name_buff)))
            error= ret_error;
          else if (deactivate_ddl_log_entry(sub_elem->log_entry->entry_pos))
            error= 1;
          else
            sub_elem->log_entry= NULL;
        } while (++j < num_subparts);
      }
      else
      {
        create_partition_name(norm_name_buff, path,
                              part_elem->partition_name, NORMAL_PART_NAME,
                              TRUE);
        if (part_elem->part_state == PART_IS_CHANGED)
        {
          file= m_reorged_file[part_count++];
          DBUG_PRINT("info", ("Delete partition %s", norm_name_buff));
          if ((ret_error= file->ha_delete_table(norm_name_buff)))
            error= ret_error;
          else if (deactivate_ddl_log_entry(part_elem->log_entry->entry_pos))
            error= 1;
          (void) sync_ddl_log();
        }
        file= m_new_file[i];
        create_partition_name(part_name_buff, path,
                              part_elem->partition_name, TEMP_PART_NAME,
                              TRUE);
        DBUG_PRINT("info", ("Rename partition from %s to %s",
                   part_name_buff, norm_name_buff));
        if ((ret_error= file->ha_rename_table(part_name_buff,
                                              norm_name_buff)))
          error= ret_error;
        else if (deactivate_ddl_log_entry(part_elem->log_entry->entry_pos))
          error= 1;
        else
          part_elem->log_entry= NULL;
      }
    }
  } while (++i < num_parts);
  (void) sync_ddl_log();
  DBUG_RETURN(error);
}


#define OPTIMIZE_PARTS 1
#define ANALYZE_PARTS 2
#define CHECK_PARTS   3
#define REPAIR_PARTS 4
#define ASSIGN_KEYCACHE_PARTS 5
#define PRELOAD_KEYS_PARTS 6

static const char *opt_op_name[]= {NULL,
                                   "optimize", "analyze", "check", "repair",
                                   "assign_to_keycache", "preload_keys"};

/*
  Optimize table

  SYNOPSIS
    optimize()
    thd               Thread object
    check_opt         Check/analyze/repair/optimize options

  RETURN VALUES
    >0                Error
    0                 Success
*/

int ha_partition::optimize(THD *thd, HA_CHECK_OPT *check_opt)
{
  DBUG_ENTER("ha_partition::optimize");

  DBUG_RETURN(handle_opt_partitions(thd, check_opt, OPTIMIZE_PARTS));
}


/*
  Analyze table

  SYNOPSIS
    analyze()
    thd               Thread object
    check_opt         Check/analyze/repair/optimize options

  RETURN VALUES
    >0                Error
    0                 Success
*/

int ha_partition::analyze(THD *thd, HA_CHECK_OPT *check_opt)
{
  DBUG_ENTER("ha_partition::analyze");

  DBUG_RETURN(handle_opt_partitions(thd, check_opt, ANALYZE_PARTS));
}


/*
  Check table

  SYNOPSIS
    check()
    thd               Thread object
    check_opt         Check/analyze/repair/optimize options

  RETURN VALUES
    >0                Error
    0                 Success
*/

int ha_partition::check(THD *thd, HA_CHECK_OPT *check_opt)
{
  DBUG_ENTER("ha_partition::check");

  DBUG_RETURN(handle_opt_partitions(thd, check_opt, CHECK_PARTS));
}


/*
  Repair table

  SYNOPSIS
    repair()
    thd               Thread object
    check_opt         Check/analyze/repair/optimize options

  RETURN VALUES
    >0                Error
    0                 Success
*/

int ha_partition::repair(THD *thd, HA_CHECK_OPT *check_opt)
{
  DBUG_ENTER("ha_partition::repair");

  DBUG_RETURN(handle_opt_partitions(thd, check_opt, REPAIR_PARTS));
}

/**
  Assign to keycache

  @param thd          Thread object
  @param check_opt    Check/analyze/repair/optimize options

  @return
    @retval >0        Error
    @retval 0         Success
*/

int ha_partition::assign_to_keycache(THD *thd, HA_CHECK_OPT *check_opt)
{
  DBUG_ENTER("ha_partition::assign_to_keycache");

  DBUG_RETURN(handle_opt_partitions(thd, check_opt, ASSIGN_KEYCACHE_PARTS));
}


/**
  Preload to keycache

  @param thd          Thread object
  @param check_opt    Check/analyze/repair/optimize options

  @return
    @retval >0        Error
    @retval 0         Success
*/

int ha_partition::preload_keys(THD *thd, HA_CHECK_OPT *check_opt)
{
  DBUG_ENTER("ha_partition::preload_keys");

  DBUG_RETURN(handle_opt_partitions(thd, check_opt, PRELOAD_KEYS_PARTS));
}

 
/*
  Handle optimize/analyze/check/repair of one partition

  SYNOPSIS
    handle_opt_part()
    thd                      Thread object
    check_opt                Options
    file                     Handler object of partition
    flag                     Optimize/Analyze/Check/Repair flag

  RETURN VALUE
    >0                        Failure
    0                         Success
*/

int ha_partition::handle_opt_part(THD *thd, HA_CHECK_OPT *check_opt,
                                  uint part_id, uint flag)
{
  int error;
  handler *file= m_file[part_id];
  DBUG_ENTER("handle_opt_part");
  DBUG_PRINT("enter", ("flag = %u", flag));

  if (flag == OPTIMIZE_PARTS)
    error= file->ha_optimize(thd, check_opt);
  else if (flag == ANALYZE_PARTS)
    error= file->ha_analyze(thd, check_opt);
  else if (flag == CHECK_PARTS)
  {
    error= file->ha_check(thd, check_opt);
    if (!error ||
        error == HA_ADMIN_ALREADY_DONE ||
        error == HA_ADMIN_NOT_IMPLEMENTED)
    {
      if (check_opt->flags & (T_MEDIUM | T_EXTEND))
        error= check_misplaced_rows(part_id, false);
    }
  }
  else if (flag == REPAIR_PARTS)
  {
    error= file->ha_repair(thd, check_opt);
    if (!error ||
        error == HA_ADMIN_ALREADY_DONE ||
        error == HA_ADMIN_NOT_IMPLEMENTED)
    {
      if (check_opt->flags & (T_MEDIUM | T_EXTEND))
        error= check_misplaced_rows(part_id, true);
    }
  }
  else if (flag == ASSIGN_KEYCACHE_PARTS)
    error= file->assign_to_keycache(thd, check_opt);
  else if (flag == PRELOAD_KEYS_PARTS)
    error= file->preload_keys(thd, check_opt);
  else
  {
    DBUG_ASSERT(FALSE);
    error= 1;
  }
  if (error == HA_ADMIN_ALREADY_DONE)
    error= 0;
  DBUG_RETURN(error);
}


/*
   print a message row formatted for ANALYZE/CHECK/OPTIMIZE/REPAIR TABLE 
   (modelled after mi_check_print_msg)
   TODO: move this into the handler, or rewrite mysql_admin_table.
*/
static bool print_admin_msg(THD* thd, const char* msg_type,
                            const char* db_name, const char* table_name,
                            const char* op_name, const char *fmt, ...)
  ATTRIBUTE_FORMAT(printf, 6, 7);
static bool print_admin_msg(THD* thd, const char* msg_type,
                            const char* db_name, const char* table_name,
                            const char* op_name, const char *fmt, ...)
{
  va_list args;
  Protocol *protocol= thd->protocol;
  uint length, msg_length;
  char msgbuf[MI_MAX_MSG_BUF];
  char name[NAME_LEN*2+2];

  va_start(args, fmt);
  msg_length= my_vsnprintf(msgbuf, sizeof(msgbuf), fmt, args);
  va_end(args);
  msgbuf[sizeof(msgbuf) - 1] = 0; // healthy paranoia


  if (!thd->vio_ok())
  {
    sql_print_error("%s", msgbuf);
    return TRUE;
  }

  length=(uint) (strxmov(name, db_name, ".", table_name,NullS) - name);
  /*
     TODO: switch from protocol to push_warning here. The main reason we didn't
     it yet is parallel repair. Due to following trace:
     mi_check_print_msg/push_warning/sql_alloc/my_pthread_getspecific_ptr.

     Also we likely need to lock mutex here (in both cases with protocol and
     push_warning).
  */
  DBUG_PRINT("info",("print_admin_msg:  %s, %s, %s, %s", name, op_name,
                     msg_type, msgbuf));
  protocol->prepare_for_resend();
  protocol->store(name, length, system_charset_info);
  protocol->store(op_name, system_charset_info);
  protocol->store(msg_type, system_charset_info);
  protocol->store(msgbuf, msg_length, system_charset_info);
  if (protocol->write())
  {
    sql_print_error("Failed on my_net_write, writing to stderr instead: %s\n",
                    msgbuf);
    return TRUE;
  }
  return FALSE;
}


/*
  Handle optimize/analyze/check/repair of partitions

  SYNOPSIS
    handle_opt_partitions()
    thd                      Thread object
    check_opt                Options
    flag                     Optimize/Analyze/Check/Repair flag

  RETURN VALUE
    >0                        Failure
    0                         Success
*/

int ha_partition::handle_opt_partitions(THD *thd, HA_CHECK_OPT *check_opt,
                                        uint flag)
{
  List_iterator<partition_element> part_it(m_part_info->partitions);
  uint num_parts= m_part_info->num_parts;
  uint num_subparts= m_part_info->num_subparts;
  uint i= 0;
  int error;
  DBUG_ENTER("ha_partition::handle_opt_partitions");
  DBUG_PRINT("enter", ("flag= %u", flag));

  do
  {
    partition_element *part_elem= part_it++;
    /*
      when ALTER TABLE <CMD> PARTITION ...
      it should only do named partitions, otherwise all partitions
    */
    if (!(thd->lex->alter_info.flags & Alter_info::ALTER_ADMIN_PARTITION) ||
        part_elem->part_state == PART_ADMIN)
    {
      if (m_is_sub_partitioned)
      {
        List_iterator<partition_element> subpart_it(part_elem->subpartitions);
        partition_element *sub_elem;
        uint j= 0, part;
        do
        {
          sub_elem= subpart_it++;
          part= i * num_subparts + j;
          DBUG_PRINT("info", ("Optimize subpartition %u (%s)",
                     part, sub_elem->partition_name));
          if ((error= handle_opt_part(thd, check_opt, part, flag)))
          {
            /* print a line which partition the error belongs to */
            if (error != HA_ADMIN_NOT_IMPLEMENTED &&
                error != HA_ADMIN_ALREADY_DONE &&
                error != HA_ADMIN_TRY_ALTER)
            {
              print_admin_msg(thd, "error", table_share->db.str, table->alias,
                              opt_op_name[flag],
                              "Subpartition %s returned error", 
                              sub_elem->partition_name);
            }
            /* reset part_state for the remaining partitions */
            do
            {
              if (part_elem->part_state == PART_ADMIN)
                part_elem->part_state= PART_NORMAL;
            } while ((part_elem= part_it++));
            DBUG_RETURN(error);
          }
        } while (++j < num_subparts);
      }
      else
      {
        DBUG_PRINT("info", ("Optimize partition %u (%s)", i,
                            part_elem->partition_name));
        if ((error= handle_opt_part(thd, check_opt, i, flag)))
        {
          /* print a line which partition the error belongs to */
          if (error != HA_ADMIN_NOT_IMPLEMENTED &&
              error != HA_ADMIN_ALREADY_DONE &&
              error != HA_ADMIN_TRY_ALTER)
          {
            print_admin_msg(thd, "error", table_share->db.str, table->alias,
                            opt_op_name[flag], "Partition %s returned error", 
                            part_elem->partition_name);
          }
          /* reset part_state for the remaining partitions */
          do
          {
            if (part_elem->part_state == PART_ADMIN)
              part_elem->part_state= PART_NORMAL;
          } while ((part_elem= part_it++));
          DBUG_RETURN(error);
        }
      }
      part_elem->part_state= PART_NORMAL;
    }
  } while (++i < num_parts);
  DBUG_RETURN(FALSE);
}


/**
  @brief Check and repair the table if neccesary

  @param thd    Thread object

  @retval TRUE  Error/Not supported
  @retval FALSE Success

  @note Called if open_table_from_share fails and ::is_crashed().
*/

bool ha_partition::check_and_repair(THD *thd)
{
  handler **file= m_file;
  DBUG_ENTER("ha_partition::check_and_repair");

  do
  {
    if ((*file)->ha_check_and_repair(thd))
      DBUG_RETURN(TRUE);
  } while (*(++file));
  DBUG_RETURN(FALSE);
}
 

/**
  @breif Check if the table can be automatically repaired

  @retval TRUE  Can be auto repaired
  @retval FALSE Cannot be auto repaired
*/

bool ha_partition::auto_repair() const
{
  DBUG_ENTER("ha_partition::auto_repair");

  /*
    As long as we only support one storage engine per table,
    we can use the first partition for this function.
  */
  DBUG_RETURN(m_file[0]->auto_repair());
}


/**
  @breif Check if the table is crashed

  @retval TRUE  Crashed
  @retval FALSE Not crashed
*/

bool ha_partition::is_crashed() const
{
  handler **file= m_file;
  DBUG_ENTER("ha_partition::is_crashed");

  do
  {
    if ((*file)->is_crashed())
      DBUG_RETURN(TRUE);
  } while (*(++file));
  DBUG_RETURN(FALSE);
}
 

/*
  Prepare by creating a new partition

  SYNOPSIS
    prepare_new_partition()
    table                      Table object
    create_info                Create info from CREATE TABLE
    file                       Handler object of new partition
    part_name                  partition name

  RETURN VALUE
    >0                         Error
    0                          Success
*/

int ha_partition::prepare_new_partition(TABLE *tbl,
                                        HA_CREATE_INFO *create_info,
                                        handler *file, const char *part_name,
                                        partition_element *p_elem)
{
  int error;
  DBUG_ENTER("prepare_new_partition");

  /*
    This call to set_up_table_before_create() is done for an alter table.
    So this may be the second time around for this partition_element,
    depending on how many partitions and subpartitions there were before,
    and how many there are now.
    The first time, on the CREATE, data_file_name and index_file_name
    came from the parser.  They did not have the file name attached to
    the end.  But if this partition is less than the total number of
    previous partitions, it's data_file_name has the filename attached.
    So we need to take the partition filename off if it exists.
    That file name may be different from part_name, which will be
    attached in append_file_to_dir().
  */
  truncate_partition_filename(p_elem->data_file_name);
  truncate_partition_filename(p_elem->index_file_name);

  if ((error= set_up_table_before_create(tbl, part_name, create_info, p_elem)))
    goto error_create;

  if ((error= file->ha_create(part_name, tbl, create_info)))
  {
    /*
      Added for safety, InnoDB reports HA_ERR_FOUND_DUPP_KEY
      if the table/partition already exists.
      If we return that error code, then print_error would try to
      get_dup_key on a non-existing partition.
      So return a more reasonable error code.
    */
    if (error == HA_ERR_FOUND_DUPP_KEY)
      error= HA_ERR_TABLE_EXIST;
    goto error_create;
  }
  DBUG_PRINT("info", ("partition %s created", part_name));
  if ((error= file->ha_open(tbl, part_name, m_mode,
                            m_open_test_lock | HA_OPEN_NO_PSI_CALL)))
    goto error_open;
  DBUG_PRINT("info", ("partition %s opened", part_name));
  /*
    Note: if you plan to add another call that may return failure,
    better to do it before external_lock() as cleanup_new_partition()
    assumes that external_lock() is last call that may fail here.
    Otherwise see description for cleanup_new_partition().
  */
  if ((error= file->ha_external_lock(ha_thd(), F_WRLCK)))
    goto error_external_lock;
  DBUG_PRINT("info", ("partition %s external locked", part_name));

  DBUG_RETURN(0);
error_external_lock:
  (void) file->ha_close();
error_open:
  (void) file->ha_delete_table(part_name);
error_create:
  DBUG_RETURN(error);
}


/*
  Cleanup by removing all created partitions after error

  SYNOPSIS
    cleanup_new_partition()
    part_count             Number of partitions to remove

  RETURN VALUE
    NONE

  DESCRIPTION
    This function is called immediately after prepare_new_partition() in
    case the latter fails.

    In prepare_new_partition() last call that may return failure is
    external_lock(). That means if prepare_new_partition() fails,
    partition does not have external lock. Thus no need to call
    external_lock(F_UNLCK) here.

  TODO:
    We must ensure that in the case that we get an error during the process
    that we call external_lock with F_UNLCK, close the table and delete the
    table in the case where we have been successful with prepare_handler.
    We solve this by keeping an array of successful calls to prepare_handler
    which can then be used to undo the call.
*/

void ha_partition::cleanup_new_partition(uint part_count)
{
  DBUG_ENTER("ha_partition::cleanup_new_partition");

  if (m_added_file)
  {
    THD *thd= ha_thd();
    handler **file= m_added_file;
    while ((part_count > 0) && (*file))
    {
      (*file)->ha_external_lock(thd, F_UNLCK);
      (*file)->ha_close();

      /* Leave the (*file)->ha_delete_table(part_name) to the ddl-log */

      file++;
      part_count--;
    }
    m_added_file= NULL;
  }
  DBUG_VOID_RETURN;
}

/*
  Implement the partition changes defined by ALTER TABLE of partitions

  SYNOPSIS
    change_partitions()
    create_info                 HA_CREATE_INFO object describing all
                                fields and indexes in table
    path                        Complete path of db and table name
    out: copied                 Output parameter where number of copied
                                records are added
    out: deleted                Output parameter where number of deleted
                                records are added
    pack_frm_data               Reference to packed frm file
    pack_frm_len                Length of packed frm file

  RETURN VALUE
    >0                        Failure
    0                         Success

  DESCRIPTION
    Add and copy if needed a number of partitions, during this operation
    no other operation is ongoing in the server. This is used by
    ADD PARTITION all types as well as by REORGANIZE PARTITION. For
    one-phased implementations it is used also by DROP and COALESCE
    PARTITIONs.
    One-phased implementation needs the new frm file, other handlers will
    get zero length and a NULL reference here.
*/

int ha_partition::change_partitions(HA_CREATE_INFO *create_info,
                                    const char *path,
                                    ulonglong * const copied,
                                    ulonglong * const deleted,
                                    const uchar *pack_frm_data
                                    __attribute__((unused)),
                                    size_t pack_frm_len
                                    __attribute__((unused)))
{
  List_iterator<partition_element> part_it(m_part_info->partitions);
  List_iterator <partition_element> t_it(m_part_info->temp_partitions);
  char part_name_buff[FN_REFLEN];
  uint num_parts= m_part_info->partitions.elements;
  uint num_subparts= m_part_info->num_subparts;
  uint i= 0;
  uint num_remain_partitions, part_count, orig_count;
  handler **new_file_array;
  int error= 1;
  bool first;
  uint temp_partitions= m_part_info->temp_partitions.elements;
  THD *thd= ha_thd();
  DBUG_ENTER("ha_partition::change_partitions");

  /*
    Assert that it works without HA_FILE_BASED and lower_case_table_name = 2.
    We use m_file[0] as long as all partitions have the same storage engine.
  */
  DBUG_ASSERT(!strcmp(path, get_canonical_filename(m_file[0], path,
                                                   part_name_buff)));
  m_reorged_parts= 0;
  if (!m_part_info->is_sub_partitioned())
    num_subparts= 1;

  /*
    Step 1:
      Calculate number of reorganised partitions and allocate space for
      their handler references.
  */
  if (temp_partitions)
  {
    m_reorged_parts= temp_partitions * num_subparts;
  }
  else
  {
    do
    {
      partition_element *part_elem= part_it++;
      if (part_elem->part_state == PART_CHANGED ||
          part_elem->part_state == PART_REORGED_DROPPED)
      {
        m_reorged_parts+= num_subparts;
      }
    } while (++i < num_parts);
  }
  if (m_reorged_parts &&
      !(m_reorged_file= (handler**)sql_calloc(sizeof(handler*)*
                                              (m_reorged_parts + 1))))
  {
    mem_alloc_error(sizeof(handler*)*(m_reorged_parts+1));
    DBUG_RETURN(HA_ERR_OUT_OF_MEM);
  }

  /*
    Step 2:
      Calculate number of partitions after change and allocate space for
      their handler references.
  */
  num_remain_partitions= 0;
  if (temp_partitions)
  {
    num_remain_partitions= num_parts * num_subparts;
  }
  else
  {
    part_it.rewind();
    i= 0;
    do
    {
      partition_element *part_elem= part_it++;
      if (part_elem->part_state == PART_NORMAL ||
          part_elem->part_state == PART_TO_BE_ADDED ||
          part_elem->part_state == PART_CHANGED)
      {
        num_remain_partitions+= num_subparts;
      }
    } while (++i < num_parts);
  }
  if (!(new_file_array= (handler**)sql_calloc(sizeof(handler*)*
                                            (2*(num_remain_partitions + 1)))))
  {
    mem_alloc_error(sizeof(handler*)*2*(num_remain_partitions+1));
    DBUG_RETURN(HA_ERR_OUT_OF_MEM);
  }
  m_added_file= &new_file_array[num_remain_partitions + 1];

  /*
    Step 3:
      Fill m_reorged_file with handler references and NULL at the end
  */
  if (m_reorged_parts)
  {
    i= 0;
    part_count= 0;
    first= TRUE;
    part_it.rewind();
    do
    {
      partition_element *part_elem= part_it++;
      if (part_elem->part_state == PART_CHANGED ||
          part_elem->part_state == PART_REORGED_DROPPED)
      {
        memcpy((void*)&m_reorged_file[part_count],
               (void*)&m_file[i*num_subparts],
               sizeof(handler*)*num_subparts);
        part_count+= num_subparts;
      }
      else if (first && temp_partitions &&
               part_elem->part_state == PART_TO_BE_ADDED)
      {
        /*
          When doing an ALTER TABLE REORGANIZE PARTITION a number of
          partitions is to be reorganised into a set of new partitions.
          The reorganised partitions are in this case in the temp_partitions
          list. We copy all of them in one batch and thus we only do this
          until we find the first partition with state PART_TO_BE_ADDED
          since this is where the new partitions go in and where the old
          ones used to be.
        */
        first= FALSE;
        DBUG_ASSERT(((i*num_subparts) + m_reorged_parts) <= m_file_tot_parts);
        memcpy((void*)m_reorged_file, &m_file[i*num_subparts],
               sizeof(handler*)*m_reorged_parts);
      }
    } while (++i < num_parts);
  }

  /*
    Step 4:
      Fill new_array_file with handler references. Create the handlers if
      needed.
  */
  i= 0;
  part_count= 0;
  orig_count= 0;
  first= TRUE;
  part_it.rewind();
  do
  {
    partition_element *part_elem= part_it++;
    if (part_elem->part_state == PART_NORMAL)
    {
      DBUG_ASSERT(orig_count + num_subparts <= m_file_tot_parts);
      memcpy((void*)&new_file_array[part_count], (void*)&m_file[orig_count],
             sizeof(handler*)*num_subparts);
      part_count+= num_subparts;
      orig_count+= num_subparts;
    }
    else if (part_elem->part_state == PART_CHANGED ||
             part_elem->part_state == PART_TO_BE_ADDED)
    {
      uint j= 0;
      Parts_share_refs *p_share_refs;
      /*
        The Handler_shares for each partition's handler can be allocated
        within this handler, since there will not be any more instances of the
        new partitions, until the table is reopened after the ALTER succeeded.
      */
      p_share_refs= new Parts_share_refs;
      if (!p_share_refs)
        DBUG_RETURN(HA_ERR_OUT_OF_MEM);
      if (p_share_refs->init(num_subparts))
        DBUG_RETURN(HA_ERR_OUT_OF_MEM);
      if (m_new_partitions_share_refs.push_back(p_share_refs))
        DBUG_RETURN(HA_ERR_OUT_OF_MEM);
      do
      {
        handler **new_file= &new_file_array[part_count++];
        if (!(*new_file=
              get_new_handler(table->s,
                              thd->mem_root,
                              part_elem->engine_type)))
        {
          mem_alloc_error(sizeof(handler));
          DBUG_RETURN(HA_ERR_OUT_OF_MEM);
        }
        if ((*new_file)->set_ha_share_ref(&p_share_refs->ha_shares[j]))
        {
          DBUG_RETURN(HA_ERR_OUT_OF_MEM);
        }
      } while (++j < num_subparts);
      if (part_elem->part_state == PART_CHANGED)
        orig_count+= num_subparts;
      else if (temp_partitions && first)
      {
        orig_count+= (num_subparts * temp_partitions);
        first= FALSE;
      }
    }
  } while (++i < num_parts);
  first= FALSE;
  /*
    Step 5:
      Create the new partitions and also open, lock and call external_lock
      on them to prepare them for copy phase and also for later close
      calls
  */
  i= 0;
  part_count= 0;
  part_it.rewind();
  do
  {
    partition_element *part_elem= part_it++;
    if (part_elem->part_state == PART_TO_BE_ADDED ||
        part_elem->part_state == PART_CHANGED)
    {
      /*
        A new partition needs to be created PART_TO_BE_ADDED means an
        entirely new partition and PART_CHANGED means a changed partition
        that will still exist with either more or less data in it.
      */
      uint name_variant= NORMAL_PART_NAME;
      if (part_elem->part_state == PART_CHANGED ||
          (part_elem->part_state == PART_TO_BE_ADDED && temp_partitions))
        name_variant= TEMP_PART_NAME;
      if (m_part_info->is_sub_partitioned())
      {
        List_iterator<partition_element> sub_it(part_elem->subpartitions);
        uint j= 0, part;
        do
        {
          partition_element *sub_elem= sub_it++;
          create_subpartition_name(part_name_buff, path,
                                   part_elem->partition_name,
                                   sub_elem->partition_name,
                                   name_variant);
          part= i * num_subparts + j;
          DBUG_PRINT("info", ("Add subpartition %s", part_name_buff));
          if ((error= prepare_new_partition(table, create_info,
                                            new_file_array[part],
                                            (const char *)part_name_buff,
                                            sub_elem)))
          {
            cleanup_new_partition(part_count);
            DBUG_RETURN(error);
          }
          m_added_file[part_count++]= new_file_array[part];
        } while (++j < num_subparts);
      }
      else
      {
        create_partition_name(part_name_buff, path,
                              part_elem->partition_name, name_variant,
                              TRUE);
        DBUG_PRINT("info", ("Add partition %s", part_name_buff));
        if ((error= prepare_new_partition(table, create_info,
                                          new_file_array[i],
                                          (const char *)part_name_buff,
                                          part_elem)))
        {
          cleanup_new_partition(part_count);
          DBUG_RETURN(error);
        }
        m_added_file[part_count++]= new_file_array[i];
      }
    }
  } while (++i < num_parts);

  /*
    Step 6:
      State update to prepare for next write of the frm file.
  */
  i= 0;
  part_it.rewind();
  do
  {
    partition_element *part_elem= part_it++;
    if (part_elem->part_state == PART_TO_BE_ADDED)
      part_elem->part_state= PART_IS_ADDED;
    else if (part_elem->part_state == PART_CHANGED)
      part_elem->part_state= PART_IS_CHANGED;
    else if (part_elem->part_state == PART_REORGED_DROPPED)
      part_elem->part_state= PART_TO_BE_DROPPED;
  } while (++i < num_parts);
  for (i= 0; i < temp_partitions; i++)
  {
    partition_element *part_elem= t_it++;
    DBUG_ASSERT(part_elem->part_state == PART_TO_BE_REORGED);
    part_elem->part_state= PART_TO_BE_DROPPED;
  }
  m_new_file= new_file_array;
  if ((error= copy_partitions(copied, deleted)))
  {
    /*
      Close and unlock the new temporary partitions.
      They will later be deleted through the ddl-log.
    */
    cleanup_new_partition(part_count);
  }
  DBUG_RETURN(error);
}


/*
  Copy partitions as part of ALTER TABLE of partitions

  SYNOPSIS
    copy_partitions()
    out:copied                 Number of records copied
    out:deleted                Number of records deleted

  RETURN VALUE
    >0                         Error code
    0                          Success

  DESCRIPTION
    change_partitions has done all the preparations, now it is time to
    actually copy the data from the reorganised partitions to the new
    partitions.
*/

int ha_partition::copy_partitions(ulonglong * const copied,
                                  ulonglong * const deleted)
{
  uint reorg_part= 0;
  int result= 0;
  longlong func_value;
  DBUG_ENTER("ha_partition::copy_partitions");

  if (m_part_info->linear_hash_ind)
  {
    if (m_part_info->part_type == HASH_PARTITION)
      set_linear_hash_mask(m_part_info, m_part_info->num_parts);
    else
      set_linear_hash_mask(m_part_info, m_part_info->num_subparts);
  }

  while (reorg_part < m_reorged_parts)
  {
    handler *file= m_reorged_file[reorg_part];
    uint32 new_part;

    late_extra_cache(reorg_part);
    if ((result= file->ha_rnd_init(1)))
      goto init_error;
    while (TRUE)
    {
      if ((result= file->ha_rnd_next(m_rec0)))
      {
        if (result == HA_ERR_RECORD_DELETED)
          continue;                              //Probably MyISAM
        if (result != HA_ERR_END_OF_FILE)
          goto error;
        /*
          End-of-file reached, break out to continue with next partition or
          end the copy process.
        */
        break;
      }
      /* Found record to insert into new handler */
      if (m_part_info->get_partition_id(m_part_info, &new_part,
                                        &func_value))
      {
        /*
           This record is in the original table but will not be in the new
           table since it doesn't fit into any partition any longer due to
           changed partitioning ranges or list values.
        */
        (*deleted)++;
      }
      else
      {
        THD *thd= ha_thd();
        /* Copy record to new handler */
        (*copied)++;
        tmp_disable_binlog(thd); /* Do not replicate the low-level changes. */
        result= m_new_file[new_part]->ha_write_row(m_rec0);
        reenable_binlog(thd);
        if (result)
          goto error;
      }
    }
    late_extra_no_cache(reorg_part);
    file->ha_rnd_end();
    reorg_part++;
  }
  DBUG_RETURN(FALSE);
error:
  m_reorged_file[reorg_part]->ha_rnd_end();
init_error:
  DBUG_RETURN(result);
}

/*
  Update create info as part of ALTER TABLE

  SYNOPSIS
    update_create_info()
    create_info                   Create info from ALTER TABLE

  RETURN VALUE
    NONE

  DESCRIPTION
  Forward this handler call to the storage engine foreach
  partition handler.  The data_file_name for each partition may
  need to be reset if the tablespace was moved.  Use a dummy
  HA_CREATE_INFO structure and transfer necessary data.
*/

void ha_partition::update_create_info(HA_CREATE_INFO *create_info)
{
  DBUG_ENTER("ha_partition::update_create_info");

  /*
    Fix for bug#38751, some engines needs info-calls in ALTER.
    Archive need this since it flushes in ::info.
    HA_STATUS_AUTO is optimized so it will not always be forwarded
    to all partitions, but HA_STATUS_VARIABLE will.
  */
  info(HA_STATUS_VARIABLE);

  info(HA_STATUS_AUTO);

  if (!(create_info->used_fields & HA_CREATE_USED_AUTO))
    create_info->auto_increment_value= stats.auto_increment_value;

  /*
    DATA DIRECTORY and INDEX DIRECTORY are never applied to the whole
    partitioned table, only its parts.
  */
  my_bool from_alter = (create_info->data_file_name == (const char*) -1);
  create_info->data_file_name= create_info->index_file_name = NULL;

  /*
  We do not need to update the individual partition DATA DIRECTORY settings
  since they can be changed by ALTER TABLE ... REORGANIZE PARTITIONS.
  */
  if (from_alter)
    DBUG_VOID_RETURN;

  /*
    send Handler::update_create_info() to the storage engine for each
    partition that currently has a handler object.  Using a dummy
    HA_CREATE_INFO structure to collect DATA and INDEX DIRECTORYs.
  */

  List_iterator<partition_element> part_it(m_part_info->partitions);
  partition_element *part_elem, *sub_elem;
  uint num_subparts= m_part_info->num_subparts;
  uint num_parts = num_subparts ? m_file_tot_parts / num_subparts
                                : m_file_tot_parts;
  HA_CREATE_INFO dummy_info;
  memset(&dummy_info, 0, sizeof(dummy_info));

  /*
  Since update_create_info() can be called from mysql_prepare_alter_table()
  when not all handlers are set up, we look for that condition first.
  If all handlers are not available, do not call update_create_info for any.
  */
  uint i, j, part;
  for (i= 0; i < num_parts; i++)
  {
    part_elem= part_it++;
    if (!part_elem)
      DBUG_VOID_RETURN;
    if (m_is_sub_partitioned)
    {
      List_iterator<partition_element> subpart_it(part_elem->subpartitions);
      for (j= 0; j < num_subparts; j++)
      {
        sub_elem= subpart_it++;
        if (!sub_elem)
          DBUG_VOID_RETURN;
        part= i * num_subparts + j;
        if (part >= m_file_tot_parts || !m_file[part])
          DBUG_VOID_RETURN;
      }
    }
    else
    {
      if (!m_file[i])
        DBUG_VOID_RETURN;
    }
  }
  part_it.rewind();

  for (i= 0; i < num_parts; i++)
  {
    part_elem= part_it++;
    DBUG_ASSERT(part_elem);
    if (m_is_sub_partitioned)
    {
      List_iterator<partition_element> subpart_it(part_elem->subpartitions);
      for (j= 0; j < num_subparts; j++)
      {
        sub_elem= subpart_it++;
        DBUG_ASSERT(sub_elem);
        part= i * num_subparts + j;
        DBUG_ASSERT(part < m_file_tot_parts && m_file[part]);
        if (ha_legacy_type(m_file[part]->ht) == DB_TYPE_INNODB)
        {
          dummy_info.data_file_name= dummy_info.index_file_name = NULL;
          m_file[part]->update_create_info(&dummy_info);

          if (dummy_info.data_file_name || sub_elem->data_file_name)
          {
            sub_elem->data_file_name = (char*) dummy_info.data_file_name;
          }
          if (dummy_info.index_file_name || sub_elem->index_file_name)
          {
            sub_elem->index_file_name = (char*) dummy_info.index_file_name;
          }
        }
      }
    }
    else
    {
      DBUG_ASSERT(m_file[i]);
      if (ha_legacy_type(m_file[i]->ht) == DB_TYPE_INNODB)
      {
        dummy_info.data_file_name= dummy_info.index_file_name= NULL;
        m_file[i]->update_create_info(&dummy_info);
        if (dummy_info.data_file_name || part_elem->data_file_name)
        {
          part_elem->data_file_name = (char*) dummy_info.data_file_name;
        }
        if (dummy_info.index_file_name || part_elem->index_file_name)
        {
          part_elem->index_file_name = (char*) dummy_info.index_file_name;
        }
      }
    }
  }
  DBUG_VOID_RETURN;
}


/**
  Change the internal TABLE_SHARE pointer

  @param table_arg    TABLE object
  @param share        New share to use

  @note Is used in error handling in ha_delete_table.
  All handlers should exist (lock_partitions should not be used)
*/

void ha_partition::change_table_ptr(TABLE *table_arg, TABLE_SHARE *share)
{
  handler **file_array;
  table= table_arg;
  table_share= share;
  /*
    m_file can be NULL when using an old cached table in DROP TABLE, when the
    table just has REMOVED PARTITIONING, see Bug#42438
  */
  if (m_file)
  {
    file_array= m_file;
    DBUG_ASSERT(*file_array);
    do
    {
      (*file_array)->change_table_ptr(table_arg, share);
    } while (*(++file_array));
  }

  if (m_added_file && m_added_file[0])
  {
    /* if in middle of a drop/rename etc */
    file_array= m_added_file;
    do
    {
      (*file_array)->change_table_ptr(table_arg, share);
    } while (*(++file_array));
  }
}

/*
  Change comments specific to handler

  SYNOPSIS
    update_table_comment()
    comment                       Original comment

  RETURN VALUE
    new comment 

  DESCRIPTION
    No comment changes so far
*/

char *ha_partition::update_table_comment(const char *comment)
{
  return (char*) comment;                       /* Nothing to change */
}


/**
  Handle delete and rename table

    @param from         Full path of old table
    @param to           Full path of new table

  @return Operation status
    @retval >0  Error
    @retval 0   Success

  @note  Common routine to handle delete_table and rename_table.
  The routine uses the partition handler file to get the
  names of the partition instances. Both these routines
  are called after creating the handler without table
  object and thus the file is needed to discover the
  names of the partitions and the underlying storage engines.
*/

uint ha_partition::del_ren_table(const char *from, const char *to)
{
  int save_error= 0;
  int error;
  char from_buff[FN_REFLEN], to_buff[FN_REFLEN], from_lc_buff[FN_REFLEN],
       to_lc_buff[FN_REFLEN];
  char *name_buffer_ptr;
  const char *from_path;
  const char *to_path= NULL;
  uint i;
  handler **file, **abort_file;
  DBUG_ENTER("ha_partition::del_ren_table");

  if (get_from_handler_file(from, ha_thd()->mem_root, false))
    DBUG_RETURN(TRUE);
  DBUG_ASSERT(m_file_buffer);
  DBUG_PRINT("enter", ("from: (%s) to: (%s)", from, to ? to : "(nil)"));
  name_buffer_ptr= m_name_buffer_ptr;
  file= m_file;
  if (to == NULL)
  {
    /*
      Delete table, start by delete the .par file. If error, break, otherwise
      delete as much as possible.
    */
    if ((error= handler::delete_table(from)))
      DBUG_RETURN(error);
  }
  /*
    Since ha_partition has HA_FILE_BASED, it must alter underlying table names
    if they do not have HA_FILE_BASED and lower_case_table_names == 2.
    See Bug#37402, for Mac OS X.
    The appended #P#<partname>[#SP#<subpartname>] will remain in current case.
    Using the first partitions handler, since mixing handlers is not allowed.
  */
  from_path= get_canonical_filename(*file, from, from_lc_buff);
  if (to != NULL)
    to_path= get_canonical_filename(*file, to, to_lc_buff);
  i= 0;
  do
  {
    create_partition_name(from_buff, from_path, name_buffer_ptr,
                          NORMAL_PART_NAME, FALSE);

    if (to != NULL)
    {                                           // Rename branch
      create_partition_name(to_buff, to_path, name_buffer_ptr,
                            NORMAL_PART_NAME, FALSE);
      error= (*file)->ha_rename_table(from_buff, to_buff);
      if (error)
        goto rename_error;
    }
    else                                        // delete branch
    {
      error= (*file)->ha_delete_table(from_buff);
    }
    name_buffer_ptr= strend(name_buffer_ptr) + 1;
    if (error)
      save_error= error;
    i++;
  } while (*(++file));
  if (to != NULL)
  {
    if ((error= handler::rename_table(from, to)))
    {
      /* Try to revert everything, ignore errors */
      (void) handler::rename_table(to, from);
      goto rename_error;
    }
  }
  DBUG_RETURN(save_error);
rename_error:
  name_buffer_ptr= m_name_buffer_ptr;
  for (abort_file= file, file= m_file; file < abort_file; file++)
  {
    /* Revert the rename, back from 'to' to the original 'from' */
    create_partition_name(from_buff, from_path, name_buffer_ptr,
                          NORMAL_PART_NAME, FALSE);
    create_partition_name(to_buff, to_path, name_buffer_ptr,
                          NORMAL_PART_NAME, FALSE);
    /* Ignore error here */
    (void) (*file)->ha_rename_table(to_buff, from_buff);
    name_buffer_ptr= strend(name_buffer_ptr) + 1;
  }
  DBUG_RETURN(error);
}


/**
  Set up table share object before calling create on underlying handler

  @param table             Table object
  @param info              Create info
  @param part_elem[in,out] Pointer to used partition_element, searched if NULL

  @return    status
    @retval  TRUE  Error
    @retval  FALSE Success
   
  @details
    Set up
    1) Comment on partition
    2) MAX_ROWS, MIN_ROWS on partition
    3) Index file name on partition
    4) Data file name on partition
*/

int ha_partition::set_up_table_before_create(TABLE *tbl,
                    const char *partition_name_with_path, 
                    HA_CREATE_INFO *info,
                    partition_element *part_elem)
{
  int error= 0;
  const char *partition_name;
  THD *thd= ha_thd();
  DBUG_ENTER("set_up_table_before_create");

  DBUG_ASSERT(part_elem);

  if (!part_elem)
    DBUG_RETURN(1);
  tbl->s->max_rows= part_elem->part_max_rows;
  tbl->s->min_rows= part_elem->part_min_rows;
  partition_name= strrchr(partition_name_with_path, FN_LIBCHAR);
  if ((part_elem->index_file_name &&
      (error= append_file_to_dir(thd,
                                 (const char**)&part_elem->index_file_name,
                                 partition_name+1))) ||
      (part_elem->data_file_name &&
      (error= append_file_to_dir(thd,
                                 (const char**)&part_elem->data_file_name,
                                 partition_name+1))))
  {
    DBUG_RETURN(error);
  }
  info->index_file_name= part_elem->index_file_name;
  info->data_file_name= part_elem->data_file_name;
  DBUG_RETURN(0);
}


/*
  Add two names together

  SYNOPSIS
    name_add()
    out:dest                          Destination string
    first_name                        First name
    sec_name                          Second name

  RETURN VALUE
    >0                                Error
    0                                 Success

  DESCRIPTION
    Routine used to add two names with '_' in between then. Service routine
    to create_handler_file
    Include the NULL in the count of characters since it is needed as separator
    between the partition names.
*/

static uint name_add(char *dest, const char *first_name, const char *sec_name)
{
  return (uint) (strxmov(dest, first_name, "#SP#", sec_name, NullS) -dest) + 1;
}


/**
  Create the special .par file

  @param name  Full path of table name

  @return Operation status
    @retval FALSE  Error code
    @retval TRUE   Success

  @note
    Method used to create handler file with names of partitions, their
    engine types and the number of partitions.
*/

bool ha_partition::create_handler_file(const char *name)
{
  partition_element *part_elem, *subpart_elem;
  uint i, j, part_name_len, subpart_name_len;
  uint tot_partition_words, tot_name_len, num_parts;
  uint tot_parts= 0;
  uint tot_len_words, tot_len_byte, chksum, tot_name_words;
  char *name_buffer_ptr;
  uchar *file_buffer, *engine_array;
  bool result= TRUE;
  char file_name[FN_REFLEN];
  char part_name[FN_REFLEN];
  char subpart_name[FN_REFLEN];
  File file;
  List_iterator_fast <partition_element> part_it(m_part_info->partitions);
  DBUG_ENTER("create_handler_file");

  num_parts= m_part_info->partitions.elements;
  DBUG_PRINT("info", ("table name = %s, num_parts = %u", name,
                      num_parts));
  tot_name_len= 0;
  for (i= 0; i < num_parts; i++)
  {
    part_elem= part_it++;
    if (part_elem->part_state != PART_NORMAL &&
        part_elem->part_state != PART_TO_BE_ADDED &&
        part_elem->part_state != PART_CHANGED)
      continue;
    tablename_to_filename(part_elem->partition_name, part_name,
                          FN_REFLEN);
    part_name_len= strlen(part_name);
    if (!m_is_sub_partitioned)
    {
      tot_name_len+= part_name_len + 1;
      tot_parts++;
    }
    else
    {
      List_iterator_fast <partition_element> sub_it(part_elem->subpartitions);
      for (j= 0; j < m_part_info->num_subparts; j++)
      {
	subpart_elem= sub_it++;
        tablename_to_filename(subpart_elem->partition_name,
                              subpart_name,
                              FN_REFLEN);
	subpart_name_len= strlen(subpart_name);
	tot_name_len+= part_name_len + subpart_name_len + 5;
        tot_parts++;
      }
    }
  }
  /*
     File format:
     Length in words              4 byte
     Checksum                     4 byte
     Total number of partitions   4 byte
     Array of engine types        n * 4 bytes where
     n = (m_tot_parts + 3)/4
     Length of name part in bytes 4 bytes
     (Names in filename format)
     Name part                    m * 4 bytes where
     m = ((length_name_part + 3)/4)*4

     All padding bytes are zeroed
  */
  tot_partition_words= (tot_parts + PAR_WORD_SIZE - 1) / PAR_WORD_SIZE;
  tot_name_words= (tot_name_len + PAR_WORD_SIZE - 1) / PAR_WORD_SIZE;
  /* 4 static words (tot words, checksum, tot partitions, name length) */
  tot_len_words= 4 + tot_partition_words + tot_name_words;
  tot_len_byte= PAR_WORD_SIZE * tot_len_words;
  if (!(file_buffer= (uchar *) my_malloc(tot_len_byte, MYF(MY_ZEROFILL))))
    DBUG_RETURN(TRUE);
  engine_array= (file_buffer + PAR_ENGINES_OFFSET);
  name_buffer_ptr= (char*) (engine_array + tot_partition_words * PAR_WORD_SIZE
                            + PAR_WORD_SIZE);
  part_it.rewind();
  for (i= 0; i < num_parts; i++)
  {
    part_elem= part_it++;
    if (part_elem->part_state != PART_NORMAL &&
        part_elem->part_state != PART_TO_BE_ADDED &&
        part_elem->part_state != PART_CHANGED)
      continue;
    if (!m_is_sub_partitioned)
    {
      tablename_to_filename(part_elem->partition_name, part_name, FN_REFLEN);
      name_buffer_ptr= strmov(name_buffer_ptr, part_name)+1;
      *engine_array= (uchar) ha_legacy_type(part_elem->engine_type);
      DBUG_PRINT("info", ("engine: %u", *engine_array));
      engine_array++;
    }
    else
    {
      List_iterator_fast <partition_element> sub_it(part_elem->subpartitions);
      for (j= 0; j < m_part_info->num_subparts; j++)
      {
	subpart_elem= sub_it++;
        tablename_to_filename(part_elem->partition_name, part_name,
                              FN_REFLEN);
        tablename_to_filename(subpart_elem->partition_name, subpart_name,
                              FN_REFLEN);
	name_buffer_ptr+= name_add(name_buffer_ptr,
				   part_name,
				   subpart_name);
        *engine_array= (uchar) ha_legacy_type(subpart_elem->engine_type);
        DBUG_PRINT("info", ("engine: %u", *engine_array));
	engine_array++;
      }
    }
  }
  chksum= 0;
  int4store(file_buffer, tot_len_words);
  int4store(file_buffer + PAR_NUM_PARTS_OFFSET, tot_parts);
  int4store(file_buffer + PAR_ENGINES_OFFSET +
            (tot_partition_words * PAR_WORD_SIZE),
            tot_name_len);
  for (i= 0; i < tot_len_words; i++)
    chksum^= uint4korr(file_buffer + PAR_WORD_SIZE * i);
  int4store(file_buffer + PAR_CHECKSUM_OFFSET, chksum);
  /*
    Add .par extension to the file name.
    Create and write and close file
    to be used at open, delete_table and rename_table
  */
  fn_format(file_name, name, "", ha_par_ext, MY_APPEND_EXT);
  if ((file= mysql_file_create(key_file_partition,
                               file_name, CREATE_MODE, O_RDWR | O_TRUNC,
                               MYF(MY_WME))) >= 0)
  {
    result= mysql_file_write(file, (uchar *) file_buffer, tot_len_byte,
                             MYF(MY_WME | MY_NABP)) != 0;
    (void) mysql_file_close(file, MYF(0));
  }
  else
    result= TRUE;
  my_free(file_buffer);
  DBUG_RETURN(result);
}


/**
  Clear handler variables and free some memory
*/

void ha_partition::clear_handler_file()
{
  if (m_engine_array)
  {
    plugin_unlock_list(NULL, m_engine_array, m_tot_parts);
    my_free(m_engine_array);
    m_engine_array= NULL;
  }
  if (m_file_buffer)
  {
    my_free(m_file_buffer);
    m_file_buffer= NULL;
  }
}


/**
  Create underlying handler objects

  @param mem_root  Allocate memory through this

  @return Operation status
    @retval TRUE   Error
    @retval FALSE  Success
*/

bool ha_partition::create_handlers(MEM_ROOT *mem_root)
{
  uint i;
  uint alloc_len= (m_tot_parts + 1) * sizeof(handler*);
  handlerton *hton0;
  DBUG_ENTER("create_handlers");

  if (!(m_file= (handler **) alloc_root(mem_root, alloc_len)))
    DBUG_RETURN(TRUE);
  m_file_tot_parts= m_tot_parts;
  memset(m_file, 0, alloc_len);
  for (i= 0; i < m_tot_parts; i++)
  {
    handlerton *hton= plugin_data(m_engine_array[i], handlerton*);
    if (!(m_file[i]= get_new_handler(table_share, mem_root, hton)))
      DBUG_RETURN(TRUE);
    DBUG_PRINT("info", ("engine_type: %u", hton->db_type));
  }
  /* For the moment we only support partition over the same table engine */
  hton0= plugin_data(m_engine_array[0], handlerton*);
  if (hton0 == myisam_hton)
  {
    DBUG_PRINT("info", ("MyISAM"));
    m_myisam= TRUE;
  }
  /* INNODB may not be compiled in... */
  else if (ha_legacy_type(hton0) == DB_TYPE_INNODB)
  {
    DBUG_PRINT("info", ("InnoDB"));
    m_innodb= TRUE;
  }
  DBUG_RETURN(FALSE);
}


/*
  Create underlying handler objects from partition info

  SYNOPSIS
    new_handlers_from_part_info()
    mem_root		Allocate memory through this

  RETURN VALUE
    TRUE                  Error
    FALSE                 Success
*/

bool ha_partition::new_handlers_from_part_info(MEM_ROOT *mem_root)
{
  uint i, j, part_count;
  partition_element *part_elem;
  uint alloc_len= (m_tot_parts + 1) * sizeof(handler*);
  List_iterator_fast <partition_element> part_it(m_part_info->partitions);
  DBUG_ENTER("ha_partition::new_handlers_from_part_info");

  if (!(m_file= (handler **) alloc_root(mem_root, alloc_len)))
  {
    mem_alloc_error(alloc_len);
    goto error_end;
  }
  m_file_tot_parts= m_tot_parts;
  memset(m_file, 0, alloc_len);
  DBUG_ASSERT(m_part_info->num_parts > 0);

  i= 0;
  part_count= 0;
  /*
    Don't know the size of the underlying storage engine, invent a number of
    bytes allocated for error message if allocation fails
  */
  do
  {
    part_elem= part_it++;
    if (m_is_sub_partitioned)
    {
      for (j= 0; j < m_part_info->num_subparts; j++)
      {
	if (!(m_file[part_count++]= get_new_handler(table_share, mem_root,
                                                    part_elem->engine_type)))
          goto error;
	DBUG_PRINT("info", ("engine_type: %u",
                   (uint) ha_legacy_type(part_elem->engine_type)));
      }
    }
    else
    {
      if (!(m_file[part_count++]= get_new_handler(table_share, mem_root,
                                                  part_elem->engine_type)))
        goto error;
      DBUG_PRINT("info", ("engine_type: %u",
                 (uint) ha_legacy_type(part_elem->engine_type)));
    }
  } while (++i < m_part_info->num_parts);
  if (part_elem->engine_type == myisam_hton)
  {
    DBUG_PRINT("info", ("MyISAM"));
    m_myisam= TRUE;
  }
  DBUG_RETURN(FALSE);
error:
  mem_alloc_error(sizeof(handler));
error_end:
  DBUG_RETURN(TRUE);
}


/**
  Read the .par file to get the partitions engines and names

  @param name  Name of table file (without extention)

  @return Operation status
    @retval true   Failure
    @retval false  Success

  @note On success, m_file_buffer is allocated and must be
  freed by the caller. m_name_buffer_ptr and m_tot_parts is also set.
*/

bool ha_partition::read_par_file(const char *name)
{
  char buff[FN_REFLEN], *tot_name_len_offset, *buff_p= buff;
  File file;
  char *file_buffer;
  uint i, len_bytes, len_words, tot_partition_words, tot_name_words, chksum;
  DBUG_ENTER("ha_partition::read_par_file");
  DBUG_PRINT("enter", ("table name: '%s'", name));

  if (m_file_buffer)
    DBUG_RETURN(false);
  fn_format(buff, name, "", ha_par_ext, MY_APPEND_EXT);

  /* Following could be done with mysql_file_stat to read in whole file */
  if ((file= mysql_file_open(key_file_partition,
                             buff, O_RDONLY | O_SHARE, MYF(0))) < 0)
    DBUG_RETURN(TRUE);
  if (mysql_file_read(file, (uchar *) &buff[0], PAR_WORD_SIZE, MYF(MY_NABP)))
    goto err1;
  len_words= uint4korr(buff_p);
  len_bytes= PAR_WORD_SIZE * len_words;
  if (mysql_file_seek(file, 0, MY_SEEK_SET, MYF(0)) == MY_FILEPOS_ERROR)
    goto err1;
  if (!(file_buffer= (char*) my_malloc(len_bytes, MYF(0))))
    goto err1;
  if (mysql_file_read(file, (uchar *) file_buffer, len_bytes, MYF(MY_NABP)))
    goto err2;

  chksum= 0;
  for (i= 0; i < len_words; i++)
    chksum ^= uint4korr((file_buffer) + PAR_WORD_SIZE * i);
  if (chksum)
    goto err2;
  m_tot_parts= uint4korr((file_buffer) + PAR_NUM_PARTS_OFFSET);
  DBUG_PRINT("info", ("No of parts = %u", m_tot_parts));
  tot_partition_words= (m_tot_parts + PAR_WORD_SIZE - 1) / PAR_WORD_SIZE;

  tot_name_len_offset= file_buffer + PAR_ENGINES_OFFSET +
                       PAR_WORD_SIZE * tot_partition_words;
  tot_name_words= (uint4korr(tot_name_len_offset) + PAR_WORD_SIZE - 1) /
                  PAR_WORD_SIZE;
  /*
    Verify the total length = tot size word, checksum word, num parts word +
    engines array + name length word + name array.
  */
  if (len_words != (tot_partition_words + tot_name_words + 4))
    goto err2;
  (void) mysql_file_close(file, MYF(0));
  m_file_buffer= file_buffer;          // Will be freed in clear_handler_file()
  m_name_buffer_ptr= tot_name_len_offset + PAR_WORD_SIZE;

  DBUG_RETURN(false);

err2:
  my_free(file_buffer);
err1:
  (void) mysql_file_close(file, MYF(0));
  DBUG_RETURN(true);
}


/**
  Setup m_engine_array

  @param mem_root  MEM_ROOT to use for allocating new handlers

  @return Operation status
    @retval false  Success
    @retval true   Failure
*/

bool ha_partition::setup_engine_array(MEM_ROOT *mem_root)
{
  uint i;
  uchar *buff;
  handlerton **engine_array, *first_engine;
  enum legacy_db_type db_type, first_db_type;

  DBUG_ASSERT(!m_file);
  DBUG_ENTER("ha_partition::setup_engine_array");
  engine_array= (handlerton **) my_alloca(m_tot_parts * sizeof(handlerton*));
  if (!engine_array)
    DBUG_RETURN(true);

  buff= (uchar *) (m_file_buffer + PAR_ENGINES_OFFSET);
  first_db_type= (enum legacy_db_type) buff[0];
  first_engine= ha_resolve_by_legacy_type(ha_thd(), first_db_type);
  if (!first_engine)
    goto err;

  if (!(m_engine_array= (plugin_ref*)
                my_malloc(m_tot_parts * sizeof(plugin_ref), MYF(MY_WME))))
    goto err;

  for (i= 0; i < m_tot_parts; i++)
  {
    db_type= (enum legacy_db_type) buff[i];
    if (db_type != first_db_type)
    {
      DBUG_PRINT("error", ("partition %u engine %d is not same as "
                           "first partition %d", i, db_type,
                           (int) first_db_type));
      DBUG_ASSERT(0);
      clear_handler_file();
      goto err;
    }
    m_engine_array[i]= ha_lock_engine(NULL, first_engine);
    if (!m_engine_array[i])
    {
      clear_handler_file();
      goto err;
    }
  }

  my_afree((gptr) engine_array);
    
  if (create_handlers(mem_root))
  {
    clear_handler_file();
    DBUG_RETURN(true);
  }

  DBUG_RETURN(false);

err:
  my_afree((gptr) engine_array);
  DBUG_RETURN(true);
}


/**
  Get info about partition engines and their names from the .par file

  @param name      Full path of table name
  @param mem_root  Allocate memory through this
  @param is_clone  If it is a clone, don't create new handlers

  @return Operation status
    @retval true   Error
    @retval false  Success

  @note Open handler file to get partition names, engine types and number of
  partitions.
*/

bool ha_partition::get_from_handler_file(const char *name, MEM_ROOT *mem_root,
                                         bool is_clone)
{
  DBUG_ENTER("ha_partition::get_from_handler_file");
  DBUG_PRINT("enter", ("table name: '%s'", name));

  if (m_file_buffer)
    DBUG_RETURN(false);

  if (read_par_file(name))
    DBUG_RETURN(true);

  if (!is_clone && setup_engine_array(mem_root))
    DBUG_RETURN(true);

  DBUG_RETURN(false);
}


/****************************************************************************
                MODULE open/close object
****************************************************************************/

/**
  Get the partition name.

  @param       part   Struct containing name and length
  @param[out]  length Length of the name

  @return Partition name
*/

static uchar *get_part_name(PART_NAME_DEF *part, size_t *length,
                            my_bool not_used __attribute__((unused)))
{
  *length= part->length;
  return part->partition_name;
}


/**
  Insert a partition name in the partition_name_hash.

  @param name        Name of partition
  @param part_id     Partition id (number)
  @param is_subpart  Set if the name belongs to a subpartition

  @return Operation status
    @retval true   Failure
    @retval false  Sucess
*/

bool ha_partition::insert_partition_name_in_hash(const char *name, uint part_id,
                                                 bool is_subpart)
{
  PART_NAME_DEF *part_def;
  uchar *part_name;
  uint part_name_length;
  DBUG_ENTER("ha_partition::insert_partition_name_in_hash");
  /*
    Calculate and store the length here, to avoid doing it when
    searching the hash.
  */
  part_name_length= strlen(name);
  /*
    Must use memory that lives as long as table_share.
    Freed in the Partition_share destructor.
    Since we use my_multi_malloc, then my_free(part_def) will also free
    part_name, as a part of my_hash_free.
  */
  if (!my_multi_malloc(MY_WME,
                       &part_def, sizeof(PART_NAME_DEF),
                       &part_name, part_name_length + 1,
                       NULL))
    DBUG_RETURN(true);
  memcpy(part_name, name, part_name_length + 1);
  part_def->partition_name= part_name;
  part_def->length= part_name_length;
  part_def->part_id= part_id;
  part_def->is_subpart= is_subpart;
  if (my_hash_insert(&part_share->partition_name_hash, (uchar *) part_def))
  {
    my_free(part_def);
    DBUG_RETURN(true);
  }
  DBUG_RETURN(false);
}


/**
  Populate the partition_name_hash in part_share.
*/

bool ha_partition::populate_partition_name_hash()
{
  List_iterator<partition_element> part_it(m_part_info->partitions);
  uint num_parts= m_part_info->num_parts;
  uint num_subparts= m_is_sub_partitioned ? m_part_info->num_subparts : 1;
  uint tot_names;
  uint i= 0;
  DBUG_ASSERT(part_share);

  DBUG_ENTER("ha_partition::populate_partition_name_hash");

  /*
    partition_name_hash is only set once and never changed
    -> OK to check without locking.
  */

  if (part_share->partition_name_hash_initialized)
    DBUG_RETURN(false);
  lock_shared_ha_data();
  if (part_share->partition_name_hash_initialized)
  {
    unlock_shared_ha_data();
    DBUG_RETURN(false);
  }
  tot_names= m_is_sub_partitioned ? m_tot_parts + num_parts : num_parts;
  if (my_hash_init(&part_share->partition_name_hash,
                   system_charset_info, tot_names, 0, 0,
                   (my_hash_get_key) get_part_name,
                   my_free, HASH_UNIQUE))
  {
    unlock_shared_ha_data();
    DBUG_RETURN(TRUE);
  }

  do
  {
    partition_element *part_elem= part_it++;
    DBUG_ASSERT(part_elem->part_state == PART_NORMAL);
    if (part_elem->part_state == PART_NORMAL)
    {
      if (insert_partition_name_in_hash(part_elem->partition_name,
                                        i * num_subparts, false))
        goto err;
      if (m_is_sub_partitioned)
      {
        List_iterator<partition_element>
                                    subpart_it(part_elem->subpartitions);
        partition_element *sub_elem;
        uint j= 0;
        do
        {
          sub_elem= subpart_it++;
          if (insert_partition_name_in_hash(sub_elem->partition_name,
                                            i * num_subparts + j, true))
            goto err;

        } while (++j < num_subparts);
      }
    }
  } while (++i < num_parts);

  part_share->partition_name_hash_initialized= true;
  unlock_shared_ha_data();

  DBUG_RETURN(FALSE);
err:
  my_hash_free(&part_share->partition_name_hash);
  unlock_shared_ha_data();

  DBUG_RETURN(TRUE);
}


/**
  Set Handler_share pointer and allocate Handler_share pointers
  for each partition and set those.

  @param ha_share_arg  Where to store/retrieve the Partitioning_share pointer
                       to be shared by all instances of the same table.

  @return Operation status
    @retval true  Failure
    @retval false Sucess
*/

bool ha_partition::set_ha_share_ref(Handler_share **ha_share_arg)
{
  Handler_share **ha_shares;
  uint i;
  DBUG_ENTER("ha_partition::set_ha_share_ref");

  DBUG_ASSERT(!part_share);
  DBUG_ASSERT(table_share);
  DBUG_ASSERT(!m_is_clone_of);
  DBUG_ASSERT(m_tot_parts);
  if (handler::set_ha_share_ref(ha_share_arg))
    DBUG_RETURN(true);
  if (!(part_share= get_share()))
    DBUG_RETURN(true);
  DBUG_ASSERT(part_share->partitions_share_refs);
  DBUG_ASSERT(part_share->partitions_share_refs->num_parts >= m_tot_parts);
  ha_shares= part_share->partitions_share_refs->ha_shares;
  for (i= 0; i < m_tot_parts; i++)
  {
    if (m_file[i]->set_ha_share_ref(&ha_shares[i]))
      DBUG_RETURN(true);
  }
  DBUG_RETURN(false);
}

<<<<<<< HEAD

/**
  Get the PARTITION_SHARE for the table.

  @return Operation status
    @retval true   Error
    @retval false  Success

  @note Gets or initializes the Partition_share object used by partitioning.
  The Partition_share is used for handling the auto_increment etc.
*/

Partition_share *ha_partition::get_share()
{
  Partition_share *tmp_share;
  DBUG_ENTER("ha_partition::get_share");
  DBUG_ASSERT(table_share);

  lock_shared_ha_data();
  if (!(tmp_share= static_cast<Partition_share*>(get_ha_share_ptr())))
  {
    tmp_share= new Partition_share;
    if (!tmp_share)
      goto err;
    if (tmp_share->init(m_tot_parts))
    {
      delete tmp_share;
      tmp_share= NULL;
      goto err;
    }
    set_ha_share_ptr(static_cast<Handler_share*>(tmp_share));
  }
err:
  unlock_shared_ha_data();
  DBUG_RETURN(tmp_share);
}



/**
  Helper function for freeing all internal bitmaps.
*/

void ha_partition::free_partition_bitmaps()
{
  /* Initialize the bitmap we use to minimize ha_start_bulk_insert calls */
  bitmap_free(&m_bulk_insert_started);
  bitmap_free(&m_locked_partitions);
  bitmap_free(&m_partitions_to_reset);
  bitmap_free(&m_key_not_found_partitions);
}


/**
  Helper function for initializing all internal bitmaps.
*/

bool ha_partition::init_partition_bitmaps()
{
  DBUG_ENTER("ha_partition::init_partition_bitmaps");
  /* Initialize the bitmap we use to minimize ha_start_bulk_insert calls */
  if (bitmap_init(&m_bulk_insert_started, NULL, m_tot_parts + 1, FALSE))
    DBUG_RETURN(true);
  bitmap_clear_all(&m_bulk_insert_started);

  /* Initialize the bitmap we use to keep track of locked partitions */
  if (bitmap_init(&m_locked_partitions, NULL, m_tot_parts, FALSE))
  {
    bitmap_free(&m_bulk_insert_started);
    DBUG_RETURN(true);
  }
  bitmap_clear_all(&m_locked_partitions);

  /*
    Initialize the bitmap we use to keep track of partitions which may have
    something to reset in ha_reset().
  */
  if (bitmap_init(&m_partitions_to_reset, NULL, m_tot_parts, FALSE))
  {
    bitmap_free(&m_bulk_insert_started);
    bitmap_free(&m_locked_partitions);
    DBUG_RETURN(true);
  }
  bitmap_clear_all(&m_partitions_to_reset);

  /*
    Initialize the bitmap we use to keep track of partitions which returned
    HA_ERR_KEY_NOT_FOUND from index_read_map.
  */
  if (bitmap_init(&m_key_not_found_partitions, NULL, m_tot_parts, FALSE))
  {
    bitmap_free(&m_bulk_insert_started);
    bitmap_free(&m_locked_partitions);
    bitmap_free(&m_partitions_to_reset);
    DBUG_RETURN(true);
  }
  bitmap_clear_all(&m_key_not_found_partitions);
  m_key_not_found= false;
  /* Initialize the bitmap for read/lock_partitions */
  if (!m_is_clone_of)
  {
    DBUG_ASSERT(!m_clone_mem_root);
    if (m_part_info->set_partition_bitmaps(NULL))
    {
      free_partition_bitmaps();
      DBUG_RETURN(true);
    }
  }
  DBUG_RETURN(false);
}


=======

/**
  Get the PARTITION_SHARE for the table.

  @return Operation status
    @retval true   Error
    @retval false  Success

  @note Gets or initializes the Partition_share object used by partitioning.
  The Partition_share is used for handling the auto_increment etc.
*/

Partition_share *ha_partition::get_share()
{
  Partition_share *tmp_share;
  DBUG_ENTER("ha_partition::get_share");
  DBUG_ASSERT(table_share);

  lock_shared_ha_data();
  if (!(tmp_share= static_cast<Partition_share*>(get_ha_share_ptr())))
  {
    tmp_share= new Partition_share;
    if (!tmp_share)
      goto err;
    if (tmp_share->init(m_tot_parts))
    {
      delete tmp_share;
      tmp_share= NULL;
      goto err;
    }
    set_ha_share_ptr(static_cast<Handler_share*>(tmp_share));
  }
err:
  unlock_shared_ha_data();
  DBUG_RETURN(tmp_share);
}



/**
  Helper function for freeing all internal bitmaps.
*/

void ha_partition::free_partition_bitmaps()
{
  /* Initialize the bitmap we use to minimize ha_start_bulk_insert calls */
  bitmap_free(&m_bulk_insert_started);
  bitmap_free(&m_locked_partitions);
  bitmap_free(&m_partitions_to_reset);
  bitmap_free(&m_key_not_found_partitions);
}


/**
  Helper function for initializing all internal bitmaps.
*/

bool ha_partition::init_partition_bitmaps()
{
  DBUG_ENTER("ha_partition::init_partition_bitmaps");
  /* Initialize the bitmap we use to minimize ha_start_bulk_insert calls */
  if (bitmap_init(&m_bulk_insert_started, NULL, m_tot_parts + 1, FALSE))
    DBUG_RETURN(true);
  bitmap_clear_all(&m_bulk_insert_started);

  /* Initialize the bitmap we use to keep track of locked partitions */
  if (bitmap_init(&m_locked_partitions, NULL, m_tot_parts, FALSE))
  {
    bitmap_free(&m_bulk_insert_started);
    DBUG_RETURN(true);
  }
  bitmap_clear_all(&m_locked_partitions);

  /*
    Initialize the bitmap we use to keep track of partitions which may have
    something to reset in ha_reset().
  */
  if (bitmap_init(&m_partitions_to_reset, NULL, m_tot_parts, FALSE))
  {
    bitmap_free(&m_bulk_insert_started);
    bitmap_free(&m_locked_partitions);
    DBUG_RETURN(true);
  }
  bitmap_clear_all(&m_partitions_to_reset);

  /*
    Initialize the bitmap we use to keep track of partitions which returned
    HA_ERR_KEY_NOT_FOUND from index_read_map.
  */
  if (bitmap_init(&m_key_not_found_partitions, NULL, m_tot_parts, FALSE))
  {
    bitmap_free(&m_bulk_insert_started);
    bitmap_free(&m_locked_partitions);
    bitmap_free(&m_partitions_to_reset);
    DBUG_RETURN(true);
  }
  bitmap_clear_all(&m_key_not_found_partitions);
  m_key_not_found= false;
  /* Initialize the bitmap for read/lock_partitions */
  if (!m_is_clone_of)
  {
    DBUG_ASSERT(!m_clone_mem_root);
    if (m_part_info->set_partition_bitmaps(NULL))
    {
      free_partition_bitmaps();
      DBUG_RETURN(true);
    }
  }
  DBUG_RETURN(false);
}


>>>>>>> edad0f5c
/*
  Open handler object

  SYNOPSIS
    open()
    name                  Full path of table name
    mode                  Open mode flags
    test_if_locked        ?

  RETURN VALUE
    >0                    Error
    0                     Success

  DESCRIPTION
    Used for opening tables. The name will be the name of the file.
    A table is opened when it needs to be opened. For instance
    when a request comes in for a select on the table (tables are not
    open and closed for each request, they are cached).

    Called from handler.cc by handler::ha_open(). The server opens all tables
    by calling ha_open() which then calls the handler specific open().
*/

int ha_partition::open(const char *name, int mode, uint test_if_locked)
{
  char *name_buffer_ptr;
  int error= HA_ERR_INITIALIZATION;
  handler **file;
  char name_buff[FN_REFLEN];
  ulonglong check_table_flags;
  DBUG_ENTER("ha_partition::open");

  DBUG_ASSERT(table->s == table_share);
  ref_length= 0;
  m_mode= mode;
  m_open_test_lock= test_if_locked;
  m_part_field_array= m_part_info->full_part_field_array;
  if (get_from_handler_file(name, &table->mem_root, test(m_is_clone_of)))
    DBUG_RETURN(error);
  name_buffer_ptr= m_name_buffer_ptr;
  if (populate_partition_name_hash())
  {
    DBUG_RETURN(HA_ERR_INITIALIZATION);
  }
  m_start_key.length= 0;
  m_rec0= table->record[0];
  m_rec_length= table_share->reclength;
  if (!m_part_ids_sorted_by_num_of_records)
  {
    if (!(m_part_ids_sorted_by_num_of_records=
            (uint32*) my_malloc(m_tot_parts * sizeof(uint32), MYF(MY_WME))))
      DBUG_RETURN(error);
    uint32 i;
    /* Initialize it with all partition ids. */
    for (i= 0; i < m_tot_parts; i++)
      m_part_ids_sorted_by_num_of_records[i]= i;
  }

  if (init_partition_bitmaps())
    DBUG_RETURN(error);

  DBUG_ASSERT(m_part_info);

  if (m_is_clone_of)
  {
    uint i, alloc_len;
    DBUG_ASSERT(m_clone_mem_root);
    /* Allocate an array of handler pointers for the partitions handlers. */
    alloc_len= (m_tot_parts + 1) * sizeof(handler*);
    if (!(m_file= (handler **) alloc_root(m_clone_mem_root, alloc_len)))
    {
      error= HA_ERR_INITIALIZATION;
      goto err_alloc;
    }
    memset(m_file, 0, alloc_len);
    /*
      Populate them by cloning the original partitions. This also opens them.
      Note that file->ref is allocated too.
    */
    file= m_is_clone_of->m_file;
    for (i= 0; i < m_tot_parts; i++)
    {
      create_partition_name(name_buff, name, name_buffer_ptr, NORMAL_PART_NAME,
                            FALSE);
      /* ::clone() will also set ha_share from the original. */
      if (!(m_file[i]= file[i]->clone(name_buff, m_clone_mem_root)))
      {
        error= HA_ERR_INITIALIZATION;
        file= &m_file[i];
        goto err_handler;
      }
      name_buffer_ptr+= strlen(name_buffer_ptr) + 1;
    }
  }
  else
  {
   file= m_file;
   do
   {
      create_partition_name(name_buff, name, name_buffer_ptr, NORMAL_PART_NAME,
                            FALSE);
      if ((error= (*file)->ha_open(table, name_buff, mode,
                                   test_if_locked | HA_OPEN_NO_PSI_CALL)))
        goto err_handler;
      if (m_file == file)
        m_num_locks= (*file)->lock_count();
      DBUG_ASSERT(m_num_locks == (*file)->lock_count());
      name_buffer_ptr+= strlen(name_buffer_ptr) + 1;
    } while (*(++file));
  }
  
  file= m_file;
  ref_length= (*file)->ref_length;
  check_table_flags= (((*file)->ha_table_flags() &
                       ~(PARTITION_DISABLED_TABLE_FLAGS)) |
                      (PARTITION_ENABLED_TABLE_FLAGS));
  while (*(++file))
  {
    /* MyISAM can have smaller ref_length for partitions with MAX_ROWS set */
    set_if_bigger(ref_length, ((*file)->ref_length));
    /*
      Verify that all partitions have the same set of table flags.
      Mask all flags that partitioning enables/disables.
    */
    if (check_table_flags != (((*file)->ha_table_flags() &
                               ~(PARTITION_DISABLED_TABLE_FLAGS)) |
                              (PARTITION_ENABLED_TABLE_FLAGS)))
    {
      error= HA_ERR_INITIALIZATION;
      /* set file to last handler, so all of them are closed */
      file = &m_file[m_tot_parts - 1];
      goto err_handler;
    }
  }
  key_used_on_scan= m_file[0]->key_used_on_scan;
  implicit_emptied= m_file[0]->implicit_emptied;
  /*
    Add 2 bytes for partition id in position ref length.
    ref_length=max_in_all_partitions(ref_length) + PARTITION_BYTES_IN_POS
  */
  ref_length+= PARTITION_BYTES_IN_POS;
  m_ref_length= ref_length;

  /*
    Release buffer read from .par file. It will not be reused again after
    being opened once.
  */
  clear_handler_file();

  /*
    Some handlers update statistics as part of the open call. This will in
    some cases corrupt the statistics of the partition handler and thus
    to ensure we have correct statistics we call info from open after
    calling open on all individual handlers.
  */
  m_handler_status= handler_opened;
  if (m_part_info->part_expr)
    m_part_func_monotonicity_info=
                            m_part_info->part_expr->get_monotonicity_info();
  else if (m_part_info->list_of_part_fields)
    m_part_func_monotonicity_info= MONOTONIC_STRICT_INCREASING;
  info(HA_STATUS_VARIABLE | HA_STATUS_CONST);
  DBUG_RETURN(0);

err_handler:
  DEBUG_SYNC(ha_thd(), "partition_open_error");
  while (file-- != m_file)
    (*file)->ha_close();
err_alloc:
  free_partition_bitmaps();

  DBUG_RETURN(error);
}


/*
  Disabled since it is not possible to prune yet.
  without pruning, it need to rebind/unbind every partition in every
  statement which uses a table from the table cache. Will also use
  as many PSI_tables as there are partitions.
*/
#ifdef HAVE_M_PSI_PER_PARTITION
void ha_partition::unbind_psi()
{
  uint i;

  DBUG_ENTER("ha_partition::unbind_psi");
  handler::unbind_psi();
  for (i= 0; i < m_tot_parts; i++)
  {
    DBUG_ASSERT(m_file[i] != NULL);
    m_file[i]->unbind_psi();
  }
  DBUG_VOID_RETURN;
}

void ha_partition::rebind_psi()
{
  uint i;

  DBUG_ENTER("ha_partition::rebind_psi");
  handler::rebind_psi();
  for (i= 0; i < m_tot_parts; i++)
  {
    DBUG_ASSERT(m_file[i] != NULL);
    m_file[i]->rebind_psi();
  }
  DBUG_VOID_RETURN;
}
#endif /* HAVE_M_PSI_PER_PARTITION */


/**
  Clone the open and locked partitioning handler.

  @param  mem_root  MEM_ROOT to use.

  @return Pointer to the successfully created clone or NULL

  @details
  This function creates a new ha_partition handler as a clone/copy. The
  original (this) must already be opened and locked. The clone will use
  the originals m_part_info.
  It also allocates memory for ref + ref_dup.
  In ha_partition::open() it will clone its original handlers partitions
  which will allocate then on the correct MEM_ROOT and also open them.
*/

handler *ha_partition::clone(const char *name, MEM_ROOT *mem_root)
{
  ha_partition *new_handler;

  DBUG_ENTER("ha_partition::clone");
  new_handler= new (mem_root) ha_partition(ht, table_share, m_part_info,
                                           this, mem_root);
  if (!new_handler)
    DBUG_RETURN(NULL);

  /*
    We will not clone each partition's handler here, it will be done in
    ha_partition::open() for clones. Also set_ha_share_ref is not needed
    here, since 1) ha_share is copied in the constructor used above
    2) each partition's cloned handler will set it from its original.
  */

  /*
    Allocate new_handler->ref here because otherwise ha_open will allocate it
    on this->table->mem_root and we will not be able to reclaim that memory 
    when the clone handler object is destroyed.
  */
  if (!(new_handler->ref= (uchar*) alloc_root(mem_root,
                                              ALIGN_SIZE(m_ref_length)*2)))
    goto err;

  if (new_handler->ha_open(table, name,
                           table->db_stat,
                           HA_OPEN_IGNORE_IF_LOCKED | HA_OPEN_NO_PSI_CALL))
    goto err;

  DBUG_RETURN((handler*) new_handler);

err:
  delete new_handler;
  DBUG_RETURN(NULL);
}


/*
  Close handler object

  SYNOPSIS
    close()

  RETURN VALUE
    >0                   Error code
    0                    Success

  DESCRIPTION
    Called from sql_base.cc, sql_select.cc, and table.cc.
    In sql_select.cc it is only used to close up temporary tables or during
    the process where a temporary table is converted over to being a
    myisam table.
    For sql_base.cc look at close_data_tables().
*/

int ha_partition::close(void)
{
  bool first= TRUE;
  handler **file;
  DBUG_ENTER("ha_partition::close");

  DBUG_ASSERT(table->s == table_share);
  destroy_record_priority_queue();
  free_partition_bitmaps();
  DBUG_ASSERT(m_part_info);
  file= m_file;

repeat:
  do
  {
    (*file)->ha_close();
  } while (*(++file));

  if (first && m_added_file && m_added_file[0])
  {
    file= m_added_file;
    first= FALSE;
    goto repeat;
  }

  m_handler_status= handler_closed;
  DBUG_RETURN(0);
}

/****************************************************************************
                MODULE start/end statement
****************************************************************************/
/*
  A number of methods to define various constants for the handler. In
  the case of the partition handler we need to use some max and min
  of the underlying handlers in most cases.
*/

/*
  Set external locks on table

  SYNOPSIS
    external_lock()
    thd                    Thread object
    lock_type              Type of external lock

  RETURN VALUE
    >0                   Error code
    0                    Success

  DESCRIPTION
    First you should go read the section "locking functions for mysql" in
    lock.cc to understand this.
    This create a lock on the table. If you are implementing a storage engine
    that can handle transactions look at ha_berkeley.cc to see how you will
    want to go about doing this. Otherwise you should consider calling
    flock() here.
    Originally this method was used to set locks on file level to enable
    several MySQL Servers to work on the same data. For transactional
    engines it has been "abused" to also mean start and end of statements
    to enable proper rollback of statements and transactions. When LOCK
    TABLES has been issued the start_stmt method takes over the role of
    indicating start of statement but in this case there is no end of
    statement indicator(?).

    Called from lock.cc by lock_external() and unlock_external(). Also called
    from sql_table.cc by copy_data_between_tables().
*/

int ha_partition::external_lock(THD *thd, int lock_type)
{
  uint error;
  uint i, first_used_partition;
  MY_BITMAP *used_partitions;
  DBUG_ENTER("ha_partition::external_lock");

  DBUG_ASSERT(!auto_increment_lock && !auto_increment_safe_stmt_log_lock);
  
  if (lock_type == F_UNLCK)
    used_partitions= &m_locked_partitions;
  else
    used_partitions= &(m_part_info->lock_partitions);

  first_used_partition= bitmap_get_first_set(used_partitions);

  for (i= first_used_partition;
       i < m_tot_parts;
       i= bitmap_get_next_set(used_partitions, i))
  {
    DBUG_PRINT("info", ("external_lock(thd, %d) part %d", lock_type, i));
    if ((error= m_file[i]->ha_external_lock(thd, lock_type)))
    {
      if (lock_type != F_UNLCK)
        goto err_handler;
    }
    DBUG_PRINT("info", ("external_lock part %u lock %d", i, lock_type));
    if (lock_type != F_UNLCK)
      bitmap_set_bit(&m_locked_partitions, i);
  }
  if (lock_type == F_UNLCK)
  {
    bitmap_clear_all(used_partitions);
  }
  else
  {
    /* Add touched partitions to be included in reset(). */
    bitmap_union(&m_partitions_to_reset, used_partitions);
  }

  if (m_added_file && m_added_file[0])
  {
    handler **file= m_added_file;
    DBUG_ASSERT(lock_type == F_UNLCK);
    do
    {
      (void) (*file)->ha_external_lock(thd, lock_type);
    } while (*(++file));
  }
  DBUG_RETURN(0);

err_handler:
  uint j;
  for (j= first_used_partition;
       j < i;
       j= bitmap_get_next_set(&m_locked_partitions, j))
  {
    (void) m_file[j]->ha_external_lock(thd, F_UNLCK);
  }
  bitmap_clear_all(&m_locked_partitions);
  DBUG_RETURN(error);
}


/*
  Get the lock(s) for the table and perform conversion of locks if needed

  SYNOPSIS
    store_lock()
    thd                   Thread object
    to                    Lock object array
    lock_type             Table lock type

  RETURN VALUE
    >0                   Error code
    0                    Success

  DESCRIPTION
    The idea with handler::store_lock() is the following:

    The statement decided which locks we should need for the table
    for updates/deletes/inserts we get WRITE locks, for SELECT... we get
    read locks.

    Before adding the lock into the table lock handler (see thr_lock.c)
    mysqld calls store lock with the requested locks.  Store lock can now
    modify a write lock to a read lock (or some other lock), ignore the
    lock (if we don't want to use MySQL table locks at all) or add locks
    for many tables (like we do when we are using a MERGE handler).

    Berkeley DB for partition  changes all WRITE locks to TL_WRITE_ALLOW_WRITE
    (which signals that we are doing WRITES, but we are still allowing other
    reader's and writer's.

    When releasing locks, store_lock() is also called. In this case one
    usually doesn't have to do anything.

    store_lock is called when holding a global mutex to ensure that only
    one thread at a time changes the locking information of tables.

    In some exceptional cases MySQL may send a request for a TL_IGNORE;
    This means that we are requesting the same lock as last time and this
    should also be ignored. (This may happen when someone does a flush
    table when we have opened a part of the tables, in which case mysqld
    closes and reopens the tables and tries to get the same locks as last
    time).  In the future we will probably try to remove this.

    Called from lock.cc by get_lock_data().
*/

THR_LOCK_DATA **ha_partition::store_lock(THD *thd,
					 THR_LOCK_DATA **to,
					 enum thr_lock_type lock_type)
{
  uint i;
  DBUG_ENTER("ha_partition::store_lock");
  DBUG_ASSERT(thd == current_thd);

  /*
    This can be called from get_lock_data() in mysql_lock_abort_for_thread(),
    even when thd != table->in_use. In that case don't use partition pruning,
    but use all partitions instead to avoid using another threads structures.
  */
  if (thd != table->in_use)
  {
    for (i= 0; i < m_tot_parts; i++)
      to= m_file[i]->store_lock(thd, to, lock_type);
  }
  else
  {
    for (i= bitmap_get_first_set(&(m_part_info->lock_partitions));
         i < m_tot_parts;
         i= bitmap_get_next_set(&m_part_info->lock_partitions, i))
    {
      DBUG_PRINT("info", ("store lock %d iteration", i));
      to= m_file[i]->store_lock(thd, to, lock_type);
    }
  }
  DBUG_RETURN(to);
}

/*
  Start a statement when table is locked

  SYNOPSIS
    start_stmt()
    thd                  Thread object
    lock_type            Type of external lock

  RETURN VALUE
    >0                   Error code
    0                    Success

  DESCRIPTION
    This method is called instead of external lock when the table is locked
    before the statement is executed.
*/

int ha_partition::start_stmt(THD *thd, thr_lock_type lock_type)
{
  int error= 0;
  uint i;
  /* Assert that read_partitions is included in lock_partitions */
  DBUG_ASSERT(bitmap_is_subset(&m_part_info->read_partitions,
                               &m_part_info->lock_partitions));
  /*
    m_locked_partitions is set in previous external_lock/LOCK TABLES.
    Current statement's lock requests must not include any partitions
    not previously locked.
  */
  DBUG_ASSERT(bitmap_is_subset(&m_part_info->lock_partitions,
                               &m_locked_partitions));
  DBUG_ENTER("ha_partition::start_stmt");

  for (i= bitmap_get_first_set(&(m_part_info->lock_partitions));
       i < m_tot_parts;
       i= bitmap_get_next_set(&m_part_info->lock_partitions, i))
  {
    if ((error= m_file[i]->start_stmt(thd, lock_type)))
      break;
    /* Add partition to be called in reset(). */
    bitmap_set_bit(&m_partitions_to_reset, i);
  }
  DBUG_RETURN(error);
}


/**
  Get number of lock objects returned in store_lock

  @returns Number of locks returned in call to store_lock

  @desc
    Returns the number of store locks needed in call to store lock.
    We return number of partitions we will lock multiplied with number of
    locks needed by each partition. Assists the above functions in allocating
    sufficient space for lock structures.
*/

uint ha_partition::lock_count() const
{
  DBUG_ENTER("ha_partition::lock_count");
  /*
    The caller want to know the upper bound, to allocate enough memory.
    There is no performance lost if we simply return maximum number locks
    needed, only some minor over allocation of memory in get_lock_data().

    Also notice that this may be called for another thread != table->in_use,
    when mysql_lock_abort_for_thread() is called. So this is more safe, then
    using number of partitions after pruning.
  */
  DBUG_RETURN(m_tot_parts * m_num_locks);
}


/*
  Unlock last accessed row

  SYNOPSIS
    unlock_row()

  RETURN VALUE
    NONE

  DESCRIPTION
    Record currently processed was not in the result set of the statement
    and is thus unlocked. Used for UPDATE and DELETE queries.
*/

void ha_partition::unlock_row()
{
  DBUG_ENTER("ha_partition::unlock_row");
  m_file[m_last_part]->unlock_row();
  DBUG_VOID_RETURN;
}

/**
  Check if semi consistent read was used

  SYNOPSIS
    was_semi_consistent_read()

  RETURN VALUE
    TRUE   Previous read was a semi consistent read
    FALSE  Previous read was not a semi consistent read

  DESCRIPTION
    See handler.h:
    In an UPDATE or DELETE, if the row under the cursor was locked by another
    transaction, and the engine used an optimistic read of the last
    committed row value under the cursor, then the engine returns 1 from this
    function. MySQL must NOT try to update this optimistic value. If the
    optimistic value does not match the WHERE condition, MySQL can decide to
    skip over this row. Currently only works for InnoDB. This can be used to
    avoid unnecessary lock waits.

    If this method returns nonzero, it will also signal the storage
    engine that the next read will be a locking re-read of the row.
*/
bool ha_partition::was_semi_consistent_read()
{
  DBUG_ENTER("ha_partition::was_semi_consistent_read");
  DBUG_ASSERT(m_last_part < m_tot_parts &&
              bitmap_is_set(&(m_part_info->read_partitions), m_last_part));
  DBUG_RETURN(m_file[m_last_part]->was_semi_consistent_read());
}

/**
  Use semi consistent read if possible

  SYNOPSIS
    try_semi_consistent_read()
    yes   Turn on semi consistent read

  RETURN VALUE
    NONE

  DESCRIPTION
    See handler.h:
    Tell the engine whether it should avoid unnecessary lock waits.
    If yes, in an UPDATE or DELETE, if the row under the cursor was locked
    by another transaction, the engine may try an optimistic read of
    the last committed row value under the cursor.
    Note: prune_partitions are already called before this call, so using
    pruning is OK.
*/
void ha_partition::try_semi_consistent_read(bool yes)
{
  uint i;
  DBUG_ENTER("ha_partition::try_semi_consistent_read");
  
  i= bitmap_get_first_set(&(m_part_info->read_partitions));
  DBUG_ASSERT(i != MY_BIT_NONE);
  for (;
       i < m_tot_parts;
       i= bitmap_get_next_set(&m_part_info->read_partitions, i))
  {
    m_file[i]->try_semi_consistent_read(yes);
  }
  DBUG_VOID_RETURN;
}


/****************************************************************************
                MODULE change record
****************************************************************************/

/*
  Insert a row to the table

  SYNOPSIS
    write_row()
    buf                        The row in MySQL Row Format

  RETURN VALUE
    >0                         Error code
    0                          Success

  DESCRIPTION
    write_row() inserts a row. buf() is a byte array of data, normally
    record[0].

    You can use the field information to extract the data from the native byte
    array type.

    Example of this would be:
    for (Field **field=table->field ; *field ; field++)
    {
      ...
    }

    See ha_tina.cc for a variant of extracting all of the data as strings.
    ha_berkeley.cc has a variant of how to store it intact by "packing" it
    for ha_berkeley's own native storage type.

    Called from item_sum.cc, item_sum.cc, sql_acl.cc, sql_insert.cc,
    sql_insert.cc, sql_select.cc, sql_table.cc, sql_udf.cc, and sql_update.cc.

*/

int ha_partition::write_row(uchar * buf)
{
  uint32 part_id;
  int error;
  longlong func_value;
  bool have_auto_increment= table->next_number_field && buf == table->record[0];
  my_bitmap_map *old_map;
  THD *thd= ha_thd();
  sql_mode_t saved_sql_mode= thd->variables.sql_mode;
  bool saved_auto_inc_field_not_null= table->auto_increment_field_not_null;
  DBUG_ENTER("ha_partition::write_row");
  DBUG_ASSERT(buf == m_rec0);

  /*
    If we have an auto_increment column and we are writing a changed row
    or a new row, then update the auto_increment value in the record.
  */
  if (have_auto_increment)
  {
    if (!part_share->auto_inc_initialized &&
        !table_share->next_number_keypart)
    {
      /*
        If auto_increment in table_share is not initialized, start by
        initializing it.
      */
      info(HA_STATUS_AUTO);
    }
    error= update_auto_increment();

    /*
      If we have failed to set the auto-increment value for this row,
      it is highly likely that we will not be able to insert it into
      the correct partition. We must check and fail if neccessary.
    */
    if (error)
      goto exit;

    /*
      Don't allow generation of auto_increment value the partitions handler.
      If a partitions handler would change the value, then it might not
      match the partition any longer.
      This can occur if 'SET INSERT_ID = 0; INSERT (NULL)',
      So allow this by adding 'MODE_NO_AUTO_VALUE_ON_ZERO' to sql_mode.
      The partitions handler::next_insert_id must always be 0. Otherwise
      we need to forward release_auto_increment, or reset it for all
      partitions.
    */
    if (table->next_number_field->val_int() == 0)
    {
      table->auto_increment_field_not_null= TRUE;
      thd->variables.sql_mode|= MODE_NO_AUTO_VALUE_ON_ZERO;
    }
  }

  old_map= dbug_tmp_use_all_columns(table, table->read_set);
  error= m_part_info->get_partition_id(m_part_info, &part_id, &func_value);
  dbug_tmp_restore_column_map(table->read_set, old_map);
  if (unlikely(error))
  {
    m_part_info->err_value= func_value;
    goto exit;
  }
  if (!bitmap_is_set(&(m_part_info->lock_partitions), part_id))
  {
    DBUG_PRINT("info", ("Write to non-locked partition %u (func_value: %ld)",
                        part_id, (long) func_value));
    error= HA_ERR_NOT_IN_LOCK_PARTITIONS;
    goto exit;
  }
  m_last_part= part_id;
  DBUG_PRINT("info", ("Insert in partition %d", part_id));
  start_part_bulk_insert(thd, part_id);

  tmp_disable_binlog(thd); /* Do not replicate the low-level changes. */
  error= m_file[part_id]->ha_write_row(buf);
  if (have_auto_increment && !table->s->next_number_keypart)
    set_auto_increment_if_higher(table->next_number_field);
  reenable_binlog(thd);
exit:
  thd->variables.sql_mode= saved_sql_mode;
  table->auto_increment_field_not_null= saved_auto_inc_field_not_null;
  DBUG_RETURN(error);
}


/*
  Update an existing row

  SYNOPSIS
    update_row()
    old_data                 Old record in MySQL Row Format
    new_data                 New record in MySQL Row Format

  RETURN VALUE
    >0                         Error code
    0                          Success

  DESCRIPTION
    Yes, update_row() does what you expect, it updates a row. old_data will
    have the previous row record in it, while new_data will have the newest
    data in it.
    Keep in mind that the server can do updates based on ordering if an
    ORDER BY clause was used. Consecutive ordering is not guarenteed.

    Called from sql_select.cc, sql_acl.cc, sql_update.cc, and sql_insert.cc.
    new_data is always record[0]
    old_data is always record[1]
*/

int ha_partition::update_row(const uchar *old_data, uchar *new_data)
{
  THD *thd= ha_thd();
  uint32 new_part_id, old_part_id;
  int error= 0;
  longlong func_value;
  DBUG_ENTER("ha_partition::update_row");
  m_err_rec= NULL;

  // Need to read partition-related columns, to locate the row's partition:
  DBUG_ASSERT(bitmap_is_subset(&m_part_info->full_part_field_set,
                               table->read_set));
  if ((error= get_parts_for_update(old_data, new_data, table->record[0],
                                   m_part_info, &old_part_id, &new_part_id,
                                   &func_value)))
  {
    m_part_info->err_value= func_value;
    goto exit;
  }
  DBUG_ASSERT(bitmap_is_set(&(m_part_info->read_partitions), old_part_id));
  if (!bitmap_is_set(&(m_part_info->lock_partitions), new_part_id))
  {
    error= HA_ERR_NOT_IN_LOCK_PARTITIONS;
    goto exit;
  }

  /*
    The protocol for updating a row is:
    1) position the handler (cursor) on the row to be updated,
       either through the last read row (rnd or index) or by rnd_pos.
    2) call update_row with both old and new full records as arguments.

    This means that m_last_part should already be set to actual partition
    where the row was read from. And if that is not the same as the
    calculated part_id we found a misplaced row, we return an error to
    notify the user that something is broken in the row distribution
    between partitions! Since we don't check all rows on read, we return an
    error instead of correcting m_last_part, to make the user aware of the
    problem!

    Notice that HA_READ_BEFORE_WRITE_REMOVAL does not require this protocol,
    so this is not supported for this engine.
  */
  if (old_part_id != m_last_part)
  {
    m_err_rec= old_data;
    DBUG_RETURN(HA_ERR_ROW_IN_WRONG_PARTITION);
  }

  m_last_part= new_part_id;
  start_part_bulk_insert(thd, new_part_id);
  if (new_part_id == old_part_id)
  {
    DBUG_PRINT("info", ("Update in partition %d", new_part_id));
    tmp_disable_binlog(thd); /* Do not replicate the low-level changes. */
    error= m_file[new_part_id]->ha_update_row(old_data, new_data);
    reenable_binlog(thd);
    goto exit;
  }
  else
  {
    Field *saved_next_number_field= table->next_number_field;
    /*
      Don't allow generation of auto_increment value for update.
      table->next_number_field is never set on UPDATE.
      But is set for INSERT ... ON DUPLICATE KEY UPDATE,
      and since update_row() does not generate or update an auto_inc value,
      we cannot have next_number_field set when moving a row
      to another partition with write_row(), since that could
      generate/update the auto_inc value.
      This gives the same behavior for partitioned vs non partitioned tables.
    */
    table->next_number_field= NULL;
    DBUG_PRINT("info", ("Update from partition %d to partition %d",
			old_part_id, new_part_id));
    tmp_disable_binlog(thd); /* Do not replicate the low-level changes. */
    error= m_file[new_part_id]->ha_write_row(new_data);
    reenable_binlog(thd);
    table->next_number_field= saved_next_number_field;
    if (error)
      goto exit;

    tmp_disable_binlog(thd); /* Do not replicate the low-level changes. */
    error= m_file[old_part_id]->ha_delete_row(old_data);
    reenable_binlog(thd);
    if (error)
    {
#ifdef IN_THE_FUTURE
      (void) m_file[new_part_id]->delete_last_inserted_row(new_data);
#endif
      goto exit;
    }
  }

exit:
  /*
    if updating an auto_increment column, update
    part_share->next_auto_inc_val if needed.
    (not to be used if auto_increment on secondary field in a multi-column
    index)
    mysql_update does not set table->next_number_field, so we use
    table->found_next_number_field instead.
    Also checking that the field is marked in the write set.
  */
  if (table->found_next_number_field &&
      new_data == table->record[0] &&
      !table->s->next_number_keypart &&
      bitmap_is_set(table->write_set,
                    table->found_next_number_field->field_index))
  {
    if (!part_share->auto_inc_initialized)
      info(HA_STATUS_AUTO);
    set_auto_increment_if_higher(table->found_next_number_field);
  }
  DBUG_RETURN(error);
}


/*
  Remove an existing row

  SYNOPSIS
    delete_row
    buf                      Deleted row in MySQL Row Format

  RETURN VALUE
    >0                       Error Code
    0                        Success

  DESCRIPTION
    This will delete a row. buf will contain a copy of the row to be deleted.
    The server will call this right after the current row has been read
    (from either a previous rnd_xxx() or index_xxx() call).
    If you keep a pointer to the last row or can access a primary key it will
    make doing the deletion quite a bit easier.
    Keep in mind that the server does no guarentee consecutive deletions.
    ORDER BY clauses can be used.

    Called in sql_acl.cc and sql_udf.cc to manage internal table information.
    Called in sql_delete.cc, sql_insert.cc, and sql_select.cc. In sql_select
    it is used for removing duplicates while in insert it is used for REPLACE
    calls.

    buf is either record[0] or record[1]
*/

int ha_partition::delete_row(const uchar *buf)
{
  uint32 part_id;
  int error;
  THD *thd= ha_thd();
  DBUG_ENTER("ha_partition::delete_row");
  m_err_rec= NULL;

  DBUG_ASSERT(bitmap_is_subset(&m_part_info->full_part_field_set,
                               table->read_set));
  if ((error= get_part_for_delete(buf, m_rec0, m_part_info, &part_id)))
  {
    DBUG_RETURN(error);
  }
  /* Should never call delete_row on a partition which is not read */
  DBUG_ASSERT(bitmap_is_set(&(m_part_info->read_partitions), part_id));
  DBUG_ASSERT(bitmap_is_set(&(m_part_info->lock_partitions), part_id));
  if (!bitmap_is_set(&(m_part_info->lock_partitions), part_id))
    DBUG_RETURN(HA_ERR_NOT_IN_LOCK_PARTITIONS);

  /*
    The protocol for deleting a row is:
    1) position the handler (cursor) on the row to be deleted,
       either through the last read row (rnd or index) or by rnd_pos.
    2) call delete_row with the full record as argument.

    This means that m_last_part should already be set to actual partition
    where the row was read from. And if that is not the same as the
    calculated part_id we found a misplaced row, we return an error to
    notify the user that something is broken in the row distribution
    between partitions! Since we don't check all rows on read, we return an
    error instead of forwarding the delete to the correct (m_last_part)
    partition!

    Notice that HA_READ_BEFORE_WRITE_REMOVAL does not require this protocol,
    so this is not supported for this engine.

    TODO: change the assert in InnoDB into an error instead and make this one
    an assert instead and remove the get_part_for_delete()!
  */
  if (part_id != m_last_part)
  {
    m_err_rec= buf;
    DBUG_RETURN(HA_ERR_ROW_IN_WRONG_PARTITION);
  }

  m_last_part= part_id;
  tmp_disable_binlog(thd);
  error= m_file[part_id]->ha_delete_row(buf);
  reenable_binlog(thd);
  DBUG_RETURN(error);
}


/*
  Delete all rows in a table

  SYNOPSIS
    delete_all_rows()

  RETURN VALUE
    >0                       Error Code
    0                        Success

  DESCRIPTION
    Used to delete all rows in a table. Both for cases of truncate and
    for cases where the optimizer realizes that all rows will be
    removed as a result of a SQL statement.

    Called from item_sum.cc by Item_func_group_concat::clear(),
    Item_sum_count_distinct::clear(), and Item_func_group_concat::clear().
    Called from sql_delete.cc by mysql_delete().
    Called from sql_select.cc by JOIN::reset().
    Called from sql_union.cc by st_select_lex_unit::exec().
*/

int ha_partition::delete_all_rows()
{
  int error;
  uint i;
  DBUG_ENTER("ha_partition::delete_all_rows");

  for (i= bitmap_get_first_set(&m_part_info->read_partitions);
       i < m_tot_parts;
       i= bitmap_get_next_set(&m_part_info->read_partitions, i))
  {
    /* Can be pruned, like DELETE FROM t PARTITION (pX) */
    if ((error= m_file[i]->ha_delete_all_rows()))
      DBUG_RETURN(error);
  }
  DBUG_RETURN(0);
}


/**
  Manually truncate the table.

  @retval  0    Success.
  @retval  > 0  Error code.
*/

int ha_partition::truncate()
{
  int error;
  handler **file;
  DBUG_ENTER("ha_partition::truncate");

  /*
    TRUNCATE also means resetting auto_increment. Hence, reset
    it so that it will be initialized again at the next use.
  */
  lock_auto_increment();
  part_share->next_auto_inc_val= 0;
  part_share->auto_inc_initialized= false;
  unlock_auto_increment();

  file= m_file;
  do
  {
    if ((error= (*file)->ha_truncate()))
      DBUG_RETURN(error);
  } while (*(++file));
  DBUG_RETURN(0);
}


/**
  Truncate a set of specific partitions.

  @remark Auto increment value will be truncated in that partition as well!

  ALTER TABLE t TRUNCATE PARTITION ...
*/

int ha_partition::truncate_partition(Alter_info *alter_info, bool *binlog_stmt)
{
  int error= 0;
  List_iterator<partition_element> part_it(m_part_info->partitions);
  uint num_parts= m_part_info->num_parts;
  uint num_subparts= m_part_info->num_subparts;
  uint i= 0;
  DBUG_ENTER("ha_partition::truncate_partition");

  /* Only binlog when it starts any call to the partitions handlers */
  *binlog_stmt= false;

  if (set_part_state(alter_info, m_part_info, PART_ADMIN))
    DBUG_RETURN(HA_ERR_NO_PARTITION_FOUND);

  /*
    TRUNCATE also means resetting auto_increment. Hence, reset
    it so that it will be initialized again at the next use.
  */
  lock_auto_increment();
  part_share->next_auto_inc_val= 0;
  part_share->auto_inc_initialized= FALSE;
  unlock_auto_increment();

  *binlog_stmt= true;

  do
  {
    partition_element *part_elem= part_it++;
    if (part_elem->part_state == PART_ADMIN)
    {
      if (m_is_sub_partitioned)
      {
        List_iterator<partition_element>
                                    subpart_it(part_elem->subpartitions);
        partition_element *sub_elem;
        uint j= 0, part;
        do
        {
          sub_elem= subpart_it++;
          part= i * num_subparts + j;
          DBUG_PRINT("info", ("truncate subpartition %u (%s)",
                              part, sub_elem->partition_name));
          if ((error= m_file[part]->ha_truncate()))
            break;
          sub_elem->part_state= PART_NORMAL;
        } while (++j < num_subparts);
      }
      else
      {
        DBUG_PRINT("info", ("truncate partition %u (%s)", i,
                            part_elem->partition_name));
        error= m_file[i]->ha_truncate();
      }
      part_elem->part_state= PART_NORMAL;
    }
  } while (!error && (++i < num_parts));
  DBUG_RETURN(error);
}


/*
  Start a large batch of insert rows

  SYNOPSIS
    start_bulk_insert()
    rows                  Number of rows to insert

  RETURN VALUE
    NONE

  DESCRIPTION
    rows == 0 means we will probably insert many rows
*/
void ha_partition::start_bulk_insert(ha_rows rows)
{
  DBUG_ENTER("ha_partition::start_bulk_insert");

  m_bulk_inserted_rows= 0;
  bitmap_clear_all(&m_bulk_insert_started);
  /* use the last bit for marking if bulk_insert_started was called */
  bitmap_set_bit(&m_bulk_insert_started, m_tot_parts);
  DBUG_VOID_RETURN;
}


/*
  Check if start_bulk_insert has been called for this partition,
  if not, call it and mark it called
*/
void ha_partition::start_part_bulk_insert(THD *thd, uint part_id)
{
  long old_buffer_size;
  if (!bitmap_is_set(&m_bulk_insert_started, part_id) &&
      bitmap_is_set(&m_bulk_insert_started, m_tot_parts))
  {
    DBUG_ASSERT(bitmap_is_set(&(m_part_info->lock_partitions), part_id));
    old_buffer_size= thd->variables.read_buff_size;
    /* Update read_buffer_size for this partition */
    thd->variables.read_buff_size= estimate_read_buffer_size(old_buffer_size);
    m_file[part_id]->ha_start_bulk_insert(guess_bulk_insert_rows());
    bitmap_set_bit(&m_bulk_insert_started, part_id);
    thd->variables.read_buff_size= old_buffer_size;
  }
  m_bulk_inserted_rows++;
}

/*
  Estimate the read buffer size for each partition.
  SYNOPSIS
    ha_partition::estimate_read_buffer_size()
    original_size  read buffer size originally set for the server
  RETURN VALUE
    estimated buffer size.
  DESCRIPTION
    If the estimated number of rows to insert is less than 10 (but not 0)
    the new buffer size is same as original buffer size.
    In case of first partition of when partition function is monotonic 
    new buffer size is same as the original buffer size.
    For rest of the partition total buffer of 10*original_size is divided 
    equally if number of partition is more than 10 other wise each partition
    will be allowed to use original buffer size.
*/
long ha_partition::estimate_read_buffer_size(long original_size)
{
  /*
    If number of rows to insert is less than 10, but not 0,
    return original buffer size.
  */
  if (estimation_rows_to_insert && (estimation_rows_to_insert < 10))
    return (original_size);
  /*
    If first insert/partition and monotonic partition function,
    allow using buffer size originally set.
   */
  if (!m_bulk_inserted_rows &&
      m_part_func_monotonicity_info != NON_MONOTONIC &&
      m_tot_parts > 1)
    return original_size;
  /*
    Allow total buffer used in all partition to go up to 10*read_buffer_size.
    11*read_buffer_size in case of monotonic partition function.
  */

  if (m_tot_parts < 10)
      return original_size;
  return (original_size * 10 / m_tot_parts);
}

/*
  Try to predict the number of inserts into this partition.

  If less than 10 rows (including 0 which means Unknown)
    just give that as a guess
  If monotonic partitioning function was used
    guess that 50 % of the inserts goes to the first partition
  For all other cases, guess on equal distribution between the partitions
*/ 
ha_rows ha_partition::guess_bulk_insert_rows()
{
  DBUG_ENTER("guess_bulk_insert_rows");

  if (estimation_rows_to_insert < 10)
    DBUG_RETURN(estimation_rows_to_insert);

  /* If first insert/partition and monotonic partition function, guess 50%.  */
  if (!m_bulk_inserted_rows && 
      m_part_func_monotonicity_info != NON_MONOTONIC &&
      m_tot_parts > 1)
    DBUG_RETURN(estimation_rows_to_insert / 2);

  /* Else guess on equal distribution (+1 is to avoid returning 0/Unknown) */
  if (m_bulk_inserted_rows < estimation_rows_to_insert)
    DBUG_RETURN(((estimation_rows_to_insert - m_bulk_inserted_rows)
                / m_tot_parts) + 1);
  /* The estimation was wrong, must say 'Unknown' */
  DBUG_RETURN(0);
}


/**
  Finish a large batch of insert rows.

  @return Operation status.
    @retval     0 Success
    @retval  != 0 Error code
*/

int ha_partition::end_bulk_insert()
{
  int error= 0;
  uint i;
  DBUG_ENTER("ha_partition::end_bulk_insert");

  if (!bitmap_is_set(&m_bulk_insert_started, m_tot_parts))
  {
    DBUG_ASSERT(0);
    DBUG_RETURN(error);
  }

  for (i= bitmap_get_first_set(&m_bulk_insert_started);
       i < m_tot_parts;
       i= bitmap_get_next_set(&m_bulk_insert_started, i))
  {
    int tmp;
    if ((tmp= m_file[i]->ha_end_bulk_insert()))
      error= tmp;
  }
  bitmap_clear_all(&m_bulk_insert_started);
  DBUG_RETURN(error);
}


/****************************************************************************
                MODULE full table scan
****************************************************************************/
/*
  Initialize engine for random reads

  SYNOPSIS
    ha_partition::rnd_init()
    scan	0  Initialize for random reads through rnd_pos()
		1  Initialize for random scan through rnd_next()

  RETURN VALUE
    >0          Error code
    0           Success

  DESCRIPTION 
    rnd_init() is called when the server wants the storage engine to do a
    table scan or when the server wants to access data through rnd_pos.

    When scan is used we will scan one handler partition at a time.
    When preparing for rnd_pos we will init all handler partitions.
    No extra cache handling is needed when scannning is not performed.

    Before initialising we will call rnd_end to ensure that we clean up from
    any previous incarnation of a table scan.
    Called from filesort.cc, records.cc, sql_handler.cc, sql_select.cc,
    sql_table.cc, and sql_update.cc.
*/

int ha_partition::rnd_init(bool scan)
{
  int error;
  uint i= 0;
  uint32 part_id;
  DBUG_ENTER("ha_partition::rnd_init");

  /*
    For operations that may need to change data, we may need to extend
    read_set.
  */
  if (get_lock_type() == F_WRLCK)
  {
    /*
      If write_set contains any of the fields used in partition and
      subpartition expression, we need to set all bits in read_set because
      the row may need to be inserted in a different [sub]partition. In
      other words update_row() can be converted into write_row(), which
      requires a complete record.
    */
    if (bitmap_is_overlapping(&m_part_info->full_part_field_set,
                              table->write_set))
      bitmap_set_all(table->read_set);
    else
    {
      /*
        Some handlers only read fields as specified by the bitmap for the
        read set. For partitioned handlers we always require that the
        fields of the partition functions are read such that we can
        calculate the partition id to place updated and deleted records.
      */
      bitmap_union(table->read_set, &m_part_info->full_part_field_set);
    }
  }

  /* Now we see what the index of our first important partition is */
  DBUG_PRINT("info", ("m_part_info->read_partitions: 0x%lx",
                      (long) m_part_info->read_partitions.bitmap));
  part_id= bitmap_get_first_set(&(m_part_info->read_partitions));
  DBUG_PRINT("info", ("m_part_spec.start_part %d", part_id));

  if (MY_BIT_NONE == part_id)
  {
    error= 0;
    goto err1;
  }

  /*
    We have a partition and we are scanning with rnd_next
    so we bump our cache
  */
  DBUG_PRINT("info", ("rnd_init on partition %d", part_id));
  if (scan)
  {
    /*
      rnd_end() is needed for partitioning to reset internal data if scan
      is already in use
    */
    rnd_end();
    late_extra_cache(part_id);
    if ((error= m_file[part_id]->ha_rnd_init(scan)))
      goto err;
  }
  else
  {
    for (i= part_id;
         i < m_tot_parts;
         i= bitmap_get_next_set(&m_part_info->read_partitions, i))
    {
      if ((error= m_file[i]->ha_rnd_init(scan)))
        goto err;
    }
  }
  m_scan_value= scan;
  m_part_spec.start_part= part_id;
  m_part_spec.end_part= m_tot_parts - 1;
  DBUG_PRINT("info", ("m_scan_value=%d", m_scan_value));
  DBUG_RETURN(0);

err:
  /* Call rnd_end for all previously inited partitions. */
  for (;
       part_id < i;
       part_id= bitmap_get_next_set(&m_part_info->read_partitions, part_id))
  {
    m_file[part_id]->ha_rnd_end();
  }
err1:
  m_scan_value= 2;
  m_part_spec.start_part= NO_CURRENT_PART_ID;
  DBUG_RETURN(error);
}


/*
  End of a table scan

  SYNOPSIS
    rnd_end()

  RETURN VALUE
    >0          Error code
    0           Success
*/

int ha_partition::rnd_end()
{
  DBUG_ENTER("ha_partition::rnd_end");
  switch (m_scan_value) {
  case 2:                                       // Error
    break;
  case 1:
    if (NO_CURRENT_PART_ID != m_part_spec.start_part)         // Table scan
    {
      late_extra_no_cache(m_part_spec.start_part);
      m_file[m_part_spec.start_part]->ha_rnd_end();
    }
    break;
  case 0:
    uint i;
    for (i= bitmap_get_first_set(&m_part_info->read_partitions);
         i < m_tot_parts;
         i= bitmap_get_next_set(&m_part_info->read_partitions, i))
    {
      m_file[i]->ha_rnd_end();
    }
    break;
  }
  m_scan_value= 2;
  m_part_spec.start_part= NO_CURRENT_PART_ID;
  DBUG_RETURN(0);
}

/*
  read next row during full table scan (scan in random row order)

  SYNOPSIS
    rnd_next()
    buf		buffer that should be filled with data

  RETURN VALUE
    >0          Error code
    0           Success

  DESCRIPTION
    This is called for each row of the table scan. When you run out of records
    you should return HA_ERR_END_OF_FILE.
    The Field structure for the table is the key to getting data into buf
    in a manner that will allow the server to understand it.

    Called from filesort.cc, records.cc, sql_handler.cc, sql_select.cc,
    sql_table.cc, and sql_update.cc.
*/

int ha_partition::rnd_next(uchar *buf)
{
  handler *file;
  int result= HA_ERR_END_OF_FILE;
  uint part_id= m_part_spec.start_part;
  DBUG_ENTER("ha_partition::rnd_next");

  if (NO_CURRENT_PART_ID == part_id)
  {
    /*
      The original set of partitions to scan was empty and thus we report
      the result here.
    */
    goto end;
  }
  
  DBUG_ASSERT(m_scan_value == 1);
  file= m_file[part_id];
  
  while (TRUE)
  {
    result= file->ha_rnd_next(buf);
    if (!result)
    {
      m_last_part= part_id;
      m_part_spec.start_part= part_id;
      table->status= 0;
      DBUG_RETURN(0);
    }

    /*
      if we get here, then the current partition ha_rnd_next returned failure
    */
    if (result == HA_ERR_RECORD_DELETED)
      continue;                               // Probably MyISAM

    if (result != HA_ERR_END_OF_FILE)
      goto end_dont_reset_start_part;         // Return error

    /* End current partition */
    late_extra_no_cache(part_id);
    DBUG_PRINT("info", ("rnd_end on partition %d", part_id));
    if ((result= file->ha_rnd_end()))
      break;
    
    /* Shift to next partition */
    part_id= bitmap_get_next_set(&m_part_info->read_partitions, part_id);
    if (part_id >= m_tot_parts)
    {
      result= HA_ERR_END_OF_FILE;
      break;
    }
    m_last_part= part_id;
    m_part_spec.start_part= part_id;
    file= m_file[part_id];
    DBUG_PRINT("info", ("rnd_init on partition %d", part_id));
    if ((result= file->ha_rnd_init(1)))
      break;
    late_extra_cache(part_id);
  }

end:
  m_part_spec.start_part= NO_CURRENT_PART_ID;
end_dont_reset_start_part:
  table->status= STATUS_NOT_FOUND;
  DBUG_RETURN(result);
}


/*
  Save position of current row

  SYNOPSIS
    position()
    record             Current record in MySQL Row Format

  RETURN VALUE
    NONE

  DESCRIPTION
    position() is called after each call to rnd_next() if the data needs
    to be ordered. You can do something like the following to store
    the position:
    ha_store_ptr(ref, ref_length, current_position);

    The server uses ref to store data. ref_length in the above case is
    the size needed to store current_position. ref is just a byte array
    that the server will maintain. If you are using offsets to mark rows, then
    current_position should be the offset. If it is a primary key like in
    BDB, then it needs to be a primary key.

    Called from filesort.cc, sql_select.cc, sql_delete.cc and sql_update.cc.
*/

void ha_partition::position(const uchar *record)
{
  handler *file= m_file[m_last_part];
  uint pad_length;
  DBUG_ASSERT(bitmap_is_set(&(m_part_info->read_partitions), m_last_part));
  DBUG_ENTER("ha_partition::position");

  file->position(record);
  int2store(ref, m_last_part);
  memcpy((ref + PARTITION_BYTES_IN_POS), file->ref, file->ref_length);
  pad_length= m_ref_length - PARTITION_BYTES_IN_POS - file->ref_length;
  if (pad_length)
    memset((ref + PARTITION_BYTES_IN_POS + file->ref_length), 0, pad_length);

  DBUG_VOID_RETURN;
}


/*
  Read row using position

  SYNOPSIS
    rnd_pos()
    out:buf                     Row read in MySQL Row Format
    position                    Position of read row

  RETURN VALUE
    >0                          Error code
    0                           Success

  DESCRIPTION
    This is like rnd_next, but you are given a position to use
    to determine the row. The position will be of the type that you stored in
    ref. You can use ha_get_ptr(pos,ref_length) to retrieve whatever key
    or position you saved when position() was called.
    Called from filesort.cc records.cc sql_insert.cc sql_select.cc
    sql_update.cc.
*/

int ha_partition::rnd_pos(uchar * buf, uchar *pos)
{
  uint part_id;
  handler *file;
  DBUG_ENTER("ha_partition::rnd_pos");

  part_id= uint2korr((const uchar *) pos);
  DBUG_ASSERT(part_id < m_tot_parts);
  file= m_file[part_id];
  DBUG_ASSERT(bitmap_is_set(&(m_part_info->read_partitions), part_id));
  m_last_part= part_id;
  DBUG_RETURN(file->ha_rnd_pos(buf, (pos + PARTITION_BYTES_IN_POS)));
}


/*
  Read row using position using given record to find

  SYNOPSIS
    rnd_pos_by_record()
    record             Current record in MySQL Row Format

  RETURN VALUE
    >0                 Error code
    0                  Success

  DESCRIPTION
    this works as position()+rnd_pos() functions, but does some extra work,
    calculating m_last_part - the partition to where the 'record'
    should go.

    called from replication (log_event.cc)
*/

int ha_partition::rnd_pos_by_record(uchar *record)
{
  DBUG_ENTER("ha_partition::rnd_pos_by_record");

  if (unlikely(get_part_for_delete(record, m_rec0, m_part_info, &m_last_part)))
    DBUG_RETURN(1);

  DBUG_RETURN(handler::rnd_pos_by_record(record));
}


/****************************************************************************
                MODULE index scan
****************************************************************************/
/*
  Positions an index cursor to the index specified in the handle. Fetches the
  row if available. If the key value is null, begin at the first key of the
  index.

  There are loads of optimisations possible here for the partition handler.
  The same optimisations can also be checked for full table scan although
  only through conditions and not from index ranges.
  Phase one optimisations:
    Check if the fields of the partition function are bound. If so only use
    the single partition it becomes bound to.
  Phase two optimisations:
    If it can be deducted through range or list partitioning that only a
    subset of the partitions are used, then only use those partitions.
*/


/**
  Setup the ordered record buffer and the priority queue.
*/

bool ha_partition::init_record_priority_queue()
{
  DBUG_ENTER("ha_partition::init_record_priority_queue");
  DBUG_ASSERT(!m_ordered_rec_buffer);
  /*
    Initialize the ordered record buffer.
  */
  if (!m_ordered_rec_buffer)
  {
    uint alloc_len;
    uint used_parts= bitmap_bits_set(&m_part_info->read_partitions);
    /* Allocate record buffer for each used partition. */
    alloc_len= used_parts * (m_rec_length + PARTITION_BYTES_IN_POS);
    /* Allocate a key for temporary use when setting up the scan. */
    alloc_len+= table_share->max_key_length;

    if (!(m_ordered_rec_buffer= (uchar*)my_malloc(alloc_len, MYF(MY_WME))))
      DBUG_RETURN(true);

    /*
      We set-up one record per partition and each record has 2 bytes in
      front where the partition id is written. This is used by ordered
      index_read.
      We also set-up a reference to the first record for temporary use in
      setting up the scan.
    */
    char *ptr= (char*) m_ordered_rec_buffer;
    uint i;
    for (i= bitmap_get_first_set(&m_part_info->read_partitions);
         i < m_tot_parts;
         i= bitmap_get_next_set(&m_part_info->read_partitions, i))
    {
      DBUG_PRINT("info", ("init rec-buf for part %u", i));
      int2store(ptr, i);
      ptr+= m_rec_length + PARTITION_BYTES_IN_POS;
    }
    m_start_key.key= (const uchar*)ptr;
    /* Initialize priority queue, initialized to reading forward. */
    if (init_queue(&m_queue, used_parts, (uint) PARTITION_BYTES_IN_POS,
                   0, key_rec_cmp, (void*)m_curr_key_info))
    {
      my_free(m_ordered_rec_buffer);
      m_ordered_rec_buffer= NULL;
      DBUG_RETURN(true);
    }
  }
  DBUG_RETURN(false);
}


/**
  Destroy the ordered record buffer and the priority queue.
*/

void ha_partition::destroy_record_priority_queue()
{
  DBUG_ENTER("ha_partition::destroy_record_priority_queue");
  if (m_ordered_rec_buffer)
  {
    delete_queue(&m_queue);
    my_free(m_ordered_rec_buffer);
    m_ordered_rec_buffer= NULL;
  }
  DBUG_VOID_RETURN;
}


/*
  Initialize handler before start of index scan

  SYNOPSIS
    index_init()
    inx                Index number
    sorted             Is rows to be returned in sorted order

  RETURN VALUE
    >0                 Error code
    0                  Success

  DESCRIPTION
    index_init is always called before starting index scans (except when
    starting through index_read_idx and using read_range variants).
*/

int ha_partition::index_init(uint inx, bool sorted)
{
  int error= 0;
  uint i;
  DBUG_ENTER("ha_partition::index_init");

  DBUG_PRINT("info", ("inx %u sorted %u", inx, sorted));
  active_index= inx;
  m_part_spec.start_part= NO_CURRENT_PART_ID;
  m_start_key.length= 0;
  m_ordered= sorted;
  m_curr_key_info[0]= table->key_info+inx;
  if (m_pkey_is_clustered && table->s->primary_key != MAX_KEY)
  {
    /*
      if PK is clustered, then the key cmp must use the pk to
      differentiate between equal key in given index.
    */
    DBUG_PRINT("info", ("Clustered pk, using pk as secondary cmp"));
    m_curr_key_info[1]= table->key_info+table->s->primary_key;
    m_curr_key_info[2]= NULL;
  }
  else
    m_curr_key_info[1]= NULL;

  if (init_record_priority_queue())
    DBUG_RETURN(HA_ERR_OUT_OF_MEM);

  /*
    Some handlers only read fields as specified by the bitmap for the
    read set. For partitioned handlers we always require that the
    fields of the partition functions are read such that we can
    calculate the partition id to place updated and deleted records.
    But this is required for operations that may need to change data only.
  */
  if (get_lock_type() == F_WRLCK)
    bitmap_union(table->read_set, &m_part_info->full_part_field_set);
  for (i= bitmap_get_first_set(&m_part_info->read_partitions);
       i < m_tot_parts;
       i= bitmap_get_next_set(&m_part_info->read_partitions, i))
  {
    if ((error= m_file[i]->ha_index_init(inx, sorted)))
      goto err;

<<<<<<< HEAD
      TODO: handle COUNT(*) queries via unordered scan.
    */
    KEY **key_info= m_curr_key_info;
    do
    {
      for (i= 0; i < (*key_info)->user_defined_key_parts; i++)
        bitmap_set_bit(table->read_set,
                       (*key_info)->key_part[i].field->field_index);
    } while (*(++key_info));
  }
  for (i= bitmap_get_first_set(&m_part_info->read_partitions);
       i < m_tot_parts;
       i= bitmap_get_next_set(&m_part_info->read_partitions, i))
  {
    if ((error= m_file[i]->ha_index_init(inx, sorted)))
      goto err;

    DBUG_EXECUTE_IF("ha_partition_fail_index_init", {
      i++;
      error= HA_ERR_NO_PARTITION_FOUND;
      goto err;
    });
  }
err:
  if (error)
  {
=======
    DBUG_EXECUTE_IF("ha_partition_fail_index_init", {
      i++;
      error= HA_ERR_NO_PARTITION_FOUND;
      goto err;
    });
  }
err:
  if (error)
  {
>>>>>>> edad0f5c
    /* End the previously initialized indexes. */
    uint j;
    for (j= bitmap_get_first_set(&m_part_info->read_partitions);
         j < i;
         j= bitmap_get_next_set(&m_part_info->read_partitions, j))
    {
      (void) m_file[j]->ha_index_end();
    }
  }
  DBUG_RETURN(error);
}


/*
  End of index scan

  SYNOPSIS
    index_end()

  RETURN VALUE
    >0                 Error code
    0                  Success

  DESCRIPTION
    index_end is called at the end of an index scan to clean up any
    things needed to clean up.
*/

int ha_partition::index_end()
{
  int error= 0;
  uint i;
  DBUG_ENTER("ha_partition::index_end");

  active_index= MAX_KEY;
  m_part_spec.start_part= NO_CURRENT_PART_ID;
  for (i= bitmap_get_first_set(&m_part_info->read_partitions);
       i < m_tot_parts;
       i= bitmap_get_next_set(&m_part_info->read_partitions, i))
  {
    int tmp;
    if ((tmp= m_file[i]->ha_index_end()))
      error= tmp;
  }
  destroy_record_priority_queue();
  DBUG_RETURN(error);
}


/*
  Read one record in an index scan and start an index scan

  SYNOPSIS
    index_read_map()
    buf                    Read row in MySQL Row Format
    key                    Key parts in consecutive order
    keypart_map            Which part of key is used
    find_flag              What type of key condition is used

  RETURN VALUE
    >0                 Error code
    0                  Success

  DESCRIPTION
    index_read_map starts a new index scan using a start key. The MySQL Server
    will check the end key on its own. Thus to function properly the
    partitioned handler need to ensure that it delivers records in the sort
    order of the MySQL Server.
    index_read_map can be restarted without calling index_end on the previous
    index scan and without calling index_init. In this case the index_read_map
    is on the same index as the previous index_scan. This is particularly
    used in conjuntion with multi read ranges.
*/

int ha_partition::index_read_map(uchar *buf, const uchar *key,
                                 key_part_map keypart_map,
                                 enum ha_rkey_function find_flag)
{
  DBUG_ENTER("ha_partition::index_read_map");
  end_range= 0;
  m_index_scan_type= partition_index_read;
  m_start_key.key= key;
  m_start_key.keypart_map= keypart_map;
  m_start_key.flag= find_flag;
  DBUG_RETURN(common_index_read(buf, TRUE));
}


/**
  Common routine for a number of index_read variants

  @param buf             Buffer where the record should be returned.
  @param have_start_key  TRUE <=> the left endpoint is available, i.e. 
                         we're in index_read call or in read_range_first
                         call and the range has left endpoint.
                         FALSE <=> there is no left endpoint (we're in
                         read_range_first() call and the range has no left
                         endpoint).
 
  @return Operation status
    @retval 0      OK 
    @retval HA_ERR_END_OF_FILE   Whole index scanned, without finding the record.
    @retval HA_ERR_KEY_NOT_FOUND Record not found, but index cursor positioned.
    @retval other  error code.

  @details
    Start scanning the range (when invoked from read_range_first()) or doing 
    an index lookup (when invoked from index_read_XXX):
     - If possible, perform partition selection
     - Find the set of partitions we're going to use
     - Depending on whether we need ordering:
        NO:  Get the first record from first used partition (see 
             handle_unordered_scan_next_partition)
        YES: Fill the priority queue and get the record that is the first in
             the ordering
*/

int ha_partition::common_index_read(uchar *buf, bool have_start_key)
{
  int error;
  uint UNINIT_VAR(key_len); /* used if have_start_key==TRUE */
  bool reverse_order= FALSE;
  DBUG_ENTER("ha_partition::common_index_read");

  DBUG_PRINT("info", ("m_ordered %u m_ordered_scan_ong %u",
                      m_ordered, m_ordered_scan_ongoing));

  if (have_start_key)
  {
    m_start_key.length= key_len= calculate_key_len(table, active_index, 
                                                   m_start_key.key,
                                                   m_start_key.keypart_map);
    DBUG_PRINT("info", ("have_start_key map %lu find_flag %u len %u",
                        m_start_key.keypart_map, m_start_key.flag, key_len));
    DBUG_ASSERT(key_len);
  }
  if ((error= partition_scan_set_up(buf, have_start_key)))
  {
    DBUG_RETURN(error);
  }

  if (have_start_key && 
      (m_start_key.flag == HA_READ_PREFIX_LAST ||
       m_start_key.flag == HA_READ_PREFIX_LAST_OR_PREV ||
       m_start_key.flag == HA_READ_BEFORE_KEY))
  {
    reverse_order= TRUE;
    m_ordered_scan_ongoing= TRUE;
  }
  DBUG_PRINT("info", ("m_ordered %u m_o_scan_ong %u have_start_key %u",
                      m_ordered, m_ordered_scan_ongoing, have_start_key));
  if (!m_ordered_scan_ongoing)
   {
    /*
      We use unordered index scan when read_range is used and flag
      is set to not use ordered.
      We also use an unordered index scan when the number of partitions to
      scan is only one.
      The unordered index scan will use the partition set created.
    */
    DBUG_PRINT("info", ("doing unordered scan"));
    error= handle_unordered_scan_next_partition(buf);
  }
  else
  {
    /*
      In all other cases we will use the ordered index scan. This will use
      the partition set created by the get_partition_set method.
    */
    error= handle_ordered_index_scan(buf, reverse_order);
  }
  DBUG_RETURN(error);
}


/*
  Start an index scan from leftmost record and return first record

  SYNOPSIS
    index_first()
    buf                 Read row in MySQL Row Format

  RETURN VALUE
    >0                  Error code
    0                   Success

  DESCRIPTION
    index_first() asks for the first key in the index.
    This is similar to index_read except that there is no start key since
    the scan starts from the leftmost entry and proceeds forward with
    index_next.

    Called from opt_range.cc, opt_sum.cc, sql_handler.cc,
    and sql_select.cc.
*/

int ha_partition::index_first(uchar * buf)
{
  DBUG_ENTER("ha_partition::index_first");

  end_range= 0;
  m_index_scan_type= partition_index_first;
  DBUG_RETURN(common_first_last(buf));
}


/*
  Start an index scan from rightmost record and return first record
  
  SYNOPSIS
    index_last()
    buf                 Read row in MySQL Row Format

  RETURN VALUE
    >0                  Error code
    0                   Success

  DESCRIPTION
    index_last() asks for the last key in the index.
    This is similar to index_read except that there is no start key since
    the scan starts from the rightmost entry and proceeds forward with
    index_prev.

    Called from opt_range.cc, opt_sum.cc, sql_handler.cc,
    and sql_select.cc.
*/

int ha_partition::index_last(uchar * buf)
{
  DBUG_ENTER("ha_partition::index_last");

  m_index_scan_type= partition_index_last;
  DBUG_RETURN(common_first_last(buf));
}

/*
  Common routine for index_first/index_last

  SYNOPSIS
    ha_partition::common_first_last()
  
  see index_first for rest
*/

int ha_partition::common_first_last(uchar *buf)
{
  int error;

  if ((error= partition_scan_set_up(buf, FALSE)))
    return error;
  if (!m_ordered_scan_ongoing &&
      m_index_scan_type != partition_index_last)
    return handle_unordered_scan_next_partition(buf);
  return handle_ordered_index_scan(buf, FALSE);
}


/*
  Read last using key

  SYNOPSIS
    index_read_last_map()
    buf                   Read row in MySQL Row Format
    key                   Key
    keypart_map           Which part of key is used

  RETURN VALUE
    >0                    Error code
    0                     Success

  DESCRIPTION
    This is used in join_read_last_key to optimise away an ORDER BY.
    Can only be used on indexes supporting HA_READ_ORDER
*/

int ha_partition::index_read_last_map(uchar *buf, const uchar *key,
                                      key_part_map keypart_map)
{
  DBUG_ENTER("ha_partition::index_read_last_map");

  m_ordered= TRUE;				// Safety measure
  end_range= 0;
  m_index_scan_type= partition_index_read_last;
  m_start_key.key= key;
  m_start_key.keypart_map= keypart_map;
  m_start_key.flag= HA_READ_PREFIX_LAST;
  DBUG_RETURN(common_index_read(buf, TRUE));
}


/*
  Optimization of the default implementation to take advantage of dynamic
  partition pruning.
*/
int ha_partition::index_read_idx_map(uchar *buf, uint index,
                                     const uchar *key,
                                     key_part_map keypart_map,
                                     enum ha_rkey_function find_flag)
{
  int error= HA_ERR_KEY_NOT_FOUND;
  DBUG_ENTER("ha_partition::index_read_idx_map");

  if (find_flag == HA_READ_KEY_EXACT)
  {
    uint part;
    m_start_key.key= key;
    m_start_key.keypart_map= keypart_map;
    m_start_key.flag= find_flag;
    m_start_key.length= calculate_key_len(table, index, m_start_key.key,
                                          m_start_key.keypart_map);

    get_partition_set(table, buf, index, &m_start_key, &m_part_spec);

    /* 
      We have either found exactly 1 partition
      (in which case start_part == end_part)
      or no matching partitions (start_part > end_part)
    */
    DBUG_ASSERT(m_part_spec.start_part >= m_part_spec.end_part);
    /* The start part is must be marked as used. */
    DBUG_ASSERT(m_part_spec.start_part > m_part_spec.end_part ||
                bitmap_is_set(&(m_part_info->read_partitions),
                              m_part_spec.start_part));

    for (part= m_part_spec.start_part;
         part <= m_part_spec.end_part;
         part= bitmap_get_next_set(&m_part_info->read_partitions, part))
    {
      error= m_file[part]->ha_index_read_idx_map(buf, index, key,
                                                 keypart_map, find_flag);
      if (error != HA_ERR_KEY_NOT_FOUND &&
          error != HA_ERR_END_OF_FILE)
        break;
    }
    if (part <= m_part_spec.end_part)
      m_last_part= part;
  }
  else
  {
    /*
      If not only used with READ_EXACT, we should investigate if possible
      to optimize for other find_flag's as well.
    */
    DBUG_ASSERT(0);
    /* fall back on the default implementation */
    error= handler::index_read_idx_map(buf, index, key, keypart_map, find_flag);
  }
  DBUG_RETURN(error);
}


/*
  Read next record in a forward index scan

  SYNOPSIS
    index_next()
    buf                   Read row in MySQL Row Format

  RETURN VALUE
    >0                    Error code
    0                     Success

  DESCRIPTION
    Used to read forward through the index.
*/

int ha_partition::index_next(uchar * buf)
{
  DBUG_ENTER("ha_partition::index_next");

  /*
    TODO(low priority):
    If we want partition to work with the HANDLER commands, we
    must be able to do index_last() -> index_prev() -> index_next()
    and if direction changes, we must step back those partitions in
    the record queue so we don't return a value from the wrong direction.
  */
  DBUG_ASSERT(m_index_scan_type != partition_index_last);
  if (!m_ordered_scan_ongoing)
  {
    DBUG_RETURN(handle_unordered_next(buf, FALSE));
  }
  DBUG_RETURN(handle_ordered_next(buf, FALSE));
}


/*
  Read next record special

  SYNOPSIS
    index_next_same()
    buf                   Read row in MySQL Row Format
    key                   Key
    keylen                Length of key

  RETURN VALUE
    >0                    Error code
    0                     Success

  DESCRIPTION
    This routine is used to read the next but only if the key is the same
    as supplied in the call.
*/

int ha_partition::index_next_same(uchar *buf, const uchar *key, uint keylen)
{
  DBUG_ENTER("ha_partition::index_next_same");

  DBUG_ASSERT(keylen == m_start_key.length);
  DBUG_ASSERT(m_index_scan_type != partition_index_last);
  if (!m_ordered_scan_ongoing)
    DBUG_RETURN(handle_unordered_next(buf, TRUE));
  DBUG_RETURN(handle_ordered_next(buf, TRUE));
}


/*
  Read next record when performing index scan backwards

  SYNOPSIS
    index_prev()
    buf                   Read row in MySQL Row Format

  RETURN VALUE
    >0                    Error code
    0                     Success

  DESCRIPTION
    Used to read backwards through the index.
*/

int ha_partition::index_prev(uchar * buf)
{
  DBUG_ENTER("ha_partition::index_prev");

  /* TODO: read comment in index_next */
  DBUG_ASSERT(m_index_scan_type != partition_index_first);
  DBUG_RETURN(handle_ordered_prev(buf));
}


/*
  Start a read of one range with start and end key

  SYNOPSIS
    read_range_first()
    start_key           Specification of start key
    end_key             Specification of end key
    eq_range_arg        Is it equal range
    sorted              Should records be returned in sorted order

  RETURN VALUE
    >0                    Error code
    0                     Success

  DESCRIPTION
    We reimplement read_range_first since we don't want the compare_key
    check at the end. This is already performed in the partition handler.
    read_range_next is very much different due to that we need to scan
    all underlying handlers.
*/

int ha_partition::read_range_first(const key_range *start_key,
				   const key_range *end_key,
				   bool eq_range_arg, bool sorted)
{
  int error;
  DBUG_ENTER("ha_partition::read_range_first");

  m_ordered= sorted;
  eq_range= eq_range_arg;
  set_end_range(end_key, RANGE_SCAN_ASC);

  range_key_part= m_curr_key_info[0]->key_part;
  if (start_key)
    m_start_key= *start_key;
  else
    m_start_key.key= NULL;

  m_index_scan_type= partition_read_range;
  error= common_index_read(m_rec0, test(start_key));
  DBUG_RETURN(error);
}


/*
  Read next record in read of a range with start and end key

  SYNOPSIS
    read_range_next()

  RETURN VALUE
    >0                    Error code
    0                     Success
*/

int ha_partition::read_range_next()
{
  DBUG_ENTER("ha_partition::read_range_next");

  if (m_ordered_scan_ongoing)
  {
    DBUG_RETURN(handle_ordered_next(table->record[0], eq_range));
  }
  DBUG_RETURN(handle_unordered_next(table->record[0], eq_range));
}


/*
  Common routine to set up index scans

  SYNOPSIS
    ha_partition::partition_scan_set_up()
      buf            Buffer to later return record in (this function
                     needs it to calculcate partitioning function
                     values)

      idx_read_flag  TRUE <=> m_start_key has range start endpoint which 
                     probably can be used to determine the set of partitions
                     to scan.
                     FALSE <=> there is no start endpoint.

  DESCRIPTION
    Find out which partitions we'll need to read when scanning the specified
    range.

    If we need to scan only one partition, set m_ordered_scan_ongoing=FALSE
    as we will not need to do merge ordering.

  RETURN VALUE
    >0                    Error code
    0                     Success
*/

int ha_partition::partition_scan_set_up(uchar * buf, bool idx_read_flag)
{
  DBUG_ENTER("ha_partition::partition_scan_set_up");

  if (idx_read_flag)
    get_partition_set(table,buf,active_index,&m_start_key,&m_part_spec);
  else
  {
    m_part_spec.start_part= 0;
    m_part_spec.end_part= m_tot_parts - 1;
  }
  if (m_part_spec.start_part > m_part_spec.end_part)
  {
    /*
      We discovered a partition set but the set was empty so we report
      key not found.
    */
    DBUG_PRINT("info", ("scan with no partition to scan"));
    table->status= STATUS_NOT_FOUND;
    DBUG_RETURN(HA_ERR_END_OF_FILE);
  }
  if (m_part_spec.start_part == m_part_spec.end_part)
  {
    /*
      We discovered a single partition to scan, this never needs to be
      performed using the ordered index scan.
    */
    DBUG_PRINT("info", ("index scan using the single partition %d",
			m_part_spec.start_part));
    m_ordered_scan_ongoing= FALSE;
  }
  else
  {
    /*
      Set m_ordered_scan_ongoing according how the scan should be done
      Only exact partitions are discovered atm by get_partition_set.
      Verify this, also bitmap must have at least one bit set otherwise
      the result from this table is the empty set.
    */
    uint start_part= bitmap_get_first_set(&(m_part_info->read_partitions));
    if (start_part == MY_BIT_NONE)
    {
      DBUG_PRINT("info", ("scan with no partition to scan"));
      table->status= STATUS_NOT_FOUND;
      DBUG_RETURN(HA_ERR_END_OF_FILE);
    }
    if (start_part > m_part_spec.start_part)
      m_part_spec.start_part= start_part;
    DBUG_ASSERT(m_part_spec.start_part < m_tot_parts);
    m_ordered_scan_ongoing= m_ordered;
  }
  DBUG_ASSERT(m_part_spec.start_part < m_tot_parts &&
              m_part_spec.end_part < m_tot_parts);
  DBUG_RETURN(0);
}


/****************************************************************************
  Unordered Index Scan Routines
****************************************************************************/
/*
  Common routine to handle index_next with unordered results

  SYNOPSIS
    handle_unordered_next()
    out:buf                       Read row in MySQL Row Format
    next_same                     Called from index_next_same

  RETURN VALUE
    HA_ERR_END_OF_FILE            End of scan
    0                             Success
    other                         Error code

  DESCRIPTION
    These routines are used to scan partitions without considering order.
    This is performed in two situations.
    1) In read_multi_range this is the normal case
    2) When performing any type of index_read, index_first, index_last where
    all fields in the partition function is bound. In this case the index
    scan is performed on only one partition and thus it isn't necessary to
    perform any sort.
*/

int ha_partition::handle_unordered_next(uchar *buf, bool is_next_same)
{
  handler *file;
  int error;
  DBUG_ENTER("ha_partition::handle_unordered_next");

  if (m_part_spec.start_part >= m_tot_parts)
  {
    /* Should never happen! */
    DBUG_ASSERT(0);
    DBUG_RETURN(HA_ERR_END_OF_FILE);
  }
  file= m_file[m_part_spec.start_part];

  /*
    We should consider if this should be split into three functions as
    partition_read_range is_next_same are always local constants
  */

  if (m_index_scan_type == partition_read_range)
  {
    if (!(error= file->read_range_next()))
    {
      m_last_part= m_part_spec.start_part;
      DBUG_RETURN(0);
    }
  }
  else if (is_next_same)
  {
    if (!(error= file->ha_index_next_same(buf, m_start_key.key,
                                          m_start_key.length)))
    {
      m_last_part= m_part_spec.start_part;
      DBUG_RETURN(0);
    }
  }
  else 
  {
    if (!(error= file->ha_index_next(buf)))
    {
      m_last_part= m_part_spec.start_part;
      DBUG_RETURN(0);                           // Row was in range
    }
  }

  if (error == HA_ERR_END_OF_FILE)
  {
    m_part_spec.start_part++;                    // Start using next part
    error= handle_unordered_scan_next_partition(buf);
  }
  DBUG_RETURN(error);
}


/*
  Handle index_next when changing to new partition

  SYNOPSIS
    handle_unordered_scan_next_partition()
    buf                       Read row in MySQL Row Format

  RETURN VALUE
    HA_ERR_END_OF_FILE            End of scan
    0                             Success
    other                         Error code

  DESCRIPTION
    This routine is used to start the index scan on the next partition.
    Both initial start and after completing scan on one partition.
*/

int ha_partition::handle_unordered_scan_next_partition(uchar * buf)
{
  uint i= m_part_spec.start_part;
  int saved_error= HA_ERR_END_OF_FILE;
  DBUG_ENTER("ha_partition::handle_unordered_scan_next_partition");

  if (i)
    i= bitmap_get_next_set(&m_part_info->read_partitions, i - 1);
  else
    i= bitmap_get_first_set(&m_part_info->read_partitions);

  for (;
       i <= m_part_spec.end_part;
       i= bitmap_get_next_set(&m_part_info->read_partitions, i))
  {
    int error;
    handler *file= m_file[i];
    m_part_spec.start_part= i;
    switch (m_index_scan_type) {
    case partition_read_range:
      DBUG_PRINT("info", ("read_range_first on partition %d", i));
      error= file->read_range_first(m_start_key.key? &m_start_key: NULL,
                                    end_range, eq_range, FALSE);
      break;
    case partition_index_read:
      DBUG_PRINT("info", ("index_read on partition %d", i));
      error= file->ha_index_read_map(buf, m_start_key.key,
                                     m_start_key.keypart_map,
                                     m_start_key.flag);
      break;
    case partition_index_first:
      DBUG_PRINT("info", ("index_first on partition %d", i));
      error= file->ha_index_first(buf);
      break;
    case partition_index_first_unordered:
      /*
        We perform a scan without sorting and this means that we
        should not use the index_first since not all handlers
        support it and it is also unnecessary to restrict sort
        order.
      */
      DBUG_PRINT("info", ("read_range_first on partition %d", i));
      table->record[0]= buf;
      error= file->read_range_first(0, end_range, eq_range, 0);
      table->record[0]= m_rec0;
      break;
    default:
      DBUG_ASSERT(FALSE);
      DBUG_RETURN(1);
    }
    if (!error)
    {
      m_last_part= i;
      DBUG_RETURN(0);
    }
    if ((error != HA_ERR_END_OF_FILE) && (error != HA_ERR_KEY_NOT_FOUND))
      DBUG_RETURN(error);

    /*
      If HA_ERR_KEY_NOT_FOUND, we must return that error instead of 
      HA_ERR_END_OF_FILE, to be able to continue search.
    */
    if (saved_error != HA_ERR_KEY_NOT_FOUND)
      saved_error= error;
    DBUG_PRINT("info", ("END_OF_FILE/KEY_NOT_FOUND on partition %d", i));
  }
  if (saved_error == HA_ERR_END_OF_FILE)
    m_part_spec.start_part= NO_CURRENT_PART_ID;
  DBUG_RETURN(saved_error);
}


/**
  Common routine to start index scan with ordered results.
<<<<<<< HEAD

  @param[out] buf  Read row in MySQL Row Format

  @return Operation status
    @retval HA_ERR_END_OF_FILE  End of scan
    @retval HA_ERR_KEY_NOT_FOUNE  End of scan
    @retval 0                   Success
    @retval other               Error code

=======

  @param[out] buf  Read row in MySQL Row Format

  @return Operation status
    @retval HA_ERR_END_OF_FILE  End of scan
    @retval HA_ERR_KEY_NOT_FOUNE  End of scan
    @retval 0                   Success
    @retval other               Error code

>>>>>>> edad0f5c
  @details
    This part contains the logic to handle index scans that require ordered
    output. This includes all except those started by read_range_first with
    the flag ordered set to FALSE. Thus most direct index_read and all
    index_first and index_last.

    We implement ordering by keeping one record plus a key buffer for each
    partition. Every time a new entry is requested we will fetch a new
    entry from the partition that is currently not filled with an entry.
    Then the entry is put into its proper sort position.

    Returning a record is done by getting the top record, copying the
    record to the request buffer and setting the partition as empty on
    entries.
*/

int ha_partition::handle_ordered_index_scan(uchar *buf, bool reverse_order)
{
  uint i;
  uint j= 0;
  bool found= FALSE;
  uchar *part_rec_buf_ptr= m_ordered_rec_buffer;
  int saved_error= HA_ERR_END_OF_FILE;
  DBUG_ENTER("ha_partition::handle_ordered_index_scan");

  if (m_key_not_found)
  {
    m_key_not_found= false;
    bitmap_clear_all(&m_key_not_found_partitions);
  }
  m_top_entry= NO_CURRENT_PART_ID;
  queue_remove_all(&m_queue);
  DBUG_ASSERT(bitmap_is_set(&m_part_info->read_partitions,
                            m_part_spec.start_part));

  /*
    Position part_rec_buf_ptr to point to the first used partition >=
    start_part. There may be partitions marked by used_partitions,
    but is before start_part. These partitions has allocated record buffers
    but is dynamically pruned, so those buffers must be skipped.
  */
  for (i= bitmap_get_first_set(&m_part_info->read_partitions);
       i < m_part_spec.start_part;
       i= bitmap_get_next_set(&m_part_info->read_partitions, i))
  {
    part_rec_buf_ptr+= m_rec_length + PARTITION_BYTES_IN_POS;
  }
  DBUG_PRINT("info", ("m_part_spec.start_part %u first_used_part %u",
                      m_part_spec.start_part, i));
  for (/* continue from above */ ;
       i <= m_part_spec.end_part;
       i= bitmap_get_next_set(&m_part_info->read_partitions, i))
  {
    DBUG_PRINT("info", ("reading from part %u (scan_type: %u)",
                        i, m_index_scan_type));
    DBUG_ASSERT(i == uint2korr(part_rec_buf_ptr));
    uchar *rec_buf_ptr= part_rec_buf_ptr + PARTITION_BYTES_IN_POS;
    int error;
    handler *file= m_file[i];

    switch (m_index_scan_type) {
    case partition_index_read:
      error= file->ha_index_read_map(rec_buf_ptr,
                                     m_start_key.key,
                                     m_start_key.keypart_map,
                                     m_start_key.flag);
      break;
    case partition_index_first:
      error= file->ha_index_first(rec_buf_ptr);
      reverse_order= FALSE;
      break;
    case partition_index_last:
      error= file->ha_index_last(rec_buf_ptr);
      reverse_order= TRUE;
      break;
    case partition_index_read_last:
      error= file->ha_index_read_last_map(rec_buf_ptr,
                                          m_start_key.key,
                                          m_start_key.keypart_map);
      reverse_order= TRUE;
      break;
    case partition_read_range:
    {
      /* 
        This can only read record to table->record[0], as it was set when
        the table was being opened. We have to memcpy data ourselves.
      */
      error= file->read_range_first(m_start_key.key? &m_start_key: NULL,
                                    end_range, eq_range, TRUE);
      memcpy(rec_buf_ptr, table->record[0], m_rec_length);
      reverse_order= FALSE;
      break;
    }
    default:
      DBUG_ASSERT(FALSE);
      DBUG_RETURN(HA_ERR_END_OF_FILE);
    }
    if (!error)
    {
      found= TRUE;
      /*
        Initialize queue without order first, simply insert
      */
      queue_element(&m_queue, j++)= part_rec_buf_ptr;
    }
    else if (error != HA_ERR_KEY_NOT_FOUND && error != HA_ERR_END_OF_FILE)
    {
      DBUG_RETURN(error);
    }
    else if (error == HA_ERR_KEY_NOT_FOUND)
    {
      DBUG_PRINT("info", ("HA_ERR_KEY_NOT_FOUND from partition %u", i));
      bitmap_set_bit(&m_key_not_found_partitions, i);
      m_key_not_found= true;
      saved_error= error;
    }
    part_rec_buf_ptr+= m_rec_length + PARTITION_BYTES_IN_POS;
  }
  if (found)
  {
    /*
      We found at least one partition with data, now sort all entries and
      after that read the first entry and copy it to the buffer to return in.
    */
    queue_set_max_at_top(&m_queue, reverse_order);
    queue_set_cmp_arg(&m_queue, (void*)m_curr_key_info);
    m_queue.elements= j;
    queue_fix(&m_queue);
    return_top_record(buf);
    table->status= 0;
    DBUG_PRINT("info", ("Record returned from partition %d", m_top_entry));
    DBUG_RETURN(0);
  }
  DBUG_RETURN(saved_error);
}


/*
  Return the top record in sort order

  SYNOPSIS
    return_top_record()
    out:buf                  Row returned in MySQL Row Format

  RETURN VALUE
    NONE
*/

void ha_partition::return_top_record(uchar *buf)
{
  uint part_id;
  uchar *key_buffer= queue_top(&m_queue);
  uchar *rec_buffer= key_buffer + PARTITION_BYTES_IN_POS;

  part_id= uint2korr(key_buffer);
  memcpy(buf, rec_buffer, m_rec_length);
  m_last_part= part_id;
  m_top_entry= part_id;
}


/**
  Add index_next/prev from partitions without exact match.

  If there where any partitions that returned HA_ERR_KEY_NOT_FOUND when
  ha_index_read_map was done, those partitions must be included in the
  following index_next/prev call.
*/

int ha_partition::handle_ordered_index_scan_key_not_found()
{
  int error;
  uint i;
  uchar *part_buf= m_ordered_rec_buffer;
  uchar *curr_rec_buf= NULL;
  DBUG_ENTER("ha_partition::handle_ordered_index_scan_key_not_found");
  DBUG_ASSERT(m_key_not_found);
  /*
    Loop over all used partitions to get the correct offset
    into m_ordered_rec_buffer.
  */
  for (i= bitmap_get_first_set(&m_part_info->read_partitions);
       i < m_tot_parts;
       i= bitmap_get_next_set(&m_part_info->read_partitions, i))
  {
    if (bitmap_is_set(&m_key_not_found_partitions, i))
    {
      /*
        This partition is used and did return HA_ERR_KEY_NOT_FOUND
        in index_read_map.
      */
      curr_rec_buf= part_buf + PARTITION_BYTES_IN_POS;
      error= m_file[i]->ha_index_next(curr_rec_buf);
      /* HA_ERR_KEY_NOT_FOUND is not allowed from index_next! */
      DBUG_ASSERT(error != HA_ERR_KEY_NOT_FOUND);
      if (!error)
        queue_insert(&m_queue, part_buf);
      else if (error != HA_ERR_END_OF_FILE && error != HA_ERR_KEY_NOT_FOUND)
        DBUG_RETURN(error);
    }
    part_buf+= m_rec_length + PARTITION_BYTES_IN_POS;
  }
  DBUG_ASSERT(curr_rec_buf);
  bitmap_clear_all(&m_key_not_found_partitions);
  m_key_not_found= false;

  /* Update m_top_entry, which may have changed. */
  uchar *key_buffer= queue_top(&m_queue);
  m_top_entry= uint2korr(key_buffer);
  DBUG_RETURN(0);
}


/*
  Common routine to handle index_next with ordered results

  SYNOPSIS
    handle_ordered_next()
    out:buf                       Read row in MySQL Row Format
    next_same                     Called from index_next_same

  RETURN VALUE
    HA_ERR_END_OF_FILE            End of scan
    0                             Success
    other                         Error code
*/

int ha_partition::handle_ordered_next(uchar *buf, bool is_next_same)
{
  int error;
  uint part_id= m_top_entry;
  uchar *rec_buf= queue_top(&m_queue) + PARTITION_BYTES_IN_POS;
  handler *file;
  DBUG_ENTER("ha_partition::handle_ordered_next");
  
  if (m_key_not_found)
  {
    if (is_next_same)
    {
      /* Only rows which match the key. */
      m_key_not_found= false;
      bitmap_clear_all(&m_key_not_found_partitions);
    }
    else
    {
      /* There are partitions not included in the index record queue. */
      uint old_elements= m_queue.elements;
      if ((error= handle_ordered_index_scan_key_not_found()))
        DBUG_RETURN(error);
      /*
        If the queue top changed, i.e. one of the partitions that gave
        HA_ERR_KEY_NOT_FOUND in index_read_map found the next record,
        return it.
        Otherwise replace the old with a call to index_next (fall through).
      */
      if (old_elements != m_queue.elements && part_id != m_top_entry)
      {
        return_top_record(buf);
        DBUG_RETURN(0);
      }
    }
  }
  if (part_id >= m_tot_parts)
<<<<<<< HEAD
  {
    /* This should never happen! */
    DBUG_ASSERT(0);
    DBUG_RETURN(HA_ERR_END_OF_FILE);
  }
=======
    DBUG_RETURN(HA_ERR_END_OF_FILE);
>>>>>>> edad0f5c

  file= m_file[part_id];

  if (m_index_scan_type == partition_read_range)
  {
    error= file->read_range_next();
    memcpy(rec_buf, table->record[0], m_rec_length);
  }
  else if (!is_next_same)
    error= file->ha_index_next(rec_buf);
  else
    error= file->ha_index_next_same(rec_buf, m_start_key.key,
                                    m_start_key.length);
  if (error)
  {
    if (error == HA_ERR_END_OF_FILE)
    {
      /* Return next buffered row */
      queue_remove(&m_queue, (uint) 0);
      if (m_queue.elements)
      {
         DBUG_PRINT("info", ("Record returned from partition %u (2)",
                     m_top_entry));
         return_top_record(buf);
         table->status= 0;
         error= 0;
      }
    }
    DBUG_RETURN(error);
  }
  queue_replaced(&m_queue);
  return_top_record(buf);
  DBUG_PRINT("info", ("Record returned from partition %u", m_top_entry));
  DBUG_RETURN(0);
}


/*
  Common routine to handle index_prev with ordered results

  SYNOPSIS
    handle_ordered_prev()
    out:buf                       Read row in MySQL Row Format

  RETURN VALUE
    HA_ERR_END_OF_FILE            End of scan
    0                             Success
    other                         Error code
*/

int ha_partition::handle_ordered_prev(uchar *buf)
{
  int error;
  uint part_id= m_top_entry;
  uchar *rec_buf= queue_top(&m_queue) + PARTITION_BYTES_IN_POS;
  handler *file= m_file[part_id];
  DBUG_ENTER("ha_partition::handle_ordered_prev");

  if ((error= file->ha_index_prev(rec_buf)))
  {
    if (error == HA_ERR_END_OF_FILE)
    {
      queue_remove(&m_queue, (uint) 0);
      if (m_queue.elements)
      {
	return_top_record(buf);
	DBUG_PRINT("info", ("Record returned from partition %d (2)",
			    m_top_entry));
        error= 0;
        table->status= 0;
      }
    }
    DBUG_RETURN(error);
  }
  queue_replaced(&m_queue);
  return_top_record(buf);
  DBUG_PRINT("info", ("Record returned from partition %d", m_top_entry));
  DBUG_RETURN(0);
}


/****************************************************************************
                MODULE information calls
****************************************************************************/

/*
  These are all first approximations of the extra, info, scan_time
  and read_time calls
*/

/**
  Helper function for sorting according to number of rows in descending order.
*/

int ha_partition::compare_number_of_records(ha_partition *me,
                                            const uint32 *a,
                                            const uint32 *b)
{
  handler **file= me->m_file;
  /* Note: sorting in descending order! */
  if (file[*a]->stats.records > file[*b]->stats.records)
    return -1;
  if (file[*a]->stats.records < file[*b]->stats.records)
    return 1;
  return 0;
}


/*
  General method to gather info from handler

  SYNOPSIS
    info()
    flag              Specifies what info is requested

  RETURN VALUE
    NONE

  DESCRIPTION
    ::info() is used to return information to the optimizer.
    Currently this table handler doesn't implement most of the fields
    really needed. SHOW also makes use of this data
    Another note, if your handler doesn't proved exact record count,
    you will probably want to have the following in your code:
    if (records < 2)
      records = 2;
    The reason is that the server will optimize for cases of only a single
    record. If in a table scan you don't know the number of records
    it will probably be better to set records to two so you can return
    as many records as you need.

    Along with records a few more variables you may wish to set are:
      records
      deleted
      data_file_length
      index_file_length
      delete_length
      check_time
    Take a look at the public variables in handler.h for more information.

    Called in:
      filesort.cc
      ha_heap.cc
      item_sum.cc
      opt_sum.cc
      sql_delete.cc
     sql_delete.cc
     sql_derived.cc
      sql_select.cc
      sql_select.cc
      sql_select.cc
      sql_select.cc
      sql_select.cc
      sql_show.cc
      sql_show.cc
      sql_show.cc
      sql_show.cc
      sql_table.cc
      sql_union.cc
      sql_update.cc

    Some flags that are not implemented
      HA_STATUS_POS:
        This parameter is never used from the MySQL Server. It is checked in a
        place in MyISAM so could potentially be used by MyISAM specific
        programs.
      HA_STATUS_NO_LOCK:
      This is declared and often used. It's only used by MyISAM.
      It means that MySQL doesn't need the absolute latest statistics
      information. This may save the handler from doing internal locks while
      retrieving statistics data.
*/

int ha_partition::info(uint flag)
{
  uint no_lock_flag= flag & HA_STATUS_NO_LOCK;
  uint extra_var_flag= flag & HA_STATUS_VARIABLE_EXTRA;
  DBUG_ENTER("ha_partition::info");

#ifndef DBUG_OFF
  if (bitmap_is_set_all(&(m_part_info->read_partitions)))
    DBUG_PRINT("info", ("All partitions are used"));
#endif /* DBUG_OFF */
  if (flag & HA_STATUS_AUTO)
  {
    bool auto_inc_is_first_in_idx= (table_share->next_number_keypart == 0);
    DBUG_PRINT("info", ("HA_STATUS_AUTO"));
    if (!table->found_next_number_field)
      stats.auto_increment_value= 0;
    else if (part_share->auto_inc_initialized)
    {
      lock_auto_increment();
      stats.auto_increment_value= part_share->next_auto_inc_val;
      unlock_auto_increment();
    }
    else
    {
      lock_auto_increment();
      /* to avoid two concurrent initializations, check again when locked */
      if (part_share->auto_inc_initialized)
        stats.auto_increment_value= part_share->next_auto_inc_val;
      else
      {
        /*
          The auto-inc mutex in the table_share is locked, so we do not need
          to have the handlers locked.
          HA_STATUS_NO_LOCK is not checked, since we cannot skip locking
          the mutex, because it is initialized.
        */
        handler *file, **file_array;
        ulonglong auto_increment_value= 0;
        file_array= m_file;
        DBUG_PRINT("info",
                   ("checking all partitions for auto_increment_value"));
        do
        {
          file= *file_array;
          file->info(HA_STATUS_AUTO | no_lock_flag);
          set_if_bigger(auto_increment_value,
                        file->stats.auto_increment_value);
        } while (*(++file_array));

        DBUG_ASSERT(auto_increment_value);
        stats.auto_increment_value= auto_increment_value;
        if (auto_inc_is_first_in_idx)
        {
          set_if_bigger(part_share->next_auto_inc_val,
                        auto_increment_value);
          part_share->auto_inc_initialized= true;
          DBUG_PRINT("info", ("initializing next_auto_inc_val to %lu",
                       (ulong) part_share->next_auto_inc_val));
        }
      }
      unlock_auto_increment();
    }
  }
  if (flag & HA_STATUS_VARIABLE)
  {
    uint i;
    DBUG_PRINT("info", ("HA_STATUS_VARIABLE"));
    /*
      Calculates statistical variables
      records:           Estimate of number records in table
      We report sum (always at least 2 if not empty)
      deleted:           Estimate of number holes in the table due to
      deletes
      We report sum
      data_file_length:  Length of data file, in principle bytes in table
      We report sum
      index_file_length: Length of index file, in principle bytes in
      indexes in the table
      We report sum
      delete_length: Length of free space easily used by new records in table
      We report sum
      mean_record_length:Mean record length in the table
      We calculate this
      check_time:        Time of last check (only applicable to MyISAM)
      We report last time of all underlying handlers
    */
    handler *file;
    stats.records= 0;
    stats.deleted= 0;
    stats.data_file_length= 0;
    stats.index_file_length= 0;
    stats.check_time= 0;
    stats.delete_length= 0;
    for (i= bitmap_get_first_set(&m_part_info->read_partitions);
         i < m_tot_parts;
         i= bitmap_get_next_set(&m_part_info->read_partitions, i))
    {
      file= m_file[i];
      file->info(HA_STATUS_VARIABLE | no_lock_flag | extra_var_flag);
      stats.records+= file->stats.records;
      stats.deleted+= file->stats.deleted;
      stats.data_file_length+= file->stats.data_file_length;
      stats.index_file_length+= file->stats.index_file_length;
      stats.delete_length+= file->stats.delete_length;
      if (file->stats.check_time > stats.check_time)
        stats.check_time= file->stats.check_time;
    }
    if (stats.records && stats.records < 2 &&
        !(m_file[0]->ha_table_flags() & HA_STATS_RECORDS_IS_EXACT))
      stats.records= 2;
    if (stats.records > 0)
      stats.mean_rec_length= (ulong) (stats.data_file_length / stats.records);
    else
      stats.mean_rec_length= 0;
  }
  if (flag & HA_STATUS_CONST)
  {
    DBUG_PRINT("info", ("HA_STATUS_CONST"));
    /*
      Recalculate loads of constant variables. MyISAM also sets things
      directly on the table share object.

      Check whether this should be fixed since handlers should not
      change things directly on the table object.

      Monty comment: This should NOT be changed!  It's the handlers
      responsibility to correct table->s->keys_xxxx information if keys
      have been disabled.

      The most important parameters set here is records per key on
      all indexes. block_size and primar key ref_length.

      For each index there is an array of rec_per_key.
      As an example if we have an index with three attributes a,b and c
      we will have an array of 3 rec_per_key.
      rec_per_key[0] is an estimate of number of records divided by
      number of unique values of the field a.
      rec_per_key[1] is an estimate of the number of records divided
      by the number of unique combinations of the fields a and b.
      rec_per_key[2] is an estimate of the number of records divided
      by the number of unique combinations of the fields a,b and c.

      Many handlers only set the value of rec_per_key when all fields
      are bound (rec_per_key[2] in the example above).

      If the handler doesn't support statistics, it should set all of the
      above to 0.

      We first scans through all partitions to get the one holding most rows.
      We will then allow the handler with the most rows to set
      the rec_per_key and use this as an estimate on the total table.

      max_data_file_length:     Maximum data file length
      We ignore it, is only used in
      SHOW TABLE STATUS
      max_index_file_length:    Maximum index file length
      We ignore it since it is never used
      block_size:               Block size used
      We set it to the value of the first handler
      ref_length:               We set this to the value calculated
      and stored in local object
      create_time:              Creation time of table

      So we calculate these constants by using the variables from the
      handler with most rows.
    */
    handler *file, **file_array;
    ulonglong max_records= 0;
    uint32 i= 0;
    uint32 handler_instance= 0;

    file_array= m_file;
    do
    {
      file= *file_array;
      /* Get variables if not already done */
      if (!(flag & HA_STATUS_VARIABLE) ||
          !bitmap_is_set(&(m_part_info->read_partitions),
                         (file_array - m_file)))
        file->info(HA_STATUS_VARIABLE | no_lock_flag | extra_var_flag);
      if (file->stats.records > max_records)
      {
        max_records= file->stats.records;
        handler_instance= i;
      }
      i++;
    } while (*(++file_array));
    /*
      Sort the array of part_ids by number of records in
      in descending order.
    */
    my_qsort2((void*) m_part_ids_sorted_by_num_of_records,
              m_tot_parts,
              sizeof(uint32),
              (qsort2_cmp) compare_number_of_records,
              this);

    file= m_file[handler_instance];
    file->info(HA_STATUS_CONST | no_lock_flag);
    stats.block_size= file->stats.block_size;
    stats.create_time= file->stats.create_time;
    ref_length= m_ref_length;
  }
  if (flag & HA_STATUS_ERRKEY)
  {
    handler *file= m_file[m_last_part];
    DBUG_PRINT("info", ("info: HA_STATUS_ERRKEY"));
    /*
      This flag is used to get index number of the unique index that
      reported duplicate key
      We will report the errkey on the last handler used and ignore the rest
      Note: all engines does not support HA_STATUS_ERRKEY, so set errkey.
    */
    file->errkey= errkey;
    file->info(HA_STATUS_ERRKEY | no_lock_flag);
    errkey= file->errkey;
  }
  if (flag & HA_STATUS_TIME)
  {
    handler *file, **file_array;
    DBUG_PRINT("info", ("info: HA_STATUS_TIME"));
    /*
      This flag is used to set the latest update time of the table.
      Used by SHOW commands
      We will report the maximum of these times
    */
    stats.update_time= 0;
    file_array= m_file;
    do
    {
      file= *file_array;
      file->info(HA_STATUS_TIME | no_lock_flag);
      if (file->stats.update_time > stats.update_time)
	stats.update_time= file->stats.update_time;
    } while (*(++file_array));
  }
  DBUG_RETURN(0);
}


void ha_partition::get_dynamic_partition_info(PARTITION_STATS *stat_info,
                                              uint part_id)
{
  handler *file= m_file[part_id];
  DBUG_ASSERT(bitmap_is_set(&(m_part_info->read_partitions), part_id));
  file->info(HA_STATUS_CONST | HA_STATUS_TIME | HA_STATUS_VARIABLE |
             HA_STATUS_VARIABLE_EXTRA | HA_STATUS_NO_LOCK);

  stat_info->records=              file->stats.records;
  stat_info->mean_rec_length=      file->stats.mean_rec_length;
  stat_info->data_file_length=     file->stats.data_file_length;
  stat_info->max_data_file_length= file->stats.max_data_file_length;
  stat_info->index_file_length=    file->stats.index_file_length;
  stat_info->delete_length=        file->stats.delete_length;
  stat_info->create_time=          file->stats.create_time;
  stat_info->update_time=          file->stats.update_time;
  stat_info->check_time=           file->stats.check_time;
  stat_info->check_sum= 0;
  if (file->ha_table_flags() & HA_HAS_CHECKSUM)
    stat_info->check_sum= file->checksum();
  return;
}


/**
  General function to prepare handler for certain behavior.

  @param[in]    operation       operation to execute

  @return       status
    @retval     0               success
    @retval     >0              error code

  @detail

  extra() is called whenever the server wishes to send a hint to
  the storage engine. The MyISAM engine implements the most hints.

  We divide the parameters into the following categories:
  1) Operations used by most handlers
  2) Operations used by some non-MyISAM handlers
  3) Operations used only by MyISAM
  4) Operations only used by temporary tables for query processing
  5) Operations only used by MyISAM internally
  6) Operations not used at all
  7) Operations only used by federated tables for query processing
  8) Operations only used by NDB
  9) Operations only used by MERGE

  The partition handler need to handle category 1), 2) and 3).

  1) Operations used by most handlers
  -----------------------------------
  HA_EXTRA_RESET:
    This option is used by most handlers and it resets the handler state
    to the same state as after an open call. This includes releasing
    any READ CACHE or WRITE CACHE or other internal buffer used.

    It is called from the reset method in the handler interface. There are
    three instances where this is called.
    1) After completing a INSERT ... SELECT ... query the handler for the
       table inserted into is reset
    2) It is called from close_thread_table which in turn is called from
       close_thread_tables except in the case where the tables are locked
       in which case ha_commit_stmt is called instead.
       It is only called from here if refresh_version hasn't changed and the
       table is not an old table when calling close_thread_table.
       close_thread_tables is called from many places as a general clean up
       function after completing a query.
    3) It is called when deleting the QUICK_RANGE_SELECT object if the
       QUICK_RANGE_SELECT object had its own handler object. It is called
       immediatley before close of this local handler object.
  HA_EXTRA_KEYREAD:
  HA_EXTRA_NO_KEYREAD:
    These parameters are used to provide an optimisation hint to the handler.
    If HA_EXTRA_KEYREAD is set it is enough to read the index fields, for
    many handlers this means that the index-only scans can be used and it
    is not necessary to use the real records to satisfy this part of the
    query. Index-only scans is a very important optimisation for disk-based
    indexes. For main-memory indexes most indexes contain a reference to the
    record and thus KEYREAD only says that it is enough to read key fields.
    HA_EXTRA_NO_KEYREAD disables this for the handler, also HA_EXTRA_RESET
    will disable this option.
    The handler will set HA_KEYREAD_ONLY in its table flags to indicate this
    feature is supported.
  HA_EXTRA_FLUSH:
    Indication to flush tables to disk, is supposed to be used to
    ensure disk based tables are flushed at end of query execution.
    Currently is never used.
  HA_EXTRA_PREPARE_FOR_RENAME:
    Informs the handler we are about to attempt a rename of the table.
    For handlers that have share open files (MyISAM key-file and
    Archive writer) they must close the files before rename is possible
    on Windows.
  HA_EXTRA_FORCE_REOPEN:
    Only used by MyISAM and Archive, called when altering table,
    closing tables to enforce a reopen of the table files.

  2) Operations used by some non-MyISAM handlers
  ----------------------------------------------
  HA_EXTRA_KEYREAD_PRESERVE_FIELDS:
    This is a strictly InnoDB feature that is more or less undocumented.
    When it is activated InnoDB copies field by field from its fetch
    cache instead of all fields in one memcpy. Have no idea what the
    purpose of this is.
    Cut from include/my_base.h:
    When using HA_EXTRA_KEYREAD, overwrite only key member fields and keep
    other fields intact. When this is off (by default) InnoDB will use memcpy
    to overwrite entire row.
  HA_EXTRA_IGNORE_DUP_KEY:
  HA_EXTRA_NO_IGNORE_DUP_KEY:
    Informs the handler to we will not stop the transaction if we get an
    duplicate key errors during insert/upate.
    Always called in pair, triggered by INSERT IGNORE and other similar
    SQL constructs.
    Not used by MyISAM.

  3) Operations used only by MyISAM
  ---------------------------------
  HA_EXTRA_NORMAL:
    Only used in MyISAM to reset quick mode, not implemented by any other
    handler. Quick mode is also reset in MyISAM by HA_EXTRA_RESET.

    It is called after completing a successful DELETE query if the QUICK
    option is set.

  HA_EXTRA_QUICK:
    When the user does DELETE QUICK FROM table where-clause; this extra
    option is called before the delete query is performed and
    HA_EXTRA_NORMAL is called after the delete query is completed.
    Temporary tables used internally in MySQL always set this option

    The meaning of quick mode is that when deleting in a B-tree no merging
    of leafs is performed. This is a common method and many large DBMS's
    actually only support this quick mode since it is very difficult to
    merge leaves in a tree used by many threads concurrently.

  HA_EXTRA_CACHE:
    This flag is usually set with extra_opt along with a cache size.
    The size of this buffer is set by the user variable
    record_buffer_size. The value of this cache size is the amount of
    data read from disk in each fetch when performing a table scan.
    This means that before scanning a table it is normal to call
    extra with HA_EXTRA_CACHE and when the scan is completed to call
    HA_EXTRA_NO_CACHE to release the cache memory.

    Some special care is taken when using this extra parameter since there
    could be a write ongoing on the table in the same statement. In this
    one has to take special care since there might be a WRITE CACHE as
    well. HA_EXTRA_CACHE specifies using a READ CACHE and using
    READ CACHE and WRITE CACHE at the same time is not possible.

    Only MyISAM currently use this option.

    It is set when doing full table scans using rr_sequential and
    reset when completing such a scan with end_read_record
    (resetting means calling extra with HA_EXTRA_NO_CACHE).

    It is set in filesort.cc for MyISAM internal tables and it is set in
    a multi-update where HA_EXTRA_CACHE is called on a temporary result
    table and after that ha_rnd_init(0) on table to be updated
    and immediately after that HA_EXTRA_NO_CACHE on table to be updated.

    Apart from that it is always used from init_read_record but not when
    used from UPDATE statements. It is not used from DELETE statements
    with ORDER BY and LIMIT but it is used in normal scan loop in DELETE
    statements. The reason here is that DELETE's in MyISAM doesn't move
    existings data rows.

    It is also set in copy_data_between_tables when scanning the old table
    to copy over to the new table.
    And it is set in join_init_read_record where quick objects are used
    to perform a scan on the table. In this case the full table scan can
    even be performed multiple times as part of the nested loop join.

    For purposes of the partition handler it is obviously necessary to have
    special treatment of this extra call. If we would simply pass this
    extra call down to each handler we would allocate
    cache size * no of partitions amount of memory and this is not
    necessary since we will only scan one partition at a time when doing
    full table scans.

    Thus we treat it by first checking whether we have MyISAM handlers in
    the table, if not we simply ignore the call and if we have we will
    record the call but will not call any underlying handler yet. Then
    when performing the sequential scan we will check this recorded value
    and call extra_opt whenever we start scanning a new partition.

  HA_EXTRA_NO_CACHE:
    When performing a UNION SELECT HA_EXTRA_NO_CACHE is called from the
    flush method in the select_union class.
    It is used to some extent when insert delayed inserts.
    See HA_EXTRA_RESET_STATE for use in conjunction with delete_all_rows().

    It should be ok to call HA_EXTRA_NO_CACHE on all underlying handlers
    if they are MyISAM handlers. Other handlers we can ignore the call
    for. If no cache is in use they will quickly return after finding
    this out. And we also ensure that all caches are disabled and no one
    is left by mistake.
    In the future this call will probably be deleted and we will instead call
    ::reset();

  HA_EXTRA_WRITE_CACHE:
    See above, called from various places. It is mostly used when we
    do INSERT ... SELECT
    No special handling to save cache space is developed currently.

  HA_EXTRA_PREPARE_FOR_UPDATE:
    This is called as part of a multi-table update. When the table to be
    updated is also scanned then this informs MyISAM handler to drop any
    caches if dynamic records are used (fixed size records do not care
    about this call). We pass this along to the first partition to scan, and
    flag that it is to be called after HA_EXTRA_CACHE when moving to the next
    partition to scan.

  HA_EXTRA_PREPARE_FOR_DROP:
    Only used by MyISAM, called in preparation for a DROP TABLE.
    It's used mostly by Windows that cannot handle dropping an open file.
    On other platforms it has the same effect as HA_EXTRA_FORCE_REOPEN.

  HA_EXTRA_READCHECK:
  HA_EXTRA_NO_READCHECK:
    Only one call to HA_EXTRA_NO_READCHECK from ha_open where it says that
    this is not needed in SQL. The reason for this call is that MyISAM sets
    the READ_CHECK_USED in the open call so the call is needed for MyISAM
    to reset this feature.
    The idea with this parameter was to inform of doing/not doing a read
    check before applying an update. Since SQL always performs a read before
    applying the update No Read Check is needed in MyISAM as well.

    This is a cut from Docs/myisam.txt
     Sometimes you might want to force an update without checking whether
     another user has changed the record since you last read it. This is
     somewhat dangerous, so it should ideally not be used. That can be
     accomplished by wrapping the mi_update() call in two calls to mi_extra(),
     using these functions:
     HA_EXTRA_NO_READCHECK=5                 No readcheck on update
     HA_EXTRA_READCHECK=6                    Use readcheck (def)


  4) Operations only used by temporary tables for query processing
  ----------------------------------------------------------------
  HA_EXTRA_RESET_STATE:
    Same as reset() except that buffers are not released. If there is
    a READ CACHE it is reinit'ed. A cache is reinit'ed to restart reading
    or to change type of cache between READ CACHE and WRITE CACHE.

    This extra function is always called immediately before calling
    delete_all_rows on the handler for temporary tables.
    There are cases however when HA_EXTRA_RESET_STATE isn't called in
    a similar case for a temporary table in sql_union.cc and in two other
    cases HA_EXTRA_NO_CACHE is called before and HA_EXTRA_WRITE_CACHE
    called afterwards.
    The case with HA_EXTRA_NO_CACHE and HA_EXTRA_WRITE_CACHE means
    disable caching, delete all rows and enable WRITE CACHE. This is
    used for temporary tables containing distinct sums and a
    functional group.

    The only case that delete_all_rows is called on non-temporary tables
    is in sql_delete.cc when DELETE FROM table; is called by a user.
    In this case no special extra calls are performed before or after this
    call.

    The partition handler should not need to bother about this one. It
    should never be called.

  HA_EXTRA_NO_ROWS:
    Don't insert rows indication to HEAP and MyISAM, only used by temporary
    tables used in query processing.
    Not handled by partition handler.

  5) Operations only used by MyISAM internally
  --------------------------------------------
  HA_EXTRA_REINIT_CACHE:
    This call reinitializes the READ CACHE described above if there is one
    and otherwise the call is ignored.

    We can thus safely call it on all underlying handlers if they are
    MyISAM handlers. It is however never called so we don't handle it at all.
  HA_EXTRA_FLUSH_CACHE:
    Flush WRITE CACHE in MyISAM. It is only from one place in the code.
    This is in sql_insert.cc where it is called if the table_flags doesn't
    contain HA_DUPLICATE_POS. The only handler having the HA_DUPLICATE_POS
    set is the MyISAM handler and so the only handler not receiving this
    call is MyISAM.
    Thus in effect this call is called but never used. Could be removed
    from sql_insert.cc
  HA_EXTRA_NO_USER_CHANGE:
    Only used by MyISAM, never called.
    Simulates lock_type as locked.
  HA_EXTRA_WAIT_LOCK:
  HA_EXTRA_WAIT_NOLOCK:
    Only used by MyISAM, called from MyISAM handler but never from server
    code on top of the handler.
    Sets lock_wait on/off
  HA_EXTRA_NO_KEYS:
    Only used MyISAM, only used internally in MyISAM handler, never called
    from server level.
  HA_EXTRA_KEYREAD_CHANGE_POS:
  HA_EXTRA_REMEMBER_POS:
  HA_EXTRA_RESTORE_POS:
  HA_EXTRA_PRELOAD_BUFFER_SIZE:
  HA_EXTRA_CHANGE_KEY_TO_DUP:
  HA_EXTRA_CHANGE_KEY_TO_UNIQUE:
    Only used by MyISAM, never called.

  6) Operations not used at all
  -----------------------------
  HA_EXTRA_KEY_CACHE:
  HA_EXTRA_NO_KEY_CACHE:
    This parameters are no longer used and could be removed.

  7) Operations only used by federated tables for query processing
  ----------------------------------------------------------------
  HA_EXTRA_INSERT_WITH_UPDATE:
    Inform handler that an "INSERT...ON DUPLICATE KEY UPDATE" will be
    executed. This condition is unset by HA_EXTRA_NO_IGNORE_DUP_KEY.

  8) Operations only used by NDB
  ------------------------------
  HA_EXTRA_DELETE_CANNOT_BATCH:
  HA_EXTRA_UPDATE_CANNOT_BATCH:
    Inform handler that delete_row()/update_row() cannot batch deletes/updates
    and should perform them immediately. This may be needed when table has 
    AFTER DELETE/UPDATE triggers which access to subject table.
    These flags are reset by the handler::extra(HA_EXTRA_RESET) call.

  9) Operations only used by MERGE
  ------------------------------
  HA_EXTRA_ADD_CHILDREN_LIST:
  HA_EXTRA_ATTACH_CHILDREN:
  HA_EXTRA_IS_ATTACHED_CHILDREN:
  HA_EXTRA_DETACH_CHILDREN:
    Special actions for MERGE tables. Ignore.
*/

int ha_partition::extra(enum ha_extra_function operation)
{
  DBUG_ENTER("ha_partition:extra");
  DBUG_PRINT("info", ("operation: %d", (int) operation));

  switch (operation) {
    /* Category 1), used by most handlers */
  case HA_EXTRA_KEYREAD:
  case HA_EXTRA_NO_KEYREAD:
  case HA_EXTRA_FLUSH:
    DBUG_RETURN(loop_extra(operation));
  case HA_EXTRA_PREPARE_FOR_RENAME:
  case HA_EXTRA_FORCE_REOPEN:
    DBUG_RETURN(loop_extra_alter(operation));
    break;

    /* Category 2), used by non-MyISAM handlers */
  case HA_EXTRA_IGNORE_DUP_KEY:
  case HA_EXTRA_NO_IGNORE_DUP_KEY:
  case HA_EXTRA_KEYREAD_PRESERVE_FIELDS:
  {
    if (!m_myisam)
      DBUG_RETURN(loop_extra(operation));
    break;
  }

  /* Category 3), used by MyISAM handlers */
  case HA_EXTRA_PREPARE_FOR_UPDATE:
    /*
      Needs to be run on the first partition in the range now, and 
      later in late_extra_cache, when switching to a new partition to scan.
    */
    m_extra_prepare_for_update= TRUE;
    if (m_part_spec.start_part != NO_CURRENT_PART_ID)
    {
      if (!m_extra_cache)
        m_extra_cache_part_id= m_part_spec.start_part;
      DBUG_ASSERT(m_extra_cache_part_id == m_part_spec.start_part);
      (void) m_file[m_part_spec.start_part]->extra(HA_EXTRA_PREPARE_FOR_UPDATE);
    }
    break;
  case HA_EXTRA_NORMAL:
  case HA_EXTRA_QUICK:
  case HA_EXTRA_PREPARE_FOR_DROP:
  case HA_EXTRA_FLUSH_CACHE:
  {
    if (m_myisam)
      DBUG_RETURN(loop_extra(operation));
    break;
  }
  case HA_EXTRA_NO_READCHECK:
  {
    /*
      This is only done as a part of ha_open, which is also used in
      ha_partition::open, so no need to do anything.
    */
    break;
  }
  case HA_EXTRA_CACHE:
  {
    prepare_extra_cache(0);
    break;
  }
  case HA_EXTRA_NO_CACHE:
  {
    int ret= 0;
    if (m_extra_cache_part_id != NO_CURRENT_PART_ID)
      ret= m_file[m_extra_cache_part_id]->extra(HA_EXTRA_NO_CACHE);
    m_extra_cache= FALSE;
    m_extra_cache_size= 0;
    m_extra_prepare_for_update= FALSE;
    m_extra_cache_part_id= NO_CURRENT_PART_ID;
    DBUG_RETURN(ret);
  }
  case HA_EXTRA_WRITE_CACHE:
  {
    m_extra_cache= FALSE;
    m_extra_cache_size= 0;
    m_extra_prepare_for_update= FALSE;
    m_extra_cache_part_id= NO_CURRENT_PART_ID;
    DBUG_RETURN(loop_extra(operation));
  }
  case HA_EXTRA_IGNORE_NO_KEY:
  case HA_EXTRA_NO_IGNORE_NO_KEY:
  {
    /*
      Ignore as these are specific to NDB for handling
      idempotency
     */
    break;
  }
  case HA_EXTRA_WRITE_CAN_REPLACE:
  case HA_EXTRA_WRITE_CANNOT_REPLACE:
  {
    /*
      Informs handler that write_row() can replace rows which conflict
      with row being inserted by PK/unique key without reporting error
      to the SQL-layer.

      This optimization is not safe for partitioned table in general case
      since we may have to put new version of row into partition which is
      different from partition in which old version resides (for example
      when we partition by non-PK column or by some column which is not
      part of unique key which were violated).
      And since NDB which is the only engine at the moment that supports
      this optimization handles partitioning on its own we simple disable
      it here. (BTW for NDB this optimization is safe since it supports
      only KEY partitioning and won't use this optimization for tables
      which have additional unique constraints).
    */
    break;
  }
    /* Category 7), used by federated handlers */
  case HA_EXTRA_INSERT_WITH_UPDATE:
    DBUG_RETURN(loop_extra(operation));
    /* Category 8) Operations only used by NDB */
  case HA_EXTRA_DELETE_CANNOT_BATCH:
  case HA_EXTRA_UPDATE_CANNOT_BATCH:
  {
    /* Currently only NDB use the *_CANNOT_BATCH */
    break;
  }
    /* Category 9) Operations only used by MERGE */
  case HA_EXTRA_ADD_CHILDREN_LIST:
  case HA_EXTRA_ATTACH_CHILDREN:
  case HA_EXTRA_IS_ATTACHED_CHILDREN:
  case HA_EXTRA_DETACH_CHILDREN:
  {
    /* Special actions for MERGE tables. Ignore. */
    break;
  }
  /*
    http://dev.mysql.com/doc/refman/5.1/en/partitioning-limitations.html
    says we no longer support logging to partitioned tables, so we fail
    here.
  */
  case HA_EXTRA_MARK_AS_LOG_TABLE:
    DBUG_RETURN(ER_UNSUPORTED_LOG_ENGINE);
  default:
  {
    /* Temporary crash to discover what is wrong */
    DBUG_ASSERT(0);
    break;
  }
  }
  DBUG_RETURN(0);
}


/**
  Special extra call to reset extra parameters

  @return Operation status.
    @retval >0 Error code
    @retval 0  Success

  @note Called at end of each statement to reset buffers.
  To avoid excessive calls, the m_partitions_to_reset bitmap keep records
  of which partitions that have been used in extra(), external_lock() or
  start_stmt() and is needed to be called.
*/

int ha_partition::reset(void)
{
  int result= 0;
  int tmp;
  uint i;
  DBUG_ENTER("ha_partition::reset");

  for (i= bitmap_get_first_set(&m_partitions_to_reset);
       i < m_tot_parts;
       i= bitmap_get_next_set(&m_partitions_to_reset, i))
  {
    if ((tmp= m_file[i]->ha_reset()))
      result= tmp;
  }
  bitmap_clear_all(&m_partitions_to_reset);
  DBUG_RETURN(result);
}

/*
  Special extra method for HA_EXTRA_CACHE with cachesize as extra parameter

  SYNOPSIS
    extra_opt()
    operation                      Must be HA_EXTRA_CACHE
    cachesize                      Size of cache in full table scan

  RETURN VALUE
    >0                   Error code
    0                    Success
*/

int ha_partition::extra_opt(enum ha_extra_function operation, ulong cachesize)
{
  DBUG_ENTER("ha_partition::extra_opt()");

  DBUG_ASSERT(HA_EXTRA_CACHE == operation);
  prepare_extra_cache(cachesize);
  DBUG_RETURN(0);
}


/*
  Call extra on handler with HA_EXTRA_CACHE and cachesize

  SYNOPSIS
    prepare_extra_cache()
    cachesize                Size of cache for full table scan

  RETURN VALUE
    NONE
*/

void ha_partition::prepare_extra_cache(uint cachesize)
{
  DBUG_ENTER("ha_partition::prepare_extra_cache()");
  DBUG_PRINT("info", ("cachesize %u", cachesize));

  m_extra_cache= TRUE;
  m_extra_cache_size= cachesize;
  if (m_part_spec.start_part != NO_CURRENT_PART_ID)
  {
    DBUG_ASSERT(bitmap_is_set(&m_partitions_to_reset,
                              m_part_spec.start_part));
    bitmap_set_bit(&m_partitions_to_reset, m_part_spec.start_part);
    late_extra_cache(m_part_spec.start_part);
  }
  DBUG_VOID_RETURN;
}


/**
  Prepares our new and reorged handlers for rename or delete.

  @param operation Operation to forward

  @return Operation status
    @retval 0  Success
    @retval !0 Error
*/

int ha_partition::loop_extra_alter(enum ha_extra_function operation)
{
  int result= 0, tmp;
  handler **file;
  DBUG_ENTER("ha_partition::loop_extra_alter()");
  DBUG_ASSERT(operation == HA_EXTRA_PREPARE_FOR_RENAME ||
              operation == HA_EXTRA_FORCE_REOPEN);

  if (m_new_file != NULL)
  {
    for (file= m_new_file; *file; file++)
      if ((tmp= (*file)->extra(operation)))
        result= tmp;
  }
  if (m_reorged_file != NULL)
  {
    for (file= m_reorged_file; *file; file++)
      if ((tmp= (*file)->extra(operation)))
        result= tmp;
  }
  if ((tmp= loop_extra(operation)))
    result= tmp;
  DBUG_RETURN(result);
}

/*
  Call extra on all partitions

  SYNOPSIS
    loop_extra()
    operation             extra operation type

  RETURN VALUE
    >0                    Error code
    0                     Success
*/

int ha_partition::loop_extra(enum ha_extra_function operation)
{
  int result= 0, tmp;
  uint i;
  DBUG_ENTER("ha_partition::loop_extra()");
  
  for (i= bitmap_get_first_set(&m_part_info->lock_partitions);
       i < m_tot_parts;
       i= bitmap_get_next_set(&m_part_info->lock_partitions, i))
  {
    if ((tmp= m_file[i]->extra(operation)))
      result= tmp;
  }
  /* Add all used partitions to be called in reset(). */
  bitmap_union(&m_partitions_to_reset, &m_part_info->lock_partitions);
  DBUG_RETURN(result);
}


/*
  Call extra(HA_EXTRA_CACHE) on next partition_id

  SYNOPSIS
    late_extra_cache()
    partition_id               Partition id to call extra on

  RETURN VALUE
    NONE
*/

void ha_partition::late_extra_cache(uint partition_id)
{
  handler *file;
  DBUG_ENTER("ha_partition::late_extra_cache");
  DBUG_PRINT("info", ("extra_cache %u prepare %u partid %u size %u",
                      m_extra_cache, m_extra_prepare_for_update,
                      partition_id, m_extra_cache_size));

  if (!m_extra_cache && !m_extra_prepare_for_update)
    DBUG_VOID_RETURN;
  file= m_file[partition_id];
  if (m_extra_cache)
  {
    if (m_extra_cache_size == 0)
      (void) file->extra(HA_EXTRA_CACHE);
    else
      (void) file->extra_opt(HA_EXTRA_CACHE, m_extra_cache_size);
  }
  if (m_extra_prepare_for_update)
  {
    (void) file->extra(HA_EXTRA_PREPARE_FOR_UPDATE);
  }
  m_extra_cache_part_id= partition_id;
  DBUG_VOID_RETURN;
}


/*
  Call extra(HA_EXTRA_NO_CACHE) on next partition_id

  SYNOPSIS
    late_extra_no_cache()
    partition_id               Partition id to call extra on

  RETURN VALUE
    NONE
*/

void ha_partition::late_extra_no_cache(uint partition_id)
{
  handler *file;
  DBUG_ENTER("ha_partition::late_extra_no_cache");

  if (!m_extra_cache && !m_extra_prepare_for_update)
    DBUG_VOID_RETURN;
  file= m_file[partition_id];
  (void) file->extra(HA_EXTRA_NO_CACHE);
  DBUG_ASSERT(partition_id == m_extra_cache_part_id);
  m_extra_cache_part_id= NO_CURRENT_PART_ID;
  DBUG_VOID_RETURN;
}


/****************************************************************************
                MODULE optimiser support
****************************************************************************/

/**
  Get keys to use for scanning.

  @return key_map of keys usable for scanning

  @note No need to use read_partitions here, since it does not depend on
  which partitions is used, only which storage engine used.
*/

const key_map *ha_partition::keys_to_use_for_scanning()
{
  DBUG_ENTER("ha_partition::keys_to_use_for_scanning");
  DBUG_RETURN(m_file[0]->keys_to_use_for_scanning());
}


/**
  Minimum number of rows to base optimizer estimate on.
*/

ha_rows ha_partition::min_rows_for_estimate()
{
  uint i, max_used_partitions, tot_used_partitions;
  DBUG_ENTER("ha_partition::min_rows_for_estimate");

  tot_used_partitions= bitmap_bits_set(&m_part_info->read_partitions);

  /*
    All partitions might have been left as unused during partition pruning
    due to, for example, an impossible WHERE condition. Nonetheless, the
    optimizer might still attempt to perform (e.g. range) analysis where an
    estimate of the the number of rows is calculated using records_in_range.
    Hence, to handle this and other possible cases, use zero as the minimum
    number of rows to base the estimate on if no partition is being used.
  */
  if (!tot_used_partitions)
    DBUG_RETURN(0);

  /*
    Allow O(log2(tot_partitions)) increase in number of used partitions.
    This gives O(tot_rows/log2(tot_partitions)) rows to base the estimate on.
    I.e when the total number of partitions doubles, allow one more
    partition to be checked.
  */
  i= 2;
  max_used_partitions= 1;
  while (i < m_tot_parts)
  {
    max_used_partitions++;
    i= i << 1;
  }
  if (max_used_partitions > tot_used_partitions)
    max_used_partitions= tot_used_partitions;

  /* stats.records is already updated by the info(HA_STATUS_VARIABLE) call. */
  DBUG_PRINT("info", ("max_used_partitions: %u tot_rows: %lu",
                      max_used_partitions,
                      (ulong) stats.records));
  DBUG_PRINT("info", ("tot_used_partitions: %u min_rows_to_check: %lu",
                      tot_used_partitions,
                      (ulong) stats.records * max_used_partitions
                              / tot_used_partitions));
  DBUG_RETURN(stats.records * max_used_partitions / tot_used_partitions);
}


/**
  Get the biggest used partition.

  Starting at the N:th biggest partition and skips all non used
  partitions, returning the biggest used partition found

  @param[in,out] part_index  Skip the *part_index biggest partitions

  @return The biggest used partition with index not lower than *part_index.
    @retval NO_CURRENT_PART_ID     No more partition used.
    @retval != NO_CURRENT_PART_ID  partition id of biggest used partition with
                                   index >= *part_index supplied. Note that
                                   *part_index will be updated to the next
                                   partition index to use.
*/

uint ha_partition::get_biggest_used_partition(uint *part_index)
{
  uint part_id;
  while ((*part_index) < m_tot_parts)
  {
    part_id= m_part_ids_sorted_by_num_of_records[(*part_index)++];
    if (bitmap_is_set(&m_part_info->read_partitions, part_id))
      return part_id;
  }
  return NO_CURRENT_PART_ID;
}


/*
  Return time for a scan of the table

  SYNOPSIS
    scan_time()

  RETURN VALUE
    time for scan
*/

double ha_partition::scan_time()
{
  double scan_time= 0;
  uint i;
  DBUG_ENTER("ha_partition::scan_time");

  for (i= bitmap_get_first_set(&m_part_info->read_partitions);
       i < m_tot_parts;
       i= bitmap_get_next_set(&m_part_info->read_partitions, i))
    scan_time+= m_file[i]->scan_time();
  DBUG_RETURN(scan_time);
}


/**
  Find number of records in a range.
  @param inx      Index number
  @param min_key  Start of range
  @param max_key  End of range

  @return Number of rows in range.

  Given a starting key, and an ending key estimate the number of rows that
  will exist between the two. max_key may be empty which in case determine
  if start_key matches any rows.
*/

ha_rows ha_partition::records_in_range(uint inx, key_range *min_key,
				       key_range *max_key)
{
  ha_rows min_rows_to_check, rows, estimated_rows=0, checked_rows= 0;
  uint partition_index= 0, part_id;
  DBUG_ENTER("ha_partition::records_in_range");

  min_rows_to_check= min_rows_for_estimate();

  while ((part_id= get_biggest_used_partition(&partition_index))
         != NO_CURRENT_PART_ID)
  {
    rows= m_file[part_id]->records_in_range(inx, min_key, max_key);
      
    DBUG_PRINT("info", ("part %u match %lu rows of %lu", part_id, (ulong) rows,
                        (ulong) m_file[part_id]->stats.records));

    if (rows == HA_POS_ERROR)
      DBUG_RETURN(HA_POS_ERROR);
    estimated_rows+= rows;
    checked_rows+= m_file[part_id]->stats.records;
    /*
      Returning 0 means no rows can be found, so we must continue
      this loop as long as we have estimated_rows == 0.
      Also many engines return 1 to indicate that there may exist
      a matching row, we do not normalize this by dividing by number of
      used partitions, but leave it to be returned as a sum, which will
      reflect that we will need to scan each partition's index.

      Note that this statistics may not always be correct, so we must
      continue even if the current partition has 0 rows, since we might have
      deleted rows from the current partition, or inserted to the next
      partition.
    */
    if (estimated_rows && checked_rows &&
        checked_rows >= min_rows_to_check)
    {
      DBUG_PRINT("info",
                 ("records_in_range(inx %u): %lu (%lu * %lu / %lu)",
                  inx,
                  (ulong) (estimated_rows * stats.records / checked_rows),
                  (ulong) estimated_rows,
                  (ulong) stats.records,
                  (ulong) checked_rows));
      DBUG_RETURN(estimated_rows * stats.records / checked_rows);
    }
  }
  DBUG_PRINT("info", ("records_in_range(inx %u): %lu",
                      inx,
                      (ulong) estimated_rows));
  DBUG_RETURN(estimated_rows);
}


/**
  Estimate upper bound of number of rows.

  @return Number of rows.
*/

ha_rows ha_partition::estimate_rows_upper_bound()
{
  ha_rows rows, tot_rows= 0;
  handler **file= m_file;
  DBUG_ENTER("ha_partition::estimate_rows_upper_bound");

  do
  {
    if (bitmap_is_set(&(m_part_info->read_partitions), (file - m_file)))
    {
      rows= (*file)->estimate_rows_upper_bound();
      if (rows == HA_POS_ERROR)
        DBUG_RETURN(HA_POS_ERROR);
      tot_rows+= rows;
    }
  } while (*(++file));
  DBUG_RETURN(tot_rows);
}


/*
  Get time to read

  SYNOPSIS
    read_time()
    index                Index number used
    ranges               Number of ranges
    rows                 Number of rows

  RETURN VALUE
    time for read

  DESCRIPTION
    This will be optimised later to include whether or not the index can
    be used with partitioning. To achieve we need to add another parameter
    that specifies how many of the index fields that are bound in the ranges.
    Possibly added as a new call to handlers.
*/

double ha_partition::read_time(uint index, uint ranges, ha_rows rows)
{
  DBUG_ENTER("ha_partition::read_time");

  DBUG_RETURN(m_file[0]->read_time(index, ranges, rows));
}


/**
  Number of rows in table. see handler.h

  @return Number of records in the table (after pruning!)
*/

ha_rows ha_partition::records()
{
  ha_rows rows, tot_rows= 0;
  uint i;
  DBUG_ENTER("ha_partition::records");

  for (i= bitmap_get_first_set(&m_part_info->read_partitions);
       i < m_tot_parts;
       i= bitmap_get_next_set(&m_part_info->read_partitions, i))
  {
    rows= m_file[i]->records();
    if (rows == HA_POS_ERROR)
      DBUG_RETURN(HA_POS_ERROR);
    tot_rows+= rows;
  }
  DBUG_RETURN(tot_rows);
}


/*
  Is it ok to switch to a new engine for this table

  SYNOPSIS
    can_switch_engine()

  RETURN VALUE
    TRUE                  Ok
    FALSE                 Not ok

  DESCRIPTION
    Used to ensure that tables with foreign key constraints are not moved
    to engines without foreign key support.
*/

bool ha_partition::can_switch_engines()
{
  handler **file;
  DBUG_ENTER("ha_partition::can_switch_engines");
 
  file= m_file;
  do
  {
    if (!(*file)->can_switch_engines())
      DBUG_RETURN(FALSE);
  } while (*(++file));
  DBUG_RETURN(TRUE);
}


/*
  Is table cache supported

  SYNOPSIS
    table_cache_type()

*/

uint8 ha_partition::table_cache_type()
{
  DBUG_ENTER("ha_partition::table_cache_type");

  DBUG_RETURN(m_file[0]->table_cache_type());
}


/**
  Calculate hash value for KEY partitioning using an array of fields.

  @param field_array   An array of the fields in KEY partitioning

  @return hash_value calculated

  @note Uses the hash function on the character set of the field.
  Integer and floating point fields use the binary character set by default.
*/

uint32 ha_partition::calculate_key_hash_value(Field **field_array)
{
  ulong nr1= 1;
  ulong nr2= 4;
  bool use_51_hash;
  use_51_hash= test((*field_array)->table->part_info->key_algorithm ==
                    partition_info::KEY_ALGORITHM_51);

  do
  {
    Field *field= *field_array;
    if (use_51_hash)
    {
      switch (field->real_type()) {
      case MYSQL_TYPE_TINY:
      case MYSQL_TYPE_SHORT:
      case MYSQL_TYPE_LONG:
      case MYSQL_TYPE_FLOAT:
      case MYSQL_TYPE_DOUBLE:
      case MYSQL_TYPE_NEWDECIMAL:
      case MYSQL_TYPE_TIMESTAMP:
      case MYSQL_TYPE_LONGLONG:
      case MYSQL_TYPE_INT24:
      case MYSQL_TYPE_TIME:
      case MYSQL_TYPE_DATETIME:
      case MYSQL_TYPE_YEAR:
      case MYSQL_TYPE_NEWDATE:
        {
          if (field->is_null())
          {
            nr1^= (nr1 << 1) | 1;
            continue;
          }
          /* Force this to my_hash_sort_bin, which was used in 5.1! */
          uint len= field->pack_length();
          my_charset_bin.coll->hash_sort(&my_charset_bin, field->ptr, len,
                                         &nr1, &nr2);
          /* Done with this field, continue with next one. */
          continue;
        }
      case MYSQL_TYPE_STRING:
      case MYSQL_TYPE_VARCHAR:
      case MYSQL_TYPE_BIT:
        /* Not affected, same in 5.1 and 5.5 */
        break;
      /*
        ENUM/SET uses my_hash_sort_simple in 5.1 (i.e. my_charset_latin1)
        and my_hash_sort_bin in 5.5!
      */
      case MYSQL_TYPE_ENUM:
      case MYSQL_TYPE_SET:
        {
          if (field->is_null())
          {
            nr1^= (nr1 << 1) | 1;
            continue;
          }
          /* Force this to my_hash_sort_bin, which was used in 5.1! */
          uint len= field->pack_length();
          my_charset_latin1.coll->hash_sort(&my_charset_latin1, field->ptr,
                                            len, &nr1, &nr2);
          continue;
        }
      /* New types in mysql-5.6. */
      case MYSQL_TYPE_DATETIME2:
      case MYSQL_TYPE_TIME2:
      case MYSQL_TYPE_TIMESTAMP2:
        /* Not affected, 5.6+ only! */
        break;

      /* These types should not be allowed for partitioning! */
      case MYSQL_TYPE_NULL:
      case MYSQL_TYPE_DECIMAL:
      case MYSQL_TYPE_DATE:
      case MYSQL_TYPE_TINY_BLOB:
      case MYSQL_TYPE_MEDIUM_BLOB:
      case MYSQL_TYPE_LONG_BLOB:
      case MYSQL_TYPE_BLOB:
      case MYSQL_TYPE_VAR_STRING:
      case MYSQL_TYPE_GEOMETRY:
        /* fall through. */
      default:
        DBUG_ASSERT(0);                    // New type?
        /* Fall through for default hashing (5.5). */
      }
      /* fall through, use collation based hashing. */
    }
    field->hash(&nr1, &nr2);
  } while (*(++field_array));
  return (uint32) nr1;
}


/****************************************************************************
                MODULE print messages
****************************************************************************/

const char *ha_partition::index_type(uint inx)
{
  uint first_used_partition;
  DBUG_ENTER("ha_partition::index_type");

  first_used_partition= bitmap_get_first_set(&(m_part_info->read_partitions));

  if (first_used_partition == MY_BIT_NONE)
  {
    DBUG_ASSERT(0);                             // How can this happen?
    DBUG_RETURN(handler::index_type(inx));
  }

  DBUG_RETURN(m_file[first_used_partition]->index_type(inx));
}


enum row_type ha_partition::get_row_type() const
{
  uint i;
  enum row_type type;
  DBUG_ENTER("ha_partition::get_row_type");

  i= bitmap_get_first_set(&m_part_info->read_partitions);
  DBUG_ASSERT(i < m_tot_parts);
  if (i >= m_tot_parts)
    DBUG_RETURN(ROW_TYPE_NOT_USED);

  type= m_file[i]->get_row_type();
  DBUG_PRINT("info", ("partition %u, row_type: %d", i, type));

  for (i= bitmap_get_next_set(&m_part_info->lock_partitions, i);
       i < m_tot_parts;
       i= bitmap_get_next_set(&m_part_info->lock_partitions, i))
  {
    enum row_type part_type= m_file[i]->get_row_type();
    DBUG_PRINT("info", ("partition %u, row_type: %d", i, type));
    if (part_type != type)
      DBUG_RETURN(ROW_TYPE_NOT_USED);
  }

  DBUG_RETURN(type);
}


void ha_partition::append_row_to_str(String &str)
{
  const uchar *rec;
  bool is_rec0= !m_err_rec || m_err_rec == table->record[0];
  if (is_rec0)
    rec= table->record[0];
  else
    rec= m_err_rec;
  // If PK, use full PK instead of full part field array!
  if (table->s->primary_key != MAX_KEY)
  {
    KEY *key= table->key_info + table->s->primary_key;
    KEY_PART_INFO *key_part=     key->key_part;
    KEY_PART_INFO *key_part_end= key_part + key->user_defined_key_parts;
    if (!is_rec0)
      set_key_field_ptr(key, rec, table->record[0]);
    for (; key_part != key_part_end; key_part++)
    {
      Field *field= key_part->field;
      str.append(" ");
      str.append(field->field_name);
      str.append(":");
      field_unpack(&str, field, rec, 0, false);
    }
    if (!is_rec0)
      set_key_field_ptr(key, table->record[0], rec);
  }
  else
  {
    Field **field_ptr;
    if (!is_rec0)
      set_field_ptr(m_part_info->full_part_field_array, rec,
                    table->record[0]);
    /* No primary key, use full partition field array. */
    for (field_ptr= m_part_info->full_part_field_array;
         *field_ptr;
         field_ptr++)
    {
      Field *field= *field_ptr;
      str.append(" ");
      str.append(field->field_name);
      str.append(":");
      field_unpack(&str, field, rec, 0, false);
    }
    if (!is_rec0)
      set_field_ptr(m_part_info->full_part_field_array, table->record[0],
                    rec);
  }
}


void ha_partition::print_error(int error, myf errflag)
{
  THD *thd= ha_thd();
  DBUG_ENTER("ha_partition::print_error");

  /* Should probably look for my own errors first */
  DBUG_PRINT("enter", ("error: %d", error));

  if ((error == HA_ERR_NO_PARTITION_FOUND) &&
      ! (thd->lex->alter_info.flags & Alter_info::ALTER_TRUNCATE_PARTITION))
    m_part_info->print_no_partition_found(table);
  else if (error == HA_ERR_ROW_IN_WRONG_PARTITION)
  {
    /* Should only happen on DELETE or UPDATE! */
    DBUG_ASSERT(thd_sql_command(thd) == SQLCOM_DELETE ||
                thd_sql_command(thd) == SQLCOM_DELETE_MULTI ||
                thd_sql_command(thd) == SQLCOM_UPDATE ||
                thd_sql_command(thd) == SQLCOM_UPDATE_MULTI);
    DBUG_ASSERT(m_err_rec);
    if (m_err_rec)
    {
      uint max_length;
      char buf[MAX_KEY_LENGTH];
      String str(buf,sizeof(buf),system_charset_info);
      uint32 part_id;
      str.length(0);
      str.append("(");
      str.append_ulonglong(m_last_part);
      str.append(" != ");
      if (get_part_for_delete(m_err_rec, m_rec0, m_part_info, &part_id))
        str.append("?");
      else
        str.append_ulonglong(part_id);
      str.append(")");
      append_row_to_str(str);

      /* Log this error, so the DBA can notice it and fix it! */
      sql_print_error("Table '%-192s' corrupted: row in wrong partition: %s\n"
                      "Please REPAIR the table!",
                      table->s->table_name.str,
                      str.c_ptr_safe());

      max_length= (MYSQL_ERRMSG_SIZE - (uint) strlen(ER(ER_ROW_IN_WRONG_PARTITION)));
      if (str.length() >= max_length)
      {
        str.length(max_length-4);
        str.append(STRING_WITH_LEN("..."));
      }
      my_error(ER_ROW_IN_WRONG_PARTITION, MYF(0), str.c_ptr_safe());
      m_err_rec= NULL;
      DBUG_VOID_RETURN;
    }
    /* fall through to generic error handling. */
  }

  /* In case m_file has not been initialized, like in bug#42438 */
  if (m_file)
  {
    if (m_last_part >= m_tot_parts)
    {
      DBUG_ASSERT(0);
      m_last_part= 0;
    }
    m_file[m_last_part]->print_error(error, errflag);
  }
  else
    handler::print_error(error, errflag);
  DBUG_VOID_RETURN;
}


bool ha_partition::get_error_message(int error, String *buf)
{
  DBUG_ENTER("ha_partition::get_error_message");

  /* Should probably look for my own errors first */

  /* In case m_file has not been initialized, like in bug#42438 */
  if (m_file)
    DBUG_RETURN(m_file[m_last_part]->get_error_message(error, buf));
  DBUG_RETURN(handler::get_error_message(error, buf));

}


/****************************************************************************
                MODULE in-place ALTER
****************************************************************************/
/**
  Get table flags.
*/

handler::Table_flags ha_partition::table_flags() const
{
  uint first_used_partition= 0;
  DBUG_ENTER("ha_partition::table_flags");
  if (m_handler_status < handler_initialized ||
      m_handler_status >= handler_closed)
    DBUG_RETURN(PARTITION_ENABLED_TABLE_FLAGS);

  if (get_lock_type() != F_UNLCK)
  {
    /*
      The flags are cached after external_lock, and may depend on isolation
      level. So we should use a locked partition to get the correct flags.
    */
    first_used_partition= bitmap_get_first_set(&m_part_info->lock_partitions);
    if (first_used_partition == MY_BIT_NONE)
      first_used_partition= 0;
  }
  DBUG_RETURN((m_file[first_used_partition]->ha_table_flags() &
                 ~(PARTITION_DISABLED_TABLE_FLAGS)) |
                 (PARTITION_ENABLED_TABLE_FLAGS));
}


/**
  alter_table_flags must be on handler/table level, not on hton level
  due to the ha_partition hton does not know what the underlying hton is.
*/
uint ha_partition::alter_table_flags(uint flags)
{
  uint flags_to_return;
  DBUG_ENTER("ha_partition::alter_table_flags");

  flags_to_return= ht->alter_table_flags(flags);
  flags_to_return|= m_file[0]->alter_table_flags(flags);

  DBUG_RETURN(flags_to_return);
}


/**
  check if copy of data is needed in alter table.
*/
bool ha_partition::check_if_incompatible_data(HA_CREATE_INFO *create_info,
                                              uint table_changes)
{
  handler **file;
  bool ret= COMPATIBLE_DATA_YES;

  /*
    The check for any partitioning related changes have already been done
    in mysql_alter_table (by fix_partition_func), so it is only up to
    the underlying handlers.
  */
  for (file= m_file; *file; file++)
    if ((ret=  (*file)->check_if_incompatible_data(create_info,
                                                   table_changes)) !=
        COMPATIBLE_DATA_YES)
      break;
  return ret;
}


/**
  Support of in-place alter table.
*/

/**
  Helper class for in-place alter, see handler.h
*/

class ha_partition_inplace_ctx : public inplace_alter_handler_ctx
{
public:
  inplace_alter_handler_ctx **handler_ctx_array;
private:
  uint m_tot_parts;

public:
  ha_partition_inplace_ctx(THD *thd, uint tot_parts)
    : inplace_alter_handler_ctx(),
      handler_ctx_array(NULL),
      m_tot_parts(tot_parts)
  {}

  ~ha_partition_inplace_ctx()
  {
    if (handler_ctx_array)
    {
      for (uint index= 0; index < m_tot_parts; index++)
        delete handler_ctx_array[index];
    }
  }
};


enum_alter_inplace_result
ha_partition::check_if_supported_inplace_alter(TABLE *altered_table,
                                               Alter_inplace_info *ha_alter_info)
{
  uint index= 0;
  enum_alter_inplace_result result= HA_ALTER_INPLACE_NO_LOCK;
  ha_partition_inplace_ctx *part_inplace_ctx;
  bool first_is_set= false;
  THD *thd= ha_thd();

  DBUG_ENTER("ha_partition::check_if_supported_inplace_alter");
  /*
    Support inplace change of KEY () -> KEY ALGORITHM = N ().
    Any other change would set partition_changed in
    prep_alter_part_table() in mysql_alter_table().
  */
  if (ha_alter_info->alter_info->flags == Alter_info::ALTER_PARTITION)
    DBUG_RETURN(HA_ALTER_INPLACE_NO_LOCK);

  part_inplace_ctx=
    new (thd->mem_root) ha_partition_inplace_ctx(thd, m_tot_parts);
  if (!part_inplace_ctx)
    DBUG_RETURN(HA_ALTER_ERROR);

  part_inplace_ctx->handler_ctx_array= (inplace_alter_handler_ctx **)
    thd->alloc(sizeof(inplace_alter_handler_ctx *) * (m_tot_parts + 1));
  if (!part_inplace_ctx->handler_ctx_array)
    DBUG_RETURN(HA_ALTER_ERROR);

  /* Set all to NULL, including the terminating one. */
  for (index= 0; index <= m_tot_parts; index++)
    part_inplace_ctx->handler_ctx_array[index]= NULL;

  for (index= 0; index < m_tot_parts; index++)
  {
    enum_alter_inplace_result p_result=
      m_file[index]->check_if_supported_inplace_alter(altered_table,
                                                      ha_alter_info);
    part_inplace_ctx->handler_ctx_array[index]= ha_alter_info->handler_ctx;

    if (index == 0)
    {
      first_is_set= (ha_alter_info->handler_ctx != NULL);
    }
    else if (first_is_set != (ha_alter_info->handler_ctx != NULL))
    {
      /* Either none or all partitions must set handler_ctx! */
      DBUG_ASSERT(0);
      DBUG_RETURN(HA_ALTER_ERROR);
    }
    if (p_result < result)
      result= p_result;
    if (result == HA_ALTER_ERROR)
      break;
  }

  ha_alter_info->handler_ctx= part_inplace_ctx;
  /*
    To indicate for future inplace calls that there are several
    partitions/handlers that need to be committed together,
    we set group_commit_ctx to the NULL terminated array of
    the partitions handlers.
  */
  ha_alter_info->group_commit_ctx= part_inplace_ctx->handler_ctx_array;

  DBUG_RETURN(result);
}


bool ha_partition::prepare_inplace_alter_table(TABLE *altered_table,
                                               Alter_inplace_info *ha_alter_info)
{
  uint index= 0;
  bool error= false;
  ha_partition_inplace_ctx *part_inplace_ctx;

  DBUG_ENTER("ha_partition::prepare_inplace_alter_table");

  /*
    Changing to similar partitioning, only update metadata.
    Non allowed changes would be catched in prep_alter_part_table().
  */
  if (ha_alter_info->alter_info->flags == Alter_info::ALTER_PARTITION)
    DBUG_RETURN(false);

  part_inplace_ctx=
    static_cast<class ha_partition_inplace_ctx*>(ha_alter_info->handler_ctx);

  for (index= 0; index < m_tot_parts && !error; index++)
  {
    ha_alter_info->handler_ctx= part_inplace_ctx->handler_ctx_array[index];
    if (m_file[index]->ha_prepare_inplace_alter_table(altered_table,
                                                      ha_alter_info))
      error= true;
    part_inplace_ctx->handler_ctx_array[index]= ha_alter_info->handler_ctx;
  }
  ha_alter_info->handler_ctx= part_inplace_ctx;

  DBUG_RETURN(error);
}


bool ha_partition::inplace_alter_table(TABLE *altered_table,
                                       Alter_inplace_info *ha_alter_info)
{
  uint index= 0;
  bool error= false;
  ha_partition_inplace_ctx *part_inplace_ctx;

  DBUG_ENTER("ha_partition::inplace_alter_table");

  /*
    Changing to similar partitioning, only update metadata.
    Non allowed changes would be catched in prep_alter_part_table().
  */
  if (ha_alter_info->alter_info->flags == Alter_info::ALTER_PARTITION)
    DBUG_RETURN(false);

  part_inplace_ctx=
    static_cast<class ha_partition_inplace_ctx*>(ha_alter_info->handler_ctx);

  for (index= 0; index < m_tot_parts && !error; index++)
  {
    ha_alter_info->handler_ctx= part_inplace_ctx->handler_ctx_array[index];
    if (m_file[index]->ha_inplace_alter_table(altered_table,
                                              ha_alter_info))
      error= true;
    part_inplace_ctx->handler_ctx_array[index]= ha_alter_info->handler_ctx;
  }
  ha_alter_info->handler_ctx= part_inplace_ctx;

  DBUG_RETURN(error);
}


/*
  Note that this function will try rollback failed ADD INDEX by
  executing DROP INDEX for the indexes that were committed (if any)
  before the error occured. This means that the underlying storage
  engine must be able to drop index in-place with X-lock held.
  (As X-lock will be held here if new indexes are to be committed)
*/
bool ha_partition::commit_inplace_alter_table(TABLE *altered_table,
                                              Alter_inplace_info *ha_alter_info,
                                              bool commit)
{
  ha_partition_inplace_ctx *part_inplace_ctx;
  bool error= false;

  DBUG_ENTER("ha_partition::commit_inplace_alter_table");

  /*
    Changing to similar partitioning, only update metadata.
    Non allowed changes would be catched in prep_alter_part_table().
  */
  if (ha_alter_info->alter_info->flags == Alter_info::ALTER_PARTITION)
    DBUG_RETURN(false);

  part_inplace_ctx=
    static_cast<class ha_partition_inplace_ctx*>(ha_alter_info->handler_ctx);

  if (commit)
  {
    DBUG_ASSERT(ha_alter_info->group_commit_ctx ==
                part_inplace_ctx->handler_ctx_array);
    ha_alter_info->handler_ctx= part_inplace_ctx->handler_ctx_array[0];
    error= m_file[0]->ha_commit_inplace_alter_table(altered_table,
                                                    ha_alter_info, commit);
    if (error)
      goto end;
    if (ha_alter_info->group_commit_ctx)
    {
      /*
        If ha_alter_info->group_commit_ctx is not set to NULL,
        then the engine did only commit the first partition!
        The engine is probably new, since both innodb and the default
        implementation of handler::commit_inplace_alter_table sets it to NULL
        and simply return false, since it allows metadata changes only.
        Loop over all other partitions as to follow the protocol!
      */
      uint i;
      DBUG_ASSERT(0);
      for (i= 1; i < m_tot_parts; i++)
      {
        ha_alter_info->handler_ctx= part_inplace_ctx->handler_ctx_array[i];
        error|= m_file[i]->ha_commit_inplace_alter_table(altered_table,
                                                         ha_alter_info,
                                                         true);
      }
    }
  }
  else
  {
    uint i;
    for (i= 0; i < m_tot_parts; i++)
    {
      /* Rollback, commit == false,  is done for each partition! */
      ha_alter_info->handler_ctx= part_inplace_ctx->handler_ctx_array[i];
      if (m_file[i]->ha_commit_inplace_alter_table(altered_table,
                                                   ha_alter_info, false))
        error= true;
    }
  }
end:
  ha_alter_info->handler_ctx= part_inplace_ctx;

  DBUG_RETURN(error);
}


void ha_partition::notify_table_changed()
{
  handler **file;

  DBUG_ENTER("ha_partition::notify_table_changed");

  for (file= m_file; *file; file++)
    (*file)->ha_notify_table_changed();

  DBUG_VOID_RETURN;
}


/*
  If frm_error() is called then we will use this to to find out what file
  extensions exist for the storage engine. This is also used by the default
  rename_table and delete_table method in handler.cc.
*/

static const char *ha_partition_ext[]=
{
  ha_par_ext, NullS
};

const char **ha_partition::bas_ext() const
{ return ha_partition_ext; }


uint ha_partition::min_of_the_max_uint(
                       uint (handler::*operator_func)(void) const) const
{
  handler **file;
  uint min_of_the_max= ((*m_file)->*operator_func)();

  for (file= m_file+1; *file; file++)
  {
    uint tmp= ((*file)->*operator_func)();
    set_if_smaller(min_of_the_max, tmp);
  }
  return min_of_the_max;
}


uint ha_partition::max_supported_key_parts() const
{
  return min_of_the_max_uint(&handler::max_supported_key_parts);
}


uint ha_partition::max_supported_key_length() const
{
  return min_of_the_max_uint(&handler::max_supported_key_length);
}


uint ha_partition::max_supported_key_part_length() const
{
  return min_of_the_max_uint(&handler::max_supported_key_part_length);
}


uint ha_partition::max_supported_record_length() const
{
  return min_of_the_max_uint(&handler::max_supported_record_length);
}


uint ha_partition::max_supported_keys() const
{
  return min_of_the_max_uint(&handler::max_supported_keys);
}


uint ha_partition::extra_rec_buf_length() const
{
  handler **file;
  uint max= (*m_file)->extra_rec_buf_length();

  for (file= m_file, file++; *file; file++)
    if (max < (*file)->extra_rec_buf_length())
      max= (*file)->extra_rec_buf_length();
  return max;
}


uint ha_partition::min_record_length(uint options) const
{
  handler **file;
  uint max= (*m_file)->min_record_length(options);

  for (file= m_file, file++; *file; file++)
    if (max < (*file)->min_record_length(options))
      max= (*file)->min_record_length(options);
  return max;
}


/****************************************************************************
                MODULE compare records
****************************************************************************/
/*
  Compare two positions

  SYNOPSIS
    cmp_ref()
    ref1                   First position
    ref2                   Second position

  RETURN VALUE
    <0                     ref1 < ref2
    0                      Equal
    >0                     ref1 > ref2

  DESCRIPTION
    We get two references and need to check if those records are the same.
    If they belong to different partitions we decide that they are not
    the same record. Otherwise we use the particular handler to decide if
    they are the same. Sort in partition id order if not equal.
*/

int ha_partition::cmp_ref(const uchar *ref1, const uchar *ref2)
{
  uint part_id;
  my_ptrdiff_t diff1, diff2;
  handler *file;
  DBUG_ENTER("ha_partition::cmp_ref");

  if ((ref1[0] == ref2[0]) && (ref1[1] == ref2[1]))
  {
    part_id= uint2korr(ref1);
    file= m_file[part_id];
    DBUG_ASSERT(part_id < m_tot_parts);
    DBUG_RETURN(file->cmp_ref((ref1 + PARTITION_BYTES_IN_POS),
			      (ref2 + PARTITION_BYTES_IN_POS)));
  }
  diff1= ref2[1] - ref1[1];
  diff2= ref2[0] - ref1[0];
  if (diff1 > 0)
  {
    DBUG_RETURN(-1);
  }
  if (diff1 < 0)
  {
    DBUG_RETURN(+1);
  }
  if (diff2 > 0)
  {
    DBUG_RETURN(-1);
  }
  DBUG_RETURN(+1);
}


/****************************************************************************
                MODULE auto increment
****************************************************************************/


int ha_partition::reset_auto_increment(ulonglong value)
{
  handler **file= m_file;
  int res;
  DBUG_ENTER("ha_partition::reset_auto_increment");
  lock_auto_increment();
  part_share->auto_inc_initialized= false;
  part_share->next_auto_inc_val= 0;
  do
  {
    if ((res= (*file)->ha_reset_auto_increment(value)) != 0)
      break;
  } while (*(++file));
  unlock_auto_increment();
  DBUG_RETURN(res);
}


/**
  This method is called by update_auto_increment which in turn is called
  by the individual handlers as part of write_row. We use the
  part_share->next_auto_inc_val, or search all
  partitions for the highest auto_increment_value if not initialized or
  if auto_increment field is a secondary part of a key, we must search
  every partition when holding a mutex to be sure of correctness.
*/

void ha_partition::get_auto_increment(ulonglong offset, ulonglong increment,
                                      ulonglong nb_desired_values,
                                      ulonglong *first_value,
                                      ulonglong *nb_reserved_values)
{
  DBUG_ENTER("ha_partition::get_auto_increment");
  DBUG_PRINT("info", ("offset: %lu inc: %lu desired_values: %lu "
                      "first_value: %lu", (ulong) offset, (ulong) increment,
                      (ulong) nb_desired_values, (ulong) *first_value));
  DBUG_ASSERT(increment && nb_desired_values);
  *first_value= 0;
  if (table->s->next_number_keypart)
  {
    /*
      next_number_keypart is != 0 if the auto_increment column is a secondary
      column in the index (it is allowed in MyISAM)
    */
    DBUG_PRINT("info", ("next_number_keypart != 0"));
    ulonglong nb_reserved_values_part;
    ulonglong first_value_part, max_first_value;
    handler **file= m_file;
    first_value_part= max_first_value= *first_value;
    /* Must lock and find highest value among all partitions. */
    lock_auto_increment();
    do
    {
      /* Only nb_desired_values = 1 makes sense */
      (*file)->get_auto_increment(offset, increment, 1,
                                 &first_value_part, &nb_reserved_values_part);
      if (first_value_part == ULONGLONG_MAX) // error in one partition
      {
        *first_value= first_value_part;
        /* log that the error was between table/partition handler */
        sql_print_error("Partition failed to reserve auto_increment value");
        unlock_auto_increment();
        DBUG_VOID_RETURN;
      }
      DBUG_PRINT("info", ("first_value_part: %lu", (ulong) first_value_part));
      set_if_bigger(max_first_value, first_value_part);
    } while (*(++file));
    *first_value= max_first_value;
    *nb_reserved_values= 1;
    unlock_auto_increment();
  }
  else
  {
    THD *thd= ha_thd();
    /*
      This is initialized in the beginning of the first write_row call.
    */
    DBUG_ASSERT(part_share->auto_inc_initialized);
    /*
      Get a lock for handling the auto_increment in part_share
      for avoiding two concurrent statements getting the same number.
    */ 

    lock_auto_increment();

    /*
      In a multi-row insert statement like INSERT SELECT and LOAD DATA
      where the number of candidate rows to insert is not known in advance
      we must hold a lock/mutex for the whole statement if we have statement
      based replication. Because the statement-based binary log contains
      only the first generated value used by the statement, and slaves assumes
      all other generated values used by this statement were consecutive to
      this first one, we must exclusively lock the generator until the statement
      is done.
    */
    if (!auto_increment_safe_stmt_log_lock &&
        thd->lex->sql_command != SQLCOM_INSERT &&
        mysql_bin_log.is_open() &&
        !thd->is_current_stmt_binlog_format_row() &&
        (thd->variables.option_bits & OPTION_BIN_LOG))
    {
      DBUG_PRINT("info", ("locking auto_increment_safe_stmt_log_lock"));
      auto_increment_safe_stmt_log_lock= TRUE;
    }

    /* this gets corrected (for offset/increment) in update_auto_increment */
    *first_value= part_share->next_auto_inc_val;
    part_share->next_auto_inc_val+= nb_desired_values * increment;

    unlock_auto_increment();
    DBUG_PRINT("info", ("*first_value: %lu", (ulong) *first_value));
    *nb_reserved_values= nb_desired_values;
  }
  DBUG_VOID_RETURN;
}

void ha_partition::release_auto_increment()
{
  DBUG_ENTER("ha_partition::release_auto_increment");

  if (table->s->next_number_keypart)
  {
    uint i;
    for (i= bitmap_get_first_set(&m_part_info->lock_partitions);
         i < m_tot_parts;
         i= bitmap_get_next_set(&m_part_info->lock_partitions, i))
    {
      m_file[i]->ha_release_auto_increment();
    }
  }
  else if (next_insert_id)
  {
    ulonglong next_auto_inc_val;
    lock_auto_increment();
    next_auto_inc_val= part_share->next_auto_inc_val;
    /*
      If the current auto_increment values is lower than the reserved
      value, and the reserved value was reserved by this thread,
      we can lower the reserved value.
    */
    if (next_insert_id < next_auto_inc_val &&
        auto_inc_interval_for_cur_row.maximum() >= next_auto_inc_val)
    {
      THD *thd= ha_thd();
      /*
        Check that we do not lower the value because of a failed insert
        with SET INSERT_ID, i.e. forced/non generated values.
      */
      if (thd->auto_inc_intervals_forced.maximum() < next_insert_id)
        part_share->next_auto_inc_val= next_insert_id;
    }
    DBUG_PRINT("info", ("part_share->next_auto_inc_val: %lu",
                        (ulong) part_share->next_auto_inc_val));

    /* Unlock the multi row statement lock taken in get_auto_increment */
    if (auto_increment_safe_stmt_log_lock)
    {
      auto_increment_safe_stmt_log_lock= FALSE;
      DBUG_PRINT("info", ("unlocking auto_increment_safe_stmt_log_lock"));
    }

    unlock_auto_increment();
  }
  DBUG_VOID_RETURN;
}

/****************************************************************************
                MODULE initialize handler for HANDLER call
****************************************************************************/

void ha_partition::init_table_handle_for_HANDLER()
{
  return;
}


/**
  Return the checksum of the table (all partitions)
*/

uint ha_partition::checksum() const
{
  ha_checksum sum= 0;

  DBUG_ENTER("ha_partition::checksum");
  if ((table_flags() & HA_HAS_CHECKSUM))
  {
    handler **file= m_file;
    do
    {
      sum+= (*file)->checksum();
    } while (*(++file));
  }
  DBUG_RETURN(sum);
}


/****************************************************************************
                MODULE enable/disable indexes
****************************************************************************/

/*
  Disable indexes for a while
  SYNOPSIS
    disable_indexes()
    mode                      Mode
  RETURN VALUES
    0                         Success
    != 0                      Error
*/

int ha_partition::disable_indexes(uint mode)
{
  handler **file;
  int error= 0;

  DBUG_ASSERT(bitmap_is_set_all(&(m_part_info->lock_partitions)));
  for (file= m_file; *file; file++)
  {
    if ((error= (*file)->ha_disable_indexes(mode)))
      break;
  }
  return error;
}


/*
  Enable indexes again
  SYNOPSIS
    enable_indexes()
    mode                      Mode
  RETURN VALUES
    0                         Success
    != 0                      Error
*/

int ha_partition::enable_indexes(uint mode)
{
  handler **file;
  int error= 0;

  DBUG_ASSERT(bitmap_is_set_all(&(m_part_info->lock_partitions)));
  for (file= m_file; *file; file++)
  {
    if ((error= (*file)->ha_enable_indexes(mode)))
      break;
  }
  return error;
}


/*
  Check if indexes are disabled
  SYNOPSIS
    indexes_are_disabled()

  RETURN VALUES
    0                      Indexes are enabled
    != 0                   Indexes are disabled
*/

int ha_partition::indexes_are_disabled(void)
{
  handler **file;
  int error= 0;

  DBUG_ASSERT(bitmap_is_set_all(&(m_part_info->lock_partitions)));
  for (file= m_file; *file; file++)
  {
    if ((error= (*file)->indexes_are_disabled()))
      break;
  }
  return error;
}


/**
  Check/fix misplaced rows.

  @param read_part_id  Partition to check/fix.
  @param repair        If true, move misplaced rows to correct partition.

  @return Operation status.
    @retval 0     Success
    @retval != 0  Error
*/

int ha_partition::check_misplaced_rows(uint read_part_id, bool repair)
{
  int result= 0;
  uint32 correct_part_id;
  longlong func_value;
  longlong num_misplaced_rows= 0;

  DBUG_ENTER("ha_partition::check_misplaced_rows");

  DBUG_ASSERT(m_file);

  if (repair)
  {
    /* We must read the full row, if we need to move it! */
    bitmap_set_all(table->read_set);
    bitmap_set_all(table->write_set);
  }
  else
  {
    /* Only need to read the partitioning fields. */
    bitmap_union(table->read_set, &m_part_info->full_part_field_set);
  }

  if ((result= m_file[read_part_id]->ha_rnd_init(1)))
    DBUG_RETURN(result);

  while (true)
  {
    if ((result= m_file[read_part_id]->ha_rnd_next(m_rec0)))
    {
      if (result == HA_ERR_RECORD_DELETED)
        continue;
      if (result != HA_ERR_END_OF_FILE)
        break;

      if (num_misplaced_rows > 0)
      {
        print_admin_msg(ha_thd(), "warning", table_share->db.str, table->alias,
                        opt_op_name[REPAIR_PARTS],
                        "Moved %lld misplaced rows",
                        num_misplaced_rows);
      }
      /* End-of-file reached, all rows are now OK, reset result and break. */
      result= 0;
      break;
    }

    result= m_part_info->get_partition_id(m_part_info, &correct_part_id,
                                          &func_value);
    if (result)
      break;

    if (correct_part_id != read_part_id)
    {
      num_misplaced_rows++;
      if (!repair)
      {
        /* Check. */
        print_admin_msg(ha_thd(), "error", table_share->db.str, table->alias,
                        opt_op_name[CHECK_PARTS],
                        "Found a misplaced row");
        /* Break on first misplaced row! */
        result= HA_ADMIN_NEEDS_UPGRADE;
        break;
      }
      else
      {
        DBUG_PRINT("info", ("Moving row from partition %d to %d",
                            read_part_id, correct_part_id));

        /*
          Insert row into correct partition. Notice that there are no commit
          for every N row, so the repair will be one large transaction!
        */
        if ((result= m_file[correct_part_id]->ha_write_row(m_rec0)))
        {
          /*
            We have failed to insert a row, it might have been a duplicate!
          */
          char buf[MAX_KEY_LENGTH];
          String str(buf,sizeof(buf),system_charset_info);
          str.length(0);
          if (result == HA_ERR_FOUND_DUPP_KEY)
          {
            str.append("Duplicate key found, "
                       "please update or delete the record:\n");
            result= HA_ADMIN_CORRUPT;
          }
          m_err_rec= NULL;
          append_row_to_str(str);

          /*
            If the engine supports transactions, the failure will be
            rollbacked.
          */
          if (!m_file[correct_part_id]->has_transactions())
          {
            /* Log this error, so the DBA can notice it and fix it! */
            sql_print_error("Table '%-192s' failed to move/insert a row"
                            " from part %d into part %d:\n%s",
                            table->s->table_name.str,
                            read_part_id,
                            correct_part_id,
                            str.c_ptr_safe());
          }
          print_admin_msg(ha_thd(), "error", table_share->db.str, table->alias,
                          opt_op_name[REPAIR_PARTS],
                          "Failed to move/insert a row"
                          " from part %d into part %d:\n%s",
                          read_part_id,
                          correct_part_id,
                          str.c_ptr_safe());
          break;
        }

        /* Delete row from wrong partition. */
        if ((result= m_file[read_part_id]->ha_delete_row(m_rec0)))
        {
          if (m_file[correct_part_id]->has_transactions())
            break;
          /*
            We have introduced a duplicate, since we failed to remove it
            from the wrong partition.
          */
          char buf[MAX_KEY_LENGTH];
          String str(buf,sizeof(buf),system_charset_info);
          str.length(0);
          m_err_rec= NULL;
          append_row_to_str(str);

          /* Log this error, so the DBA can notice it and fix it! */
          sql_print_error("Table '%-192s': Delete from part %d failed with"
                          " error %d. But it was already inserted into"
                          " part %d, when moving the misplaced row!"
                          "\nPlease manually fix the duplicate row:\n%s",
                          table->s->table_name.str,
                          read_part_id,
                          result,
                          correct_part_id,
                          str.c_ptr_safe());
          break;
        }
      }
    }
  }

  int tmp_result= m_file[read_part_id]->ha_rnd_end();
  DBUG_RETURN(result ? result : tmp_result);
}


#define KEY_PARTITIONING_CHANGED_STR \
  "KEY () partitioning changed, please run:\n" \
  "ALTER TABLE %s.%s ALGORITHM = INPLACE %s"

int ha_partition::check_for_upgrade(HA_CHECK_OPT *check_opt)
{
  int error= HA_ADMIN_NEEDS_CHECK;
  DBUG_ENTER("ha_partition::check_for_upgrade");

  /*
    This is called even without FOR UPGRADE,
    if the .frm version is lower than the current version.
    In that case return that it needs checking!
  */
  if (!(check_opt->sql_flags & TT_FOR_UPGRADE))
    DBUG_RETURN(error);

  /*
    Partitions will be checked for during their ha_check!

    Check if KEY (sub)partitioning was used and any field's hash calculation
    differs from 5.1, see bug#14521864.
  */
  if (table->s->mysql_version < 50503 &&              // 5.1 table (<5.5.3)
      ((m_part_info->part_type == HASH_PARTITION &&   // KEY partitioned
        m_part_info->list_of_part_fields) ||
       (m_is_sub_partitioned &&                       // KEY subpartitioned
        m_part_info->list_of_subpart_fields)))
  {
    Field **field;
    if (m_is_sub_partitioned)
    {
      field= m_part_info->subpart_field_array;
    }
    else
    {
      field= m_part_info->part_field_array;
    }
    for (; *field; field++)
    {
      switch ((*field)->real_type()) {
      case MYSQL_TYPE_TINY:
      case MYSQL_TYPE_SHORT:
      case MYSQL_TYPE_LONG:
      case MYSQL_TYPE_FLOAT:
      case MYSQL_TYPE_DOUBLE:
      case MYSQL_TYPE_NEWDECIMAL:
      case MYSQL_TYPE_TIMESTAMP:
      case MYSQL_TYPE_LONGLONG:
      case MYSQL_TYPE_INT24:
      case MYSQL_TYPE_TIME:
      case MYSQL_TYPE_DATETIME:
      case MYSQL_TYPE_YEAR:
      case MYSQL_TYPE_NEWDATE:
      case MYSQL_TYPE_ENUM:
      case MYSQL_TYPE_SET:
        {
          THD *thd= ha_thd();
          char *part_buf;
          String db_name, table_name;
          uint part_buf_len;
          bool skip_generation= false;
          partition_info::enum_key_algorithm old_algorithm;
          old_algorithm= m_part_info->key_algorithm;
          error= HA_ADMIN_FAILED;
          append_identifier(ha_thd(), &db_name, table_share->db.str,
                            table_share->db.length);
          append_identifier(ha_thd(), &table_name, table_share->table_name.str,
                            table_share->table_name.length);
          if (m_part_info->key_algorithm != partition_info::KEY_ALGORITHM_NONE)
          {
            /*
              Only possible when someone tampered with .frm files,
              like during tests :)
            */
            skip_generation= true;
          }
          m_part_info->key_algorithm= partition_info::KEY_ALGORITHM_51;
          if (skip_generation ||
              !(part_buf= generate_partition_syntax(m_part_info,
                                                    &part_buf_len,
                                                    true,
                                                    true,
                                                    NULL,
                                                    NULL,
                                                    NULL)) ||
          /* Also check that the length is smaller than the output field! */
              (part_buf_len + db_name.length() + table_name.length()) >=
                (SQL_ADMIN_MSG_TEXT_SIZE -
                  (strlen(KEY_PARTITIONING_CHANGED_STR) - 3)))
          {
            print_admin_msg(thd, "error", table_share->db.str, table->alias,
                            opt_op_name[CHECK_PARTS],
                            KEY_PARTITIONING_CHANGED_STR,
                            db_name.c_ptr_safe(), table_name.c_ptr_safe(),
                            "<old partition clause>, but add ALGORITHM = 1"
                            " between 'KEY' and '(' to change the metadata"
                            " without the need of a full table rebuild.");
          }
          else
          {
            print_admin_msg(thd, "error", table_share->db.str, table->alias,
                            opt_op_name[CHECK_PARTS],
                            KEY_PARTITIONING_CHANGED_STR,
                            db_name.c_ptr_safe(), table_name.c_ptr_safe(),
                            part_buf);
          }
          m_part_info->key_algorithm= old_algorithm;
          DBUG_RETURN(error);
        }
      default:
        /* Not affected! */
        ;
      }
    }
  }

  DBUG_RETURN(error);
}


struct st_mysql_storage_engine partition_storage_engine=
{ MYSQL_HANDLERTON_INTERFACE_VERSION };

mysql_declare_plugin(partition)
{
  MYSQL_STORAGE_ENGINE_PLUGIN,
  &partition_storage_engine,
  "partition",
  "Mikael Ronstrom, MySQL AB",
  "Partition Storage Engine Helper",
  PLUGIN_LICENSE_GPL,
  partition_initialize, /* Plugin Init */
  NULL, /* Plugin Deinit */
  0x0100, /* 1.0 */
  NULL,                       /* status variables                */
  NULL,                       /* system variables                */
  NULL,                       /* config options                  */
  0,                          /* flags                           */
}
mysql_declare_plugin_end;

#endif<|MERGE_RESOLUTION|>--- conflicted
+++ resolved
@@ -3043,7 +3043,6 @@
   DBUG_RETURN(false);
 }
 
-<<<<<<< HEAD
 
 /**
   Get the PARTITION_SHARE for the table.
@@ -3156,120 +3155,6 @@
 }
 
 
-=======
-
-/**
-  Get the PARTITION_SHARE for the table.
-
-  @return Operation status
-    @retval true   Error
-    @retval false  Success
-
-  @note Gets or initializes the Partition_share object used by partitioning.
-  The Partition_share is used for handling the auto_increment etc.
-*/
-
-Partition_share *ha_partition::get_share()
-{
-  Partition_share *tmp_share;
-  DBUG_ENTER("ha_partition::get_share");
-  DBUG_ASSERT(table_share);
-
-  lock_shared_ha_data();
-  if (!(tmp_share= static_cast<Partition_share*>(get_ha_share_ptr())))
-  {
-    tmp_share= new Partition_share;
-    if (!tmp_share)
-      goto err;
-    if (tmp_share->init(m_tot_parts))
-    {
-      delete tmp_share;
-      tmp_share= NULL;
-      goto err;
-    }
-    set_ha_share_ptr(static_cast<Handler_share*>(tmp_share));
-  }
-err:
-  unlock_shared_ha_data();
-  DBUG_RETURN(tmp_share);
-}
-
-
-
-/**
-  Helper function for freeing all internal bitmaps.
-*/
-
-void ha_partition::free_partition_bitmaps()
-{
-  /* Initialize the bitmap we use to minimize ha_start_bulk_insert calls */
-  bitmap_free(&m_bulk_insert_started);
-  bitmap_free(&m_locked_partitions);
-  bitmap_free(&m_partitions_to_reset);
-  bitmap_free(&m_key_not_found_partitions);
-}
-
-
-/**
-  Helper function for initializing all internal bitmaps.
-*/
-
-bool ha_partition::init_partition_bitmaps()
-{
-  DBUG_ENTER("ha_partition::init_partition_bitmaps");
-  /* Initialize the bitmap we use to minimize ha_start_bulk_insert calls */
-  if (bitmap_init(&m_bulk_insert_started, NULL, m_tot_parts + 1, FALSE))
-    DBUG_RETURN(true);
-  bitmap_clear_all(&m_bulk_insert_started);
-
-  /* Initialize the bitmap we use to keep track of locked partitions */
-  if (bitmap_init(&m_locked_partitions, NULL, m_tot_parts, FALSE))
-  {
-    bitmap_free(&m_bulk_insert_started);
-    DBUG_RETURN(true);
-  }
-  bitmap_clear_all(&m_locked_partitions);
-
-  /*
-    Initialize the bitmap we use to keep track of partitions which may have
-    something to reset in ha_reset().
-  */
-  if (bitmap_init(&m_partitions_to_reset, NULL, m_tot_parts, FALSE))
-  {
-    bitmap_free(&m_bulk_insert_started);
-    bitmap_free(&m_locked_partitions);
-    DBUG_RETURN(true);
-  }
-  bitmap_clear_all(&m_partitions_to_reset);
-
-  /*
-    Initialize the bitmap we use to keep track of partitions which returned
-    HA_ERR_KEY_NOT_FOUND from index_read_map.
-  */
-  if (bitmap_init(&m_key_not_found_partitions, NULL, m_tot_parts, FALSE))
-  {
-    bitmap_free(&m_bulk_insert_started);
-    bitmap_free(&m_locked_partitions);
-    bitmap_free(&m_partitions_to_reset);
-    DBUG_RETURN(true);
-  }
-  bitmap_clear_all(&m_key_not_found_partitions);
-  m_key_not_found= false;
-  /* Initialize the bitmap for read/lock_partitions */
-  if (!m_is_clone_of)
-  {
-    DBUG_ASSERT(!m_clone_mem_root);
-    if (m_part_info->set_partition_bitmaps(NULL))
-    {
-      free_partition_bitmaps();
-      DBUG_RETURN(true);
-    }
-  }
-  DBUG_RETURN(false);
-}
-
-
->>>>>>> edad0f5c
 /*
   Open handler object
 
@@ -5080,24 +4965,6 @@
     if ((error= m_file[i]->ha_index_init(inx, sorted)))
       goto err;
 
-<<<<<<< HEAD
-      TODO: handle COUNT(*) queries via unordered scan.
-    */
-    KEY **key_info= m_curr_key_info;
-    do
-    {
-      for (i= 0; i < (*key_info)->user_defined_key_parts; i++)
-        bitmap_set_bit(table->read_set,
-                       (*key_info)->key_part[i].field->field_index);
-    } while (*(++key_info));
-  }
-  for (i= bitmap_get_first_set(&m_part_info->read_partitions);
-       i < m_tot_parts;
-       i= bitmap_get_next_set(&m_part_info->read_partitions, i))
-  {
-    if ((error= m_file[i]->ha_index_init(inx, sorted)))
-      goto err;
-
     DBUG_EXECUTE_IF("ha_partition_fail_index_init", {
       i++;
       error= HA_ERR_NO_PARTITION_FOUND;
@@ -5107,17 +4974,6 @@
 err:
   if (error)
   {
-=======
-    DBUG_EXECUTE_IF("ha_partition_fail_index_init", {
-      i++;
-      error= HA_ERR_NO_PARTITION_FOUND;
-      goto err;
-    });
-  }
-err:
-  if (error)
-  {
->>>>>>> edad0f5c
     /* End the previously initialized indexes. */
     uint j;
     for (j= bitmap_get_first_set(&m_part_info->read_partitions);
@@ -5880,7 +5736,6 @@
 
 /**
   Common routine to start index scan with ordered results.
-<<<<<<< HEAD
 
   @param[out] buf  Read row in MySQL Row Format
 
@@ -5890,17 +5745,6 @@
     @retval 0                   Success
     @retval other               Error code
 
-=======
-
-  @param[out] buf  Read row in MySQL Row Format
-
-  @return Operation status
-    @retval HA_ERR_END_OF_FILE  End of scan
-    @retval HA_ERR_KEY_NOT_FOUNE  End of scan
-    @retval 0                   Success
-    @retval other               Error code
-
->>>>>>> edad0f5c
   @details
     This part contains the logic to handle index scans that require ordered
     output. This includes all except those started by read_range_first with
@@ -6164,15 +6008,7 @@
     }
   }
   if (part_id >= m_tot_parts)
-<<<<<<< HEAD
-  {
-    /* This should never happen! */
-    DBUG_ASSERT(0);
     DBUG_RETURN(HA_ERR_END_OF_FILE);
-  }
-=======
-    DBUG_RETURN(HA_ERR_END_OF_FILE);
->>>>>>> edad0f5c
 
   file= m_file[part_id];
 
