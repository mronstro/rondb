/* Copyright (c) 2005, 2011, Oracle and/or its affiliates. All rights reserved.

   This program is free software; you can redistribute it and/or modify
   it under the terms of the GNU General Public License as published by
   the Free Software Foundation; version 2 of the License.

   This program is distributed in the hope that it will be useful,
   but WITHOUT ANY WARRANTY; without even the implied warranty of
   MERCHANTABILITY or FITNESS FOR A PARTICULAR PURPOSE.  See the
   GNU General Public License for more details.

   You should have received a copy of the GNU General Public License
   along with this program; if not, write to the Free Software
   Foundation, Inc., 51 Franklin St, Fifth Floor, Boston, MA 02110-1301  USA */

/*
  This handler was developed by Mikael Ronstrom for version 5.1 of MySQL.
  It is an abstraction layer on top of other handlers such as MyISAM,
  InnoDB, Federated, Berkeley DB and so forth. Partitioned tables can also
  be handled by a storage engine. The current example of this is NDB
  Cluster that has internally handled partitioning. This have benefits in
  that many loops needed in the partition handler can be avoided.

  Partitioning has an inherent feature which in some cases is positive and
  in some cases is negative. It splits the data into chunks. This makes
  the data more manageable, queries can easily be parallelised towards the
  parts and indexes are split such that there are less levels in the
  index trees. The inherent disadvantage is that to use a split index
  one has to scan all index parts which is ok for large queries but for
  small queries it can be a disadvantage.

  Partitioning lays the foundation for more manageable databases that are
  extremely large. It does also lay the foundation for more parallelism
  in the execution of queries. This functionality will grow with later
  versions of MySQL.

  You can enable it in your buld by doing the following during your build
  process:
  ./configure --with-partition

  The partition is setup to use table locks. It implements an partition "SHARE"
  that is inserted into a hash by table name. You can use this to store
  information of state that any partition handler object will be able to see
  if it is using the same table.

  Please read the object definition in ha_partition.h before reading the rest
  if this file.
*/

#ifdef __GNUC__
#pragma implementation				// gcc: Class implementation
#endif

#include "sql_priv.h"
#include "sql_parse.h"                          // append_file_to_dir
#include "binlog.h"                             // mysql_bin_log

#ifdef WITH_PARTITION_STORAGE_ENGINE
#include "ha_partition.h"
#include "sql_table.h"                        // tablename_to_filename
#include "key.h"
#include "sql_plugin.h"
#include "table.h"                           /* HA_DATA_PARTITION */

#include "debug_sync.h"

#define PAR_FILE_ENGINE_OFFSET 12
static const char *ha_par_ext= ".par";

/****************************************************************************
                MODULE create/delete handler object
****************************************************************************/

static handler *partition_create_handler(handlerton *hton,
                                         TABLE_SHARE *share,
                                         MEM_ROOT *mem_root);
static uint partition_flags();
static uint alter_table_flags(uint flags);


static int partition_initialize(void *p)
{

  handlerton *partition_hton;
  partition_hton= (handlerton *)p;

  partition_hton->state= SHOW_OPTION_YES;
  partition_hton->db_type= DB_TYPE_PARTITION_DB;
  partition_hton->create= partition_create_handler;
  partition_hton->partition_flags= partition_flags;
  partition_hton->alter_table_flags= alter_table_flags;
  partition_hton->flags= HTON_NOT_USER_SELECTABLE |
                         HTON_HIDDEN |
                         HTON_TEMPORARY_NOT_SUPPORTED;

  return 0;
}

/*
  Create new partition handler

  SYNOPSIS
    partition_create_handler()
    table                       Table object

  RETURN VALUE
    New partition object
*/

static handler *partition_create_handler(handlerton *hton, 
                                         TABLE_SHARE *share,
                                         MEM_ROOT *mem_root)
{
  ha_partition *file= new (mem_root) ha_partition(hton, share);
  if (file && file->initialize_partition(mem_root))
  {
    delete file;
    file= 0;
  }
  return file;
}

/*
  HA_CAN_PARTITION:
  Used by storage engines that can handle partitioning without this
  partition handler
  (Partition, NDB)

  HA_CAN_UPDATE_PARTITION_KEY:
  Set if the handler can update fields that are part of the partition
  function.

  HA_CAN_PARTITION_UNIQUE:
  Set if the handler can handle unique indexes where the fields of the
  unique key are not part of the fields of the partition function. Thus
  a unique key can be set on all fields.

  HA_USE_AUTO_PARTITION
  Set if the handler sets all tables to be partitioned by default.
*/

static uint partition_flags()
{
  return HA_CAN_PARTITION;
}

static uint alter_table_flags(uint flags __attribute__((unused)))
{
  return (HA_PARTITION_FUNCTION_SUPPORTED |
          HA_FAST_CHANGE_PARTITION);
}

const uint32 ha_partition::NO_CURRENT_PART_ID= NOT_A_PARTITION_ID;

/*
  Constructor method

  SYNOPSIS
    ha_partition()
    table                       Table object

  RETURN VALUE
    NONE
*/

ha_partition::ha_partition(handlerton *hton, TABLE_SHARE *share)
  :handler(hton, share)
{
  DBUG_ENTER("ha_partition::ha_partition(table)");
  init_handler_variables();
  DBUG_VOID_RETURN;
}


/*
  Constructor method

  SYNOPSIS
    ha_partition()
    part_info                       Partition info

  RETURN VALUE
    NONE
*/

ha_partition::ha_partition(handlerton *hton, partition_info *part_info)
  :handler(hton, NULL)
{
  DBUG_ENTER("ha_partition::ha_partition(part_info)");
  DBUG_ASSERT(part_info);
  init_handler_variables();
  m_part_info= part_info;
  m_create_handler= TRUE;
  m_is_sub_partitioned= m_part_info->is_sub_partitioned();
  DBUG_VOID_RETURN;
}

/**
  ha_partition constructor method used by ha_partition::clone()

  @param hton               Handlerton (partition_hton)
  @param share              Table share object
  @param part_info_arg      partition_info to use
  @param clone_arg          ha_partition to clone
  @param clme_mem_root_arg  MEM_ROOT to use

  @return New partition handler
*/

ha_partition::ha_partition(handlerton *hton, TABLE_SHARE *share,
                           partition_info *part_info_arg,
                           ha_partition *clone_arg,
                           MEM_ROOT *clone_mem_root_arg)
  :handler(hton, share)
{
  DBUG_ENTER("ha_partition::ha_partition(clone)");
  init_handler_variables();
  m_part_info= part_info_arg;
  m_create_handler= TRUE;
  m_is_sub_partitioned= m_part_info->is_sub_partitioned();
  m_is_clone_of= clone_arg;
  m_clone_mem_root= clone_mem_root_arg;
  DBUG_VOID_RETURN;
}

/*
  Initialize handler object

  SYNOPSIS
    init_handler_variables()

  RETURN VALUE
    NONE
*/

void ha_partition::init_handler_variables()
{
  active_index= MAX_KEY;
  m_mode= 0;
  m_open_test_lock= 0;
  m_file_buffer= NULL;
  m_name_buffer_ptr= NULL;
  m_engine_array= NULL;
  m_file= NULL;
  m_file_tot_parts= 0;
  m_reorged_file= NULL;
  m_new_file= NULL;
  m_reorged_parts= 0;
  m_added_file= NULL;
  m_tot_parts= 0;
  m_pkey_is_clustered= 0;
  m_lock_type= F_UNLCK;
  m_part_spec.start_part= NO_CURRENT_PART_ID;
  m_scan_value= 2;
  m_ref_length= 0;
  m_part_spec.end_part= NO_CURRENT_PART_ID;
  m_index_scan_type= partition_no_index_scan;
  m_start_key.key= NULL;
  m_start_key.length= 0;
  m_myisam= FALSE;
  m_innodb= FALSE;
  m_extra_cache= FALSE;
  m_extra_cache_size= 0;
  m_extra_prepare_for_update= FALSE;
  m_extra_cache_part_id= NO_CURRENT_PART_ID;
  m_handler_status= handler_not_initialized;
  m_low_byte_first= 1;
  m_part_field_array= NULL;
  m_ordered_rec_buffer= NULL;
  m_top_entry= NO_CURRENT_PART_ID;
  m_rec_length= 0;
  m_last_part= 0;
  m_rec0= 0;
  m_curr_key_info[0]= NULL;
  m_curr_key_info[1]= NULL;
  m_part_func_monotonicity_info= NON_MONOTONIC;
  auto_increment_lock= FALSE;
  auto_increment_safe_stmt_log_lock= FALSE;
  /*
    this allows blackhole to work properly
  */
  m_num_locks= 0;
  m_part_info= NULL;
  m_create_handler= FALSE;
  m_is_sub_partitioned= 0;
  m_is_clone_of= NULL;
  m_clone_mem_root= NULL;

#ifdef DONT_HAVE_TO_BE_INITALIZED
  m_start_key.flag= 0;
  m_ordered= TRUE;
#endif
}


const char *ha_partition::table_type() const
{ 
  // we can do this since we only support a single engine type
  return m_file[0]->table_type(); 
}


/*
  Destructor method

  SYNOPSIS
    ~ha_partition()

  RETURN VALUE
    NONE
*/

ha_partition::~ha_partition()
{
  DBUG_ENTER("ha_partition::~ha_partition()");
  if (m_file != NULL)
  {
    uint i;
    for (i= 0; i < m_tot_parts; i++)
      delete m_file[i];
  }
  my_free(m_ordered_rec_buffer);

  clear_handler_file();
  DBUG_VOID_RETURN;
}


/*
  Initialize partition handler object

  SYNOPSIS
    initialize_partition()
    mem_root			Allocate memory through this

  RETURN VALUE
    1                         Error
    0                         Success

  DESCRIPTION

  The partition handler is only a layer on top of other engines. Thus it
  can't really perform anything without the underlying handlers. Thus we
  add this method as part of the allocation of a handler object.

  1) Allocation of underlying handlers
     If we have access to the partition info we will allocate one handler
     instance for each partition.
  2) Allocation without partition info
     The cases where we don't have access to this information is when called
     in preparation for delete_table and rename_table and in that case we
     only need to set HA_FILE_BASED. In that case we will use the .par file
     that contains information about the partitions and their engines and
     the names of each partition.
  3) Table flags initialisation
     We need also to set table flags for the partition handler. This is not
     static since it depends on what storage engines are used as underlying
     handlers.
     The table flags is set in this routine to simulate the behaviour of a
     normal storage engine
     The flag HA_FILE_BASED will be set independent of the underlying handlers
  4) Index flags initialisation
     When knowledge exists on the indexes it is also possible to initialize the
     index flags. Again the index flags must be initialized by using the under-
     lying handlers since this is storage engine dependent.
     The flag HA_READ_ORDER will be reset for the time being to indicate no
     ordered output is available from partition handler indexes. Later a merge
     sort will be performed using the underlying handlers.
  5) primary_key_is_clustered, has_transactions and low_byte_first is
     calculated here.

*/

bool ha_partition::initialize_partition(MEM_ROOT *mem_root)
{
  handler **file_array, *file;
  ulonglong check_table_flags;
  DBUG_ENTER("ha_partition::initialize_partition");

  if (m_create_handler)
  {
    m_tot_parts= m_part_info->get_tot_partitions();
    DBUG_ASSERT(m_tot_parts > 0);
    if (new_handlers_from_part_info(mem_root))
      DBUG_RETURN(1);
  }
  else if (!table_share || !table_share->normalized_path.str)
  {
    /*
      Called with dummy table share (delete, rename and alter table).
      Don't need to set-up anything.
    */
    DBUG_RETURN(0);
  }
  else if (get_from_handler_file(table_share->normalized_path.str,
                                 mem_root, false))
  {
    my_error(ER_FAILED_READ_FROM_PAR_FILE, MYF(0));
    DBUG_RETURN(1);
  }
  /*
    We create all underlying table handlers here. We do it in this special
    method to be able to report allocation errors.

    Set up low_byte_first, primary_key_is_clustered and
    has_transactions since they are called often in all kinds of places,
    other parameters are calculated on demand.
    Verify that all partitions have the same table_flags.
  */
  check_table_flags= m_file[0]->ha_table_flags();
  m_low_byte_first= m_file[0]->low_byte_first();
  m_pkey_is_clustered= TRUE;
  file_array= m_file;
  do
  {
    file= *file_array;
    if (m_low_byte_first != file->low_byte_first())
    {
      // Cannot have handlers with different endian
      my_error(ER_MIX_HANDLER_ERROR, MYF(0));
      DBUG_RETURN(1);
    }
    if (!file->primary_key_is_clustered())
      m_pkey_is_clustered= FALSE;
    if (check_table_flags != file->ha_table_flags())
    {
      my_error(ER_MIX_HANDLER_ERROR, MYF(0));
      DBUG_RETURN(1);
    }
  } while (*(++file_array));
  m_handler_status= handler_initialized;
  DBUG_RETURN(0);
}

/****************************************************************************
                MODULE meta data changes
****************************************************************************/
/*
  Delete a table

  SYNOPSIS
    delete_table()
    name                    Full path of table name

  RETURN VALUE
    >0                        Error
    0                         Success

  DESCRIPTION
    Used to delete a table. By the time delete_table() has been called all
    opened references to this table will have been closed (and your globally
    shared references released. The variable name will just be the name of
    the table. You will need to remove any files you have created at this
    point.

    If you do not implement this, the default delete_table() is called from
    handler.cc and it will delete all files with the file extentions returned
    by bas_ext().

    Called from handler.cc by delete_table and  ha_create_table(). Only used
    during create if the table_flag HA_DROP_BEFORE_CREATE was specified for
    the storage engine.
*/

int ha_partition::delete_table(const char *name)
{
  DBUG_ENTER("ha_partition::delete_table");

  DBUG_RETURN(del_ren_table(name, NULL));
}


/*
  Rename a table

  SYNOPSIS
    rename_table()
    from                      Full path of old table name
    to                        Full path of new table name

  RETURN VALUE
    >0                        Error
    0                         Success

  DESCRIPTION
    Renames a table from one name to another from alter table call.

    If you do not implement this, the default rename_table() is called from
    handler.cc and it will rename all files with the file extentions returned
    by bas_ext().

    Called from sql_table.cc by mysql_rename_table().
*/

int ha_partition::rename_table(const char *from, const char *to)
{
  DBUG_ENTER("ha_partition::rename_table");

  DBUG_RETURN(del_ren_table(from, to));
}


/*
  Create the handler file (.par-file)

  SYNOPSIS
    create_handler_files()
    name                              Full path of table name
    create_info                       Create info generated for CREATE TABLE

  RETURN VALUE
    >0                        Error
    0                         Success

  DESCRIPTION
    create_handler_files is called to create any handler specific files
    before opening the file with openfrm to later call ::create on the
    file object.
    In the partition handler this is used to store the names of partitions
    and types of engines in the partitions.
*/

int ha_partition::create_handler_files(const char *path,
                                       const char *old_path,
                                       int action_flag,
                                       HA_CREATE_INFO *create_info)
{
  DBUG_ENTER("ha_partition::create_handler_files()");

  /*
    We need to update total number of parts since we might write the handler
    file as part of a partition management command
  */
  if (action_flag == CHF_DELETE_FLAG ||
      action_flag == CHF_RENAME_FLAG)
  {
    char name[FN_REFLEN];
    char old_name[FN_REFLEN];

    strxmov(name, path, ha_par_ext, NullS);
    strxmov(old_name, old_path, ha_par_ext, NullS);
    if ((action_flag == CHF_DELETE_FLAG &&
         mysql_file_delete(key_file_partition, name, MYF(MY_WME))) ||
        (action_flag == CHF_RENAME_FLAG &&
         mysql_file_rename(key_file_partition, old_name, name, MYF(MY_WME))))
    {
      DBUG_RETURN(TRUE);
    }
  }
  else if (action_flag == CHF_CREATE_FLAG)
  {
    if (create_handler_file(path))
    {
      my_error(ER_CANT_CREATE_HANDLER_FILE, MYF(0));
      DBUG_RETURN(1);
    }
  }
  DBUG_RETURN(0);
}


/*
  Create a partitioned table

  SYNOPSIS
    create()
    name                              Full path of table name
    table_arg                         Table object
    create_info                       Create info generated for CREATE TABLE

  RETURN VALUE
    >0                        Error
    0                         Success

  DESCRIPTION
    create() is called to create a table. The variable name will have the name
    of the table. When create() is called you do not need to worry about
    opening the table. Also, the FRM file will have already been created so
    adjusting create_info will not do you any good. You can overwrite the frm
    file at this point if you wish to change the table definition, but there
    are no methods currently provided for doing that.

    Called from handler.cc by ha_create_table().
*/

int ha_partition::create(const char *name, TABLE *table_arg,
			 HA_CREATE_INFO *create_info)
{
  int error;
  char name_buff[FN_REFLEN], name_lc_buff[FN_REFLEN];
  char *name_buffer_ptr;
  const char *path;
  uint i;
  List_iterator_fast <partition_element> part_it(m_part_info->partitions);
  partition_element *part_elem;
  handler **file, **abort_file;
  DBUG_ENTER("ha_partition::create");

  DBUG_ASSERT(*fn_rext((char*)name) == '\0');

  /* Not allowed to create temporary partitioned tables */
  if (create_info && create_info->options & HA_LEX_CREATE_TMP_TABLE)
  {
    my_error(ER_PARTITION_NO_TEMPORARY, MYF(0));
    DBUG_RETURN(TRUE);
  }

  if (get_from_handler_file(name, ha_thd()->mem_root))
    DBUG_RETURN(TRUE);
  DBUG_ASSERT(m_file_buffer);
  DBUG_PRINT("enter", ("name: (%s)", name));
  name_buffer_ptr= m_name_buffer_ptr;
  file= m_file;
  /*
    Since ha_partition has HA_FILE_BASED, it must alter underlying table names
    if they do not have HA_FILE_BASED and lower_case_table_names == 2.
    See Bug#37402, for Mac OS X.
    The appended #P#<partname>[#SP#<subpartname>] will remain in current case.
    Using the first partitions handler, since mixing handlers is not allowed.
  */
  path= get_canonical_filename(*file, name, name_lc_buff);
  for (i= 0; i < m_part_info->num_parts; i++)
  {
    part_elem= part_it++;
    if (m_is_sub_partitioned)
    {
      uint j;
      List_iterator_fast <partition_element> sub_it(part_elem->subpartitions);
      for (j= 0; j < m_part_info->num_subparts; j++)
      {
	part_elem= sub_it++;
        create_partition_name(name_buff, path, name_buffer_ptr,
                              NORMAL_PART_NAME, FALSE);
        if ((error= set_up_table_before_create(table_arg, name_buff,
                                               create_info, part_elem)) ||
            ((error= (*file)->ha_create(name_buff, table_arg, create_info))))
          goto create_error;

        name_buffer_ptr= strend(name_buffer_ptr) + 1;
        file++;
      }
    }
    else
    {
      create_partition_name(name_buff, path, name_buffer_ptr,
                            NORMAL_PART_NAME, FALSE);
      if ((error= set_up_table_before_create(table_arg, name_buff,
                                             create_info, part_elem)) ||
          ((error= (*file)->ha_create(name_buff, table_arg, create_info))))
        goto create_error;

      name_buffer_ptr= strend(name_buffer_ptr) + 1;
      file++;
    }
  }
  DBUG_RETURN(0);

create_error:
  name_buffer_ptr= m_name_buffer_ptr;
  for (abort_file= file, file= m_file; file < abort_file; file++)
  {
    create_partition_name(name_buff, path, name_buffer_ptr, NORMAL_PART_NAME,
                          FALSE);
    (void) (*file)->ha_delete_table((const char*) name_buff);
    name_buffer_ptr= strend(name_buffer_ptr) + 1;
  }
  handler::delete_table(name);
  DBUG_RETURN(error);
}


/*
  Drop partitions as part of ALTER TABLE of partitions

  SYNOPSIS
    drop_partitions()
    path                        Complete path of db and table name

  RETURN VALUE
    >0                          Failure
    0                           Success

  DESCRIPTION
    Use part_info object on handler object to deduce which partitions to
    drop (each partition has a state attached to it)
*/

int ha_partition::drop_partitions(const char *path)
{
  List_iterator<partition_element> part_it(m_part_info->partitions);
  char part_name_buff[FN_REFLEN];
  uint num_parts= m_part_info->partitions.elements;
  uint num_subparts= m_part_info->num_subparts;
  uint i= 0;
  uint name_variant;
  int  ret_error;
  int  error= 0;
  DBUG_ENTER("ha_partition::drop_partitions");

  /*
    Assert that it works without HA_FILE_BASED and lower_case_table_name = 2.
    We use m_file[0] as long as all partitions have the same storage engine.
  */
  DBUG_ASSERT(!strcmp(path, get_canonical_filename(m_file[0], path,
                                                   part_name_buff)));
  do
  {
    partition_element *part_elem= part_it++;
    if (part_elem->part_state == PART_TO_BE_DROPPED)
    {
      handler *file;
      /*
        This part is to be dropped, meaning the part or all its subparts.
      */
      name_variant= NORMAL_PART_NAME;
      if (m_is_sub_partitioned)
      {
        List_iterator<partition_element> sub_it(part_elem->subpartitions);
        uint j= 0, part;
        do
        {
          partition_element *sub_elem= sub_it++;
          part= i * num_subparts + j;
          create_subpartition_name(part_name_buff, path,
                                   part_elem->partition_name,
                                   sub_elem->partition_name, name_variant);
          file= m_file[part];
          DBUG_PRINT("info", ("Drop subpartition %s", part_name_buff));
          if ((ret_error= file->ha_delete_table(part_name_buff)))
            error= ret_error;
          if (deactivate_ddl_log_entry(sub_elem->log_entry->entry_pos))
            error= 1;
        } while (++j < num_subparts);
      }
      else
      {
        create_partition_name(part_name_buff, path,
                              part_elem->partition_name, name_variant,
                              TRUE);
        file= m_file[i];
        DBUG_PRINT("info", ("Drop partition %s", part_name_buff));
        if ((ret_error= file->ha_delete_table(part_name_buff)))
          error= ret_error;
        if (deactivate_ddl_log_entry(part_elem->log_entry->entry_pos))
          error= 1;
      }
      if (part_elem->part_state == PART_IS_CHANGED)
        part_elem->part_state= PART_NORMAL;
      else
        part_elem->part_state= PART_IS_DROPPED;
    }
  } while (++i < num_parts);
  (void) sync_ddl_log();
  DBUG_RETURN(error);
}


/*
  Rename partitions as part of ALTER TABLE of partitions

  SYNOPSIS
    rename_partitions()
    path                        Complete path of db and table name

  RETURN VALUE
    TRUE                        Failure
    FALSE                       Success

  DESCRIPTION
    When reorganising partitions, adding hash partitions and coalescing
    partitions it can be necessary to rename partitions while holding
    an exclusive lock on the table.
    Which partitions to rename is given by state of partitions found by the
    partition info struct referenced from the handler object
*/

int ha_partition::rename_partitions(const char *path)
{
  List_iterator<partition_element> part_it(m_part_info->partitions);
  List_iterator<partition_element> temp_it(m_part_info->temp_partitions);
  char part_name_buff[FN_REFLEN];
  char norm_name_buff[FN_REFLEN];
  uint num_parts= m_part_info->partitions.elements;
  uint part_count= 0;
  uint num_subparts= m_part_info->num_subparts;
  uint i= 0;
  uint j= 0;
  int error= 0;
  int ret_error;
  uint temp_partitions= m_part_info->temp_partitions.elements;
  handler *file;
  partition_element *part_elem, *sub_elem;
  DBUG_ENTER("ha_partition::rename_partitions");

  /*
    Assert that it works without HA_FILE_BASED and lower_case_table_name = 2.
    We use m_file[0] as long as all partitions have the same storage engine.
  */
  DBUG_ASSERT(!strcmp(path, get_canonical_filename(m_file[0], path,
                                                   norm_name_buff)));

  DEBUG_SYNC(ha_thd(), "before_rename_partitions");
  if (temp_partitions)
  {
    /*
      These are the reorganised partitions that have already been copied.
      We delete the partitions and log the delete by inactivating the
      delete log entry in the table log. We only need to synchronise
      these writes before moving to the next loop since there is no
      interaction among reorganised partitions, they cannot have the
      same name.
    */
    do
    {
      part_elem= temp_it++;
      if (m_is_sub_partitioned)
      {
        List_iterator<partition_element> sub_it(part_elem->subpartitions);
        j= 0;
        do
        {
          sub_elem= sub_it++;
          file= m_reorged_file[part_count++];
          create_subpartition_name(norm_name_buff, path,
                                   part_elem->partition_name,
                                   sub_elem->partition_name,
                                   NORMAL_PART_NAME);
          DBUG_PRINT("info", ("Delete subpartition %s", norm_name_buff));
          if ((ret_error= file->ha_delete_table(norm_name_buff)))
            error= ret_error;
          else if (deactivate_ddl_log_entry(sub_elem->log_entry->entry_pos))
            error= 1;
          else
            sub_elem->log_entry= NULL; /* Indicate success */
        } while (++j < num_subparts);
      }
      else
      {
        file= m_reorged_file[part_count++];
        create_partition_name(norm_name_buff, path,
                              part_elem->partition_name, NORMAL_PART_NAME,
                              TRUE);
        DBUG_PRINT("info", ("Delete partition %s", norm_name_buff));
        if ((ret_error= file->ha_delete_table(norm_name_buff)))
          error= ret_error;
        else if (deactivate_ddl_log_entry(part_elem->log_entry->entry_pos))
          error= 1;
        else
          part_elem->log_entry= NULL; /* Indicate success */
      }
    } while (++i < temp_partitions);
    (void) sync_ddl_log();
  }
  i= 0;
  do
  {
    /*
       When state is PART_IS_CHANGED it means that we have created a new
       TEMP partition that is to be renamed to normal partition name and
       we are to delete the old partition with currently the normal name.
       
       We perform this operation by
       1) Delete old partition with normal partition name
       2) Signal this in table log entry
       3) Synch table log to ensure we have consistency in crashes
       4) Rename temporary partition name to normal partition name
       5) Signal this to table log entry
       It is not necessary to synch the last state since a new rename
       should not corrupt things if there was no temporary partition.

       The only other parts we need to cater for are new parts that
       replace reorganised parts. The reorganised parts were deleted
       by the code above that goes through the temp_partitions list.
       Thus the synch above makes it safe to simply perform step 4 and 5
       for those entries.
    */
    part_elem= part_it++;
    if (part_elem->part_state == PART_IS_CHANGED ||
        part_elem->part_state == PART_TO_BE_DROPPED ||
        (part_elem->part_state == PART_IS_ADDED && temp_partitions))
    {
      if (m_is_sub_partitioned)
      {
        List_iterator<partition_element> sub_it(part_elem->subpartitions);
        uint part;

        j= 0;
        do
        {
          sub_elem= sub_it++;
          part= i * num_subparts + j;
          create_subpartition_name(norm_name_buff, path,
                                   part_elem->partition_name,
                                   sub_elem->partition_name,
                                   NORMAL_PART_NAME);
          if (part_elem->part_state == PART_IS_CHANGED)
          {
            file= m_reorged_file[part_count++];
            DBUG_PRINT("info", ("Delete subpartition %s", norm_name_buff));
            if ((ret_error= file->ha_delete_table(norm_name_buff)))
              error= ret_error;
            else if (deactivate_ddl_log_entry(sub_elem->log_entry->entry_pos))
              error= 1;
            (void) sync_ddl_log();
          }
          file= m_new_file[part];
          create_subpartition_name(part_name_buff, path,
                                   part_elem->partition_name,
                                   sub_elem->partition_name,
                                   TEMP_PART_NAME);
          DBUG_PRINT("info", ("Rename subpartition from %s to %s",
                     part_name_buff, norm_name_buff));
          if ((ret_error= file->ha_rename_table(part_name_buff,
                                                norm_name_buff)))
            error= ret_error;
          else if (deactivate_ddl_log_entry(sub_elem->log_entry->entry_pos))
            error= 1;
          else
            sub_elem->log_entry= NULL;
        } while (++j < num_subparts);
      }
      else
      {
        create_partition_name(norm_name_buff, path,
                              part_elem->partition_name, NORMAL_PART_NAME,
                              TRUE);
        if (part_elem->part_state == PART_IS_CHANGED)
        {
          file= m_reorged_file[part_count++];
          DBUG_PRINT("info", ("Delete partition %s", norm_name_buff));
          if ((ret_error= file->ha_delete_table(norm_name_buff)))
            error= ret_error;
          else if (deactivate_ddl_log_entry(part_elem->log_entry->entry_pos))
            error= 1;
          (void) sync_ddl_log();
        }
        file= m_new_file[i];
        create_partition_name(part_name_buff, path,
                              part_elem->partition_name, TEMP_PART_NAME,
                              TRUE);
        DBUG_PRINT("info", ("Rename partition from %s to %s",
                   part_name_buff, norm_name_buff));
        if ((ret_error= file->ha_rename_table(part_name_buff,
                                              norm_name_buff)))
          error= ret_error;
        else if (deactivate_ddl_log_entry(part_elem->log_entry->entry_pos))
          error= 1;
        else
          part_elem->log_entry= NULL;
      }
    }
  } while (++i < num_parts);
  (void) sync_ddl_log();
  DBUG_RETURN(error);
}


#define OPTIMIZE_PARTS 1
#define ANALYZE_PARTS 2
#define CHECK_PARTS   3
#define REPAIR_PARTS 4
#define ASSIGN_KEYCACHE_PARTS 5
#define PRELOAD_KEYS_PARTS 6

static const char *opt_op_name[]= {NULL,
                                   "optimize", "analyze", "check", "repair",
                                   "assign_to_keycache", "preload_keys"};

/*
  Optimize table

  SYNOPSIS
    optimize()
    thd               Thread object
    check_opt         Check/analyze/repair/optimize options

  RETURN VALUES
    >0                Error
    0                 Success
*/

int ha_partition::optimize(THD *thd, HA_CHECK_OPT *check_opt)
{
  DBUG_ENTER("ha_partition::optimize");

  DBUG_RETURN(handle_opt_partitions(thd, check_opt, OPTIMIZE_PARTS));
}


/*
  Analyze table

  SYNOPSIS
    analyze()
    thd               Thread object
    check_opt         Check/analyze/repair/optimize options

  RETURN VALUES
    >0                Error
    0                 Success
*/

int ha_partition::analyze(THD *thd, HA_CHECK_OPT *check_opt)
{
  DBUG_ENTER("ha_partition::analyze");

  DBUG_RETURN(handle_opt_partitions(thd, check_opt, ANALYZE_PARTS));
}


/*
  Check table

  SYNOPSIS
    check()
    thd               Thread object
    check_opt         Check/analyze/repair/optimize options

  RETURN VALUES
    >0                Error
    0                 Success
*/

int ha_partition::check(THD *thd, HA_CHECK_OPT *check_opt)
{
  DBUG_ENTER("ha_partition::check");

  DBUG_RETURN(handle_opt_partitions(thd, check_opt, CHECK_PARTS));
}


/*
  Repair table

  SYNOPSIS
    repair()
    thd               Thread object
    check_opt         Check/analyze/repair/optimize options

  RETURN VALUES
    >0                Error
    0                 Success
*/

int ha_partition::repair(THD *thd, HA_CHECK_OPT *check_opt)
{
  DBUG_ENTER("ha_partition::repair");

  DBUG_RETURN(handle_opt_partitions(thd, check_opt, REPAIR_PARTS));
}

/**
  Assign to keycache

  @param thd          Thread object
  @param check_opt    Check/analyze/repair/optimize options

  @return
    @retval >0        Error
    @retval 0         Success
*/

int ha_partition::assign_to_keycache(THD *thd, HA_CHECK_OPT *check_opt)
{
  DBUG_ENTER("ha_partition::assign_to_keycache");

  DBUG_RETURN(handle_opt_partitions(thd, check_opt, ASSIGN_KEYCACHE_PARTS));
}


/**
  Preload to keycache

  @param thd          Thread object
  @param check_opt    Check/analyze/repair/optimize options

  @return
    @retval >0        Error
    @retval 0         Success
*/

int ha_partition::preload_keys(THD *thd, HA_CHECK_OPT *check_opt)
{
  DBUG_ENTER("ha_partition::preload_keys");

  DBUG_RETURN(handle_opt_partitions(thd, check_opt, PRELOAD_KEYS_PARTS));
}

 
/*
  Handle optimize/analyze/check/repair of one partition

  SYNOPSIS
    handle_opt_part()
    thd                      Thread object
    check_opt                Options
    file                     Handler object of partition
    flag                     Optimize/Analyze/Check/Repair flag

  RETURN VALUE
    >0                        Failure
    0                         Success
*/

static int handle_opt_part(THD *thd, HA_CHECK_OPT *check_opt,
                           handler *file, uint flag)
{
  int error;
  DBUG_ENTER("handle_opt_part");
  DBUG_PRINT("enter", ("flag = %u", flag));

  if (flag == OPTIMIZE_PARTS)
    error= file->ha_optimize(thd, check_opt);
  else if (flag == ANALYZE_PARTS)
    error= file->ha_analyze(thd, check_opt);
  else if (flag == CHECK_PARTS)
    error= file->ha_check(thd, check_opt);
  else if (flag == REPAIR_PARTS)
    error= file->ha_repair(thd, check_opt);
  else if (flag == ASSIGN_KEYCACHE_PARTS)
    error= file->assign_to_keycache(thd, check_opt);
  else if (flag == PRELOAD_KEYS_PARTS)
    error= file->preload_keys(thd, check_opt);
  else
  {
    DBUG_ASSERT(FALSE);
    error= 1;
  }
  if (error == HA_ADMIN_ALREADY_DONE)
    error= 0;
  DBUG_RETURN(error);
}


/*
   print a message row formatted for ANALYZE/CHECK/OPTIMIZE/REPAIR TABLE 
   (modelled after mi_check_print_msg)
   TODO: move this into the handler, or rewrite mysql_admin_table.
*/
static bool print_admin_msg(THD* thd, const char* msg_type,
                            const char* db_name, const char* table_name,
                            const char* op_name, const char *fmt, ...)
{
  va_list args;
  Protocol *protocol= thd->protocol;
  uint length, msg_length;
  char msgbuf[MI_MAX_MSG_BUF];
  char name[NAME_LEN*2+2];

  va_start(args, fmt);
  msg_length= my_vsnprintf(msgbuf, sizeof(msgbuf), fmt, args);
  va_end(args);
  msgbuf[sizeof(msgbuf) - 1] = 0; // healthy paranoia


  if (!thd->vio_ok())
  {
    sql_print_error("%s", msgbuf);
    return TRUE;
  }

  length=(uint) (strxmov(name, db_name, ".", table_name,NullS) - name);
  /*
     TODO: switch from protocol to push_warning here. The main reason we didn't
     it yet is parallel repair. Due to following trace:
     mi_check_print_msg/push_warning/sql_alloc/my_pthread_getspecific_ptr.

     Also we likely need to lock mutex here (in both cases with protocol and
     push_warning).
  */
  DBUG_PRINT("info",("print_admin_msg:  %s, %s, %s, %s", name, op_name,
                     msg_type, msgbuf));
  protocol->prepare_for_resend();
  protocol->store(name, length, system_charset_info);
  protocol->store(op_name, system_charset_info);
  protocol->store(msg_type, system_charset_info);
  protocol->store(msgbuf, msg_length, system_charset_info);
  if (protocol->write())
  {
    sql_print_error("Failed on my_net_write, writing to stderr instead: %s\n",
                    msgbuf);
    return TRUE;
  }
  return FALSE;
}


/*
  Handle optimize/analyze/check/repair of partitions

  SYNOPSIS
    handle_opt_partitions()
    thd                      Thread object
    check_opt                Options
    flag                     Optimize/Analyze/Check/Repair flag

  RETURN VALUE
    >0                        Failure
    0                         Success
*/

int ha_partition::handle_opt_partitions(THD *thd, HA_CHECK_OPT *check_opt,
                                        uint flag)
{
  List_iterator<partition_element> part_it(m_part_info->partitions);
  uint num_parts= m_part_info->num_parts;
  uint num_subparts= m_part_info->num_subparts;
  uint i= 0;
  int error;
  DBUG_ENTER("ha_partition::handle_opt_partitions");
  DBUG_PRINT("enter", ("flag= %u", flag));

  do
  {
    partition_element *part_elem= part_it++;
    /*
      when ALTER TABLE <CMD> PARTITION ...
      it should only do named partitions, otherwise all partitions
    */
    if (!(thd->lex->alter_info.flags & ALTER_ADMIN_PARTITION) ||
        part_elem->part_state == PART_ADMIN)
    {
      if (m_is_sub_partitioned)
      {
        List_iterator<partition_element> subpart_it(part_elem->subpartitions);
        partition_element *sub_elem;
        uint j= 0, part;
        do
        {
          sub_elem= subpart_it++;
          part= i * num_subparts + j;
          DBUG_PRINT("info", ("Optimize subpartition %u (%s)",
                     part, sub_elem->partition_name));
          if ((error= handle_opt_part(thd, check_opt, m_file[part], flag)))
          {
            /* print a line which partition the error belongs to */
            if (error != HA_ADMIN_NOT_IMPLEMENTED &&
                error != HA_ADMIN_ALREADY_DONE &&
                error != HA_ADMIN_TRY_ALTER)
            {
              print_admin_msg(thd, "error", table_share->db.str, table->alias,
                              opt_op_name[flag],
                              "Subpartition %s returned error", 
                              sub_elem->partition_name);
            }
            /* reset part_state for the remaining partitions */
            do
            {
              if (part_elem->part_state == PART_ADMIN)
                part_elem->part_state= PART_NORMAL;
            } while ((part_elem= part_it++));
            DBUG_RETURN(error);
          }
        } while (++j < num_subparts);
      }
      else
      {
        DBUG_PRINT("info", ("Optimize partition %u (%s)", i,
                            part_elem->partition_name));
        if ((error= handle_opt_part(thd, check_opt, m_file[i], flag)))
        {
          /* print a line which partition the error belongs to */
          if (error != HA_ADMIN_NOT_IMPLEMENTED &&
              error != HA_ADMIN_ALREADY_DONE &&
              error != HA_ADMIN_TRY_ALTER)
          {
            print_admin_msg(thd, "error", table_share->db.str, table->alias,
                            opt_op_name[flag], "Partition %s returned error", 
                            part_elem->partition_name);
          }
          /* reset part_state for the remaining partitions */
          do
          {
            if (part_elem->part_state == PART_ADMIN)
              part_elem->part_state= PART_NORMAL;
          } while ((part_elem= part_it++));
          DBUG_RETURN(error);
        }
      }
      part_elem->part_state= PART_NORMAL;
    }
  } while (++i < num_parts);
  DBUG_RETURN(FALSE);
}


/**
  @brief Check and repair the table if neccesary

  @param thd    Thread object

  @retval TRUE  Error/Not supported
  @retval FALSE Success

  @note Called if open_table_from_share fails and ::is_crashed().
*/

bool ha_partition::check_and_repair(THD *thd)
{
  handler **file= m_file;
  DBUG_ENTER("ha_partition::check_and_repair");

  do
  {
    if ((*file)->ha_check_and_repair(thd))
      DBUG_RETURN(TRUE);
  } while (*(++file));
  DBUG_RETURN(FALSE);
}
 

/**
  @breif Check if the table can be automatically repaired

  @retval TRUE  Can be auto repaired
  @retval FALSE Cannot be auto repaired
*/

bool ha_partition::auto_repair() const
{
  DBUG_ENTER("ha_partition::auto_repair");

  /*
    As long as we only support one storage engine per table,
    we can use the first partition for this function.
  */
  DBUG_RETURN(m_file[0]->auto_repair());
}


/**
  @breif Check if the table is crashed

  @retval TRUE  Crashed
  @retval FALSE Not crashed
*/

bool ha_partition::is_crashed() const
{
  handler **file= m_file;
  DBUG_ENTER("ha_partition::is_crashed");

  do
  {
    if ((*file)->is_crashed())
      DBUG_RETURN(TRUE);
  } while (*(++file));
  DBUG_RETURN(FALSE);
}
 

/*
  Prepare by creating a new partition

  SYNOPSIS
    prepare_new_partition()
    table                      Table object
    create_info                Create info from CREATE TABLE
    file                       Handler object of new partition
    part_name                  partition name

  RETURN VALUE
    >0                         Error
    0                          Success
*/

int ha_partition::prepare_new_partition(TABLE *tbl,
                                        HA_CREATE_INFO *create_info,
                                        handler *file, const char *part_name,
                                        partition_element *p_elem)
{
  int error;
  DBUG_ENTER("prepare_new_partition");

  if ((error= set_up_table_before_create(tbl, part_name, create_info, p_elem)))
    goto error_create;
  if ((error= file->ha_create(part_name, tbl, create_info)))
  {
    /*
      Added for safety, InnoDB reports HA_ERR_FOUND_DUPP_KEY
      if the table/partition already exists.
      If we return that error code, then print_error would try to
      get_dup_key on a non-existing partition.
      So return a more reasonable error code.
    */
    if (error == HA_ERR_FOUND_DUPP_KEY)
      error= HA_ERR_TABLE_EXIST;
    goto error_create;
  }
  DBUG_PRINT("info", ("partition %s created", part_name));
  if ((error= file->ha_open(tbl, part_name, m_mode, m_open_test_lock)))
    goto error_open;
  DBUG_PRINT("info", ("partition %s opened", part_name));
  /*
    Note: if you plan to add another call that may return failure,
    better to do it before external_lock() as cleanup_new_partition()
    assumes that external_lock() is last call that may fail here.
    Otherwise see description for cleanup_new_partition().
  */
  if ((error= file->ha_external_lock(ha_thd(), F_WRLCK)))
    goto error_external_lock;
  DBUG_PRINT("info", ("partition %s external locked", part_name));

  DBUG_RETURN(0);
error_external_lock:
  (void) file->ha_close();
error_open:
  (void) file->ha_delete_table(part_name);
error_create:
  DBUG_RETURN(error);
}


/*
  Cleanup by removing all created partitions after error

  SYNOPSIS
    cleanup_new_partition()
    part_count             Number of partitions to remove

  RETURN VALUE
    NONE

  DESCRIPTION
    This function is called immediately after prepare_new_partition() in
    case the latter fails.

    In prepare_new_partition() last call that may return failure is
    external_lock(). That means if prepare_new_partition() fails,
    partition does not have external lock. Thus no need to call
    external_lock(F_UNLCK) here.

  TODO:
    We must ensure that in the case that we get an error during the process
    that we call external_lock with F_UNLCK, close the table and delete the
    table in the case where we have been successful with prepare_handler.
    We solve this by keeping an array of successful calls to prepare_handler
    which can then be used to undo the call.
*/

void ha_partition::cleanup_new_partition(uint part_count)
{
  DBUG_ENTER("ha_partition::cleanup_new_partition");

  if (m_added_file)
  {
    THD *thd= ha_thd();
    handler **file= m_added_file;
    while ((part_count > 0) && (*file))
    {
      (*file)->ha_external_lock(thd, F_UNLCK);
      (*file)->ha_close();

      /* Leave the (*file)->ha_delete_table(part_name) to the ddl-log */

      file++;
      part_count--;
    }
    m_added_file= NULL;
  }
  DBUG_VOID_RETURN;
}

/*
  Implement the partition changes defined by ALTER TABLE of partitions

  SYNOPSIS
    change_partitions()
    create_info                 HA_CREATE_INFO object describing all
                                fields and indexes in table
    path                        Complete path of db and table name
    out: copied                 Output parameter where number of copied
                                records are added
    out: deleted                Output parameter where number of deleted
                                records are added
    pack_frm_data               Reference to packed frm file
    pack_frm_len                Length of packed frm file

  RETURN VALUE
    >0                        Failure
    0                         Success

  DESCRIPTION
    Add and copy if needed a number of partitions, during this operation
    no other operation is ongoing in the server. This is used by
    ADD PARTITION all types as well as by REORGANIZE PARTITION. For
    one-phased implementations it is used also by DROP and COALESCE
    PARTITIONs.
    One-phased implementation needs the new frm file, other handlers will
    get zero length and a NULL reference here.
*/

int ha_partition::change_partitions(HA_CREATE_INFO *create_info,
                                    const char *path,
                                    ulonglong * const copied,
                                    ulonglong * const deleted,
                                    const uchar *pack_frm_data
                                    __attribute__((unused)),
                                    size_t pack_frm_len
                                    __attribute__((unused)))
{
  List_iterator<partition_element> part_it(m_part_info->partitions);
  List_iterator <partition_element> t_it(m_part_info->temp_partitions);
  char part_name_buff[FN_REFLEN];
  uint num_parts= m_part_info->partitions.elements;
  uint num_subparts= m_part_info->num_subparts;
  uint i= 0;
  uint num_remain_partitions, part_count, orig_count;
  handler **new_file_array;
  int error= 1;
  bool first;
  uint temp_partitions= m_part_info->temp_partitions.elements;
  THD *thd= ha_thd();
  DBUG_ENTER("ha_partition::change_partitions");

  /*
    Assert that it works without HA_FILE_BASED and lower_case_table_name = 2.
    We use m_file[0] as long as all partitions have the same storage engine.
  */
  DBUG_ASSERT(!strcmp(path, get_canonical_filename(m_file[0], path,
                                                   part_name_buff)));
  m_reorged_parts= 0;
  if (!m_part_info->is_sub_partitioned())
    num_subparts= 1;

  /*
    Step 1:
      Calculate number of reorganised partitions and allocate space for
      their handler references.
  */
  if (temp_partitions)
  {
    m_reorged_parts= temp_partitions * num_subparts;
  }
  else
  {
    do
    {
      partition_element *part_elem= part_it++;
      if (part_elem->part_state == PART_CHANGED ||
          part_elem->part_state == PART_REORGED_DROPPED)
      {
        m_reorged_parts+= num_subparts;
      }
    } while (++i < num_parts);
  }
  if (m_reorged_parts &&
      !(m_reorged_file= (handler**)sql_calloc(sizeof(handler*)*
                                              (m_reorged_parts + 1))))
  {
    mem_alloc_error(sizeof(handler*)*(m_reorged_parts+1));
    DBUG_RETURN(ER_OUTOFMEMORY);
  }

  /*
    Step 2:
      Calculate number of partitions after change and allocate space for
      their handler references.
  */
  num_remain_partitions= 0;
  if (temp_partitions)
  {
    num_remain_partitions= num_parts * num_subparts;
  }
  else
  {
    part_it.rewind();
    i= 0;
    do
    {
      partition_element *part_elem= part_it++;
      if (part_elem->part_state == PART_NORMAL ||
          part_elem->part_state == PART_TO_BE_ADDED ||
          part_elem->part_state == PART_CHANGED)
      {
        num_remain_partitions+= num_subparts;
      }
    } while (++i < num_parts);
  }
  if (!(new_file_array= (handler**)sql_calloc(sizeof(handler*)*
                                            (2*(num_remain_partitions + 1)))))
  {
    mem_alloc_error(sizeof(handler*)*2*(num_remain_partitions+1));
    DBUG_RETURN(ER_OUTOFMEMORY);
  }
  m_added_file= &new_file_array[num_remain_partitions + 1];

  /*
    Step 3:
      Fill m_reorged_file with handler references and NULL at the end
  */
  if (m_reorged_parts)
  {
    i= 0;
    part_count= 0;
    first= TRUE;
    part_it.rewind();
    do
    {
      partition_element *part_elem= part_it++;
      if (part_elem->part_state == PART_CHANGED ||
          part_elem->part_state == PART_REORGED_DROPPED)
      {
        memcpy((void*)&m_reorged_file[part_count],
               (void*)&m_file[i*num_subparts],
               sizeof(handler*)*num_subparts);
        part_count+= num_subparts;
      }
      else if (first && temp_partitions &&
               part_elem->part_state == PART_TO_BE_ADDED)
      {
        /*
          When doing an ALTER TABLE REORGANIZE PARTITION a number of
          partitions is to be reorganised into a set of new partitions.
          The reorganised partitions are in this case in the temp_partitions
          list. We copy all of them in one batch and thus we only do this
          until we find the first partition with state PART_TO_BE_ADDED
          since this is where the new partitions go in and where the old
          ones used to be.
        */
        first= FALSE;
        DBUG_ASSERT(((i*num_subparts) + m_reorged_parts) <= m_file_tot_parts);
        memcpy((void*)m_reorged_file, &m_file[i*num_subparts],
               sizeof(handler*)*m_reorged_parts);
      }
    } while (++i < num_parts);
  }

  /*
    Step 4:
      Fill new_array_file with handler references. Create the handlers if
      needed.
  */
  i= 0;
  part_count= 0;
  orig_count= 0;
  first= TRUE;
  part_it.rewind();
  do
  {
    partition_element *part_elem= part_it++;
    if (part_elem->part_state == PART_NORMAL)
    {
      DBUG_ASSERT(orig_count + num_subparts <= m_file_tot_parts);
      memcpy((void*)&new_file_array[part_count], (void*)&m_file[orig_count],
             sizeof(handler*)*num_subparts);
      part_count+= num_subparts;
      orig_count+= num_subparts;
    }
    else if (part_elem->part_state == PART_CHANGED ||
             part_elem->part_state == PART_TO_BE_ADDED)
    {
      uint j= 0;
      do
      {
        if (!(new_file_array[part_count++]=
              get_new_handler(table->s,
                              thd->mem_root,
                              part_elem->engine_type)))
        {
          mem_alloc_error(sizeof(handler));
          DBUG_RETURN(ER_OUTOFMEMORY);
        }
      } while (++j < num_subparts);
      if (part_elem->part_state == PART_CHANGED)
        orig_count+= num_subparts;
      else if (temp_partitions && first)
      {
        orig_count+= (num_subparts * temp_partitions);
        first= FALSE;
      }
    }
  } while (++i < num_parts);
  first= FALSE;
  /*
    Step 5:
      Create the new partitions and also open, lock and call external_lock
      on them to prepare them for copy phase and also for later close
      calls
  */
  i= 0;
  part_count= 0;
  part_it.rewind();
  do
  {
    partition_element *part_elem= part_it++;
    if (part_elem->part_state == PART_TO_BE_ADDED ||
        part_elem->part_state == PART_CHANGED)
    {
      /*
        A new partition needs to be created PART_TO_BE_ADDED means an
        entirely new partition and PART_CHANGED means a changed partition
        that will still exist with either more or less data in it.
      */
      uint name_variant= NORMAL_PART_NAME;
      if (part_elem->part_state == PART_CHANGED ||
          (part_elem->part_state == PART_TO_BE_ADDED && temp_partitions))
        name_variant= TEMP_PART_NAME;
      if (m_part_info->is_sub_partitioned())
      {
        List_iterator<partition_element> sub_it(part_elem->subpartitions);
        uint j= 0, part;
        do
        {
          partition_element *sub_elem= sub_it++;
          create_subpartition_name(part_name_buff, path,
                                   part_elem->partition_name,
                                   sub_elem->partition_name,
                                   name_variant);
          part= i * num_subparts + j;
          DBUG_PRINT("info", ("Add subpartition %s", part_name_buff));
          if ((error= prepare_new_partition(table, create_info,
                                            new_file_array[part],
                                            (const char *)part_name_buff,
                                            sub_elem)))
          {
            cleanup_new_partition(part_count);
            DBUG_RETURN(error);
          }
          m_added_file[part_count++]= new_file_array[part];
        } while (++j < num_subparts);
      }
      else
      {
        create_partition_name(part_name_buff, path,
                              part_elem->partition_name, name_variant,
                              TRUE);
        DBUG_PRINT("info", ("Add partition %s", part_name_buff));
        if ((error= prepare_new_partition(table, create_info,
                                          new_file_array[i],
                                          (const char *)part_name_buff,
                                          part_elem)))
        {
          cleanup_new_partition(part_count);
          DBUG_RETURN(error);
        }
        m_added_file[part_count++]= new_file_array[i];
      }
    }
  } while (++i < num_parts);

  /*
    Step 6:
      State update to prepare for next write of the frm file.
  */
  i= 0;
  part_it.rewind();
  do
  {
    partition_element *part_elem= part_it++;
    if (part_elem->part_state == PART_TO_BE_ADDED)
      part_elem->part_state= PART_IS_ADDED;
    else if (part_elem->part_state == PART_CHANGED)
      part_elem->part_state= PART_IS_CHANGED;
    else if (part_elem->part_state == PART_REORGED_DROPPED)
      part_elem->part_state= PART_TO_BE_DROPPED;
  } while (++i < num_parts);
  for (i= 0; i < temp_partitions; i++)
  {
    partition_element *part_elem= t_it++;
    DBUG_ASSERT(part_elem->part_state == PART_TO_BE_REORGED);
    part_elem->part_state= PART_TO_BE_DROPPED;
  }
  m_new_file= new_file_array;
  if ((error= copy_partitions(copied, deleted)))
  {
    /*
      Close and unlock the new temporary partitions.
      They will later be deleted through the ddl-log.
    */
    cleanup_new_partition(part_count);
  }
  DBUG_RETURN(error);
}


/*
  Copy partitions as part of ALTER TABLE of partitions

  SYNOPSIS
    copy_partitions()
    out:copied                 Number of records copied
    out:deleted                Number of records deleted

  RETURN VALUE
    >0                         Error code
    0                          Success

  DESCRIPTION
    change_partitions has done all the preparations, now it is time to
    actually copy the data from the reorganised partitions to the new
    partitions.
*/

int ha_partition::copy_partitions(ulonglong * const copied,
                                  ulonglong * const deleted)
{
  uint reorg_part= 0;
  int result= 0;
  longlong func_value;
  DBUG_ENTER("ha_partition::copy_partitions");

  if (m_part_info->linear_hash_ind)
  {
    if (m_part_info->part_type == HASH_PARTITION)
      set_linear_hash_mask(m_part_info, m_part_info->num_parts);
    else
      set_linear_hash_mask(m_part_info, m_part_info->num_subparts);
  }

  while (reorg_part < m_reorged_parts)
  {
    handler *file= m_reorged_file[reorg_part];
    uint32 new_part;

    late_extra_cache(reorg_part);
    if ((result= file->ha_rnd_init(1)))
      goto error;
    while (TRUE)
    {
      if ((result= file->ha_rnd_next(m_rec0)))
      {
        if (result == HA_ERR_RECORD_DELETED)
          continue;                              //Probably MyISAM
        if (result != HA_ERR_END_OF_FILE)
          goto error;
        /*
          End-of-file reached, break out to continue with next partition or
          end the copy process.
        */
        break;
      }
      /* Found record to insert into new handler */
      if (m_part_info->get_partition_id(m_part_info, &new_part,
                                        &func_value))
      {
        /*
           This record is in the original table but will not be in the new
           table since it doesn't fit into any partition any longer due to
           changed partitioning ranges or list values.
        */
        (*deleted)++;
      }
      else
      {
        THD *thd= ha_thd();
        /* Copy record to new handler */
        (*copied)++;
        tmp_disable_binlog(thd); /* Do not replicate the low-level changes. */
        result= m_new_file[new_part]->ha_write_row(m_rec0);
        reenable_binlog(thd);
        if (result)
          goto error;
      }
    }
    late_extra_no_cache(reorg_part);
    file->ha_rnd_end();
    reorg_part++;
  }
  DBUG_RETURN(FALSE);
error:
  m_reorged_file[reorg_part]->ha_rnd_end();
  DBUG_RETURN(result);
}


/*
  Update create info as part of ALTER TABLE

  SYNOPSIS
    update_create_info()
    create_info                   Create info from ALTER TABLE

  RETURN VALUE
    NONE

  DESCRIPTION
    Method empty so far
*/

void ha_partition::update_create_info(HA_CREATE_INFO *create_info)
{
  /*
    Fix for bug#38751, some engines needs info-calls in ALTER.
    Archive need this since it flushes in ::info.
    HA_STATUS_AUTO is optimized so it will not always be forwarded
    to all partitions, but HA_STATUS_VARIABLE will.
  */
  info(HA_STATUS_VARIABLE);

  info(HA_STATUS_AUTO);

  if (!(create_info->used_fields & HA_CREATE_USED_AUTO))
    create_info->auto_increment_value= stats.auto_increment_value;

  create_info->data_file_name= create_info->index_file_name = NULL;
  return;
}


/**
  Change the internal TABLE_SHARE pointer

  @param table_arg    TABLE object
  @param share        New share to use

  @note Is used in error handling in ha_delete_table.
  All handlers should exist (lock_partitions should not be used)
*/

void ha_partition::change_table_ptr(TABLE *table_arg, TABLE_SHARE *share)
{
  handler **file_array;
  table= table_arg;
  table_share= share;
  /*
    m_file can be NULL when using an old cached table in DROP TABLE, when the
    table just has REMOVED PARTITIONING, see Bug#42438
  */
  if (m_file)
  {
    file_array= m_file;
    DBUG_ASSERT(*file_array);
    do
    {
      (*file_array)->change_table_ptr(table_arg, share);
    } while (*(++file_array));
  }

  if (m_added_file && m_added_file[0])
  {
    /* if in middle of a drop/rename etc */
    file_array= m_added_file;
    do
    {
      (*file_array)->change_table_ptr(table_arg, share);
    } while (*(++file_array));
  }
}

/*
  Change comments specific to handler

  SYNOPSIS
    update_table_comment()
    comment                       Original comment

  RETURN VALUE
    new comment 

  DESCRIPTION
    No comment changes so far
*/

char *ha_partition::update_table_comment(const char *comment)
{
  return (char*) comment;                       /* Nothing to change */
}


/**
  Handle delete and rename table

    @param from         Full path of old table
    @param to           Full path of new table

  @return Operation status
    @retval >0  Error
    @retval 0   Success

  @note  Common routine to handle delete_table and rename_table.
  The routine uses the partition handler file to get the
  names of the partition instances. Both these routines
  are called after creating the handler without table
  object and thus the file is needed to discover the
  names of the partitions and the underlying storage engines.
*/

uint ha_partition::del_ren_table(const char *from, const char *to)
{
  int save_error= 0;
  int error;
  char from_buff[FN_REFLEN], to_buff[FN_REFLEN], from_lc_buff[FN_REFLEN],
       to_lc_buff[FN_REFLEN];
  char *name_buffer_ptr;
  const char *from_path;
  const char *to_path= NULL;
  uint i;
  handler **file, **abort_file;
  DBUG_ENTER("ha_partition::del_ren_table");

  if (get_from_handler_file(from, ha_thd()->mem_root, false))
    DBUG_RETURN(TRUE);
  DBUG_ASSERT(m_file_buffer);
  DBUG_PRINT("enter", ("from: (%s) to: (%s)", from, to ? to : "(nil)"));
  name_buffer_ptr= m_name_buffer_ptr;
  file= m_file;
  if (to == NULL)
  {
    /*
      Delete table, start by delete the .par file. If error, break, otherwise
      delete as much as possible.
    */
    if ((error= handler::delete_table(from)))
      DBUG_RETURN(error);
  }
  /*
    Since ha_partition has HA_FILE_BASED, it must alter underlying table names
    if they do not have HA_FILE_BASED and lower_case_table_names == 2.
    See Bug#37402, for Mac OS X.
    The appended #P#<partname>[#SP#<subpartname>] will remain in current case.
    Using the first partitions handler, since mixing handlers is not allowed.
  */
  from_path= get_canonical_filename(*file, from, from_lc_buff);
  if (to != NULL)
    to_path= get_canonical_filename(*file, to, to_lc_buff);
  i= 0;
  do
  {
    create_partition_name(from_buff, from_path, name_buffer_ptr,
                          NORMAL_PART_NAME, FALSE);

    if (to != NULL)
    {                                           // Rename branch
      create_partition_name(to_buff, to_path, name_buffer_ptr,
                            NORMAL_PART_NAME, FALSE);
      error= (*file)->ha_rename_table(from_buff, to_buff);
      if (error)
        goto rename_error;
    }
    else                                        // delete branch
    {
      error= (*file)->ha_delete_table(from_buff);
    }
    name_buffer_ptr= strend(name_buffer_ptr) + 1;
    if (error)
      save_error= error;
    i++;
  } while (*(++file));
  if (to != NULL)
  {
    if ((error= handler::rename_table(from, to)))
    {
      /* Try to revert everything, ignore errors */
      (void) handler::rename_table(to, from);
      goto rename_error;
    }
  }
  DBUG_RETURN(save_error);
rename_error:
  name_buffer_ptr= m_name_buffer_ptr;
  for (abort_file= file, file= m_file; file < abort_file; file++)
  {
    /* Revert the rename, back from 'to' to the original 'from' */
    create_partition_name(from_buff, from_path, name_buffer_ptr,
                          NORMAL_PART_NAME, FALSE);
    create_partition_name(to_buff, to_path, name_buffer_ptr,
                          NORMAL_PART_NAME, FALSE);
    /* Ignore error here */
    (void) (*file)->ha_rename_table(to_buff, from_buff);
    name_buffer_ptr= strend(name_buffer_ptr) + 1;
  }
  DBUG_RETURN(error);
}


/**
  Set up table share object before calling create on underlying handler

  @param table             Table object
  @param info              Create info
  @param part_elem[in,out] Pointer to used partition_element, searched if NULL

  @return    status
    @retval  TRUE  Error
    @retval  FALSE Success
   
  @details
    Set up
    1) Comment on partition
    2) MAX_ROWS, MIN_ROWS on partition
    3) Index file name on partition
    4) Data file name on partition
*/

int ha_partition::set_up_table_before_create(TABLE *tbl,
                    const char *partition_name_with_path, 
                    HA_CREATE_INFO *info,
                    partition_element *part_elem)
{
  int error= 0;
  const char *partition_name;
  THD *thd= ha_thd();
  DBUG_ENTER("set_up_table_before_create");

  DBUG_ASSERT(part_elem);

  if (!part_elem)
    DBUG_RETURN(1);
  tbl->s->max_rows= part_elem->part_max_rows;
  tbl->s->min_rows= part_elem->part_min_rows;
  partition_name= strrchr(partition_name_with_path, FN_LIBCHAR);
  if ((part_elem->index_file_name &&
      (error= append_file_to_dir(thd,
                                 (const char**)&part_elem->index_file_name,
                                 partition_name+1))) ||
      (part_elem->data_file_name &&
      (error= append_file_to_dir(thd,
                                 (const char**)&part_elem->data_file_name,
                                 partition_name+1))))
  {
    DBUG_RETURN(error);
  }
  info->index_file_name= part_elem->index_file_name;
  info->data_file_name= part_elem->data_file_name;
  DBUG_RETURN(0);
}


/*
  Add two names together

  SYNOPSIS
    name_add()
    out:dest                          Destination string
    first_name                        First name
    sec_name                          Second name

  RETURN VALUE
    >0                                Error
    0                                 Success

  DESCRIPTION
    Routine used to add two names with '_' in between then. Service routine
    to create_handler_file
    Include the NULL in the count of characters since it is needed as separator
    between the partition names.
*/

static uint name_add(char *dest, const char *first_name, const char *sec_name)
{
  return (uint) (strxmov(dest, first_name, "#SP#", sec_name, NullS) -dest) + 1;
}


/**
  Create the special .par file

  @param name  Full path of table name

  @return Operation status
    @retval FALSE  Error code
    @retval TRUE   Success

  @note
    Method used to create handler file with names of partitions, their
    engine types and the number of partitions.
*/

bool ha_partition::create_handler_file(const char *name)
{
  partition_element *part_elem, *subpart_elem;
  uint i, j, part_name_len, subpart_name_len;
  uint tot_partition_words, tot_name_len, num_parts;
  uint tot_parts= 0;
  uint tot_len_words, tot_len_byte, chksum, tot_name_words;
  char *name_buffer_ptr;
  uchar *file_buffer, *engine_array;
  bool result= TRUE;
  char file_name[FN_REFLEN];
  char part_name[FN_REFLEN];
  char subpart_name[FN_REFLEN];
  File file;
  List_iterator_fast <partition_element> part_it(m_part_info->partitions);
  DBUG_ENTER("create_handler_file");

  num_parts= m_part_info->partitions.elements;
  DBUG_PRINT("info", ("table name = %s, num_parts = %u", name,
                      num_parts));
  tot_name_len= 0;
  for (i= 0; i < num_parts; i++)
  {
    part_elem= part_it++;
    if (part_elem->part_state != PART_NORMAL &&
        part_elem->part_state != PART_TO_BE_ADDED &&
        part_elem->part_state != PART_CHANGED)
      continue;
    tablename_to_filename(part_elem->partition_name, part_name,
                          FN_REFLEN);
    part_name_len= strlen(part_name);
    if (!m_is_sub_partitioned)
    {
      tot_name_len+= part_name_len + 1;
      tot_parts++;
    }
    else
    {
      List_iterator_fast <partition_element> sub_it(part_elem->subpartitions);
      for (j= 0; j < m_part_info->num_subparts; j++)
      {
	subpart_elem= sub_it++;
        tablename_to_filename(subpart_elem->partition_name,
                              subpart_name,
                              FN_REFLEN);
	subpart_name_len= strlen(subpart_name);
	tot_name_len+= part_name_len + subpart_name_len + 5;
        tot_parts++;
      }
    }
  }
  /*
     File format:
     Length in words              4 byte
     Checksum                     4 byte
     Total number of partitions   4 byte
     Array of engine types        n * 4 bytes where
     n = (m_tot_parts + 3)/4
     Length of name part in bytes 4 bytes
     (Names in filename format)
     Name part                    m * 4 bytes where
     m = ((length_name_part + 3)/4)*4

     All padding bytes are zeroed
  */
  tot_partition_words= (tot_parts + PAR_WORD_SIZE - 1) / PAR_WORD_SIZE;
  tot_name_words= (tot_name_len + PAR_WORD_SIZE - 1) / PAR_WORD_SIZE;
  /* 4 static words (tot words, checksum, tot partitions, name length) */
  tot_len_words= 4 + tot_partition_words + tot_name_words;
  tot_len_byte= PAR_WORD_SIZE * tot_len_words;
  if (!(file_buffer= (uchar *) my_malloc(tot_len_byte, MYF(MY_ZEROFILL))))
    DBUG_RETURN(TRUE);
<<<<<<< HEAD
  engine_array= (file_buffer + PAR_FILE_ENGINE_OFFSET);
  name_buffer_ptr= (char*) (file_buffer + ((4 + tot_partition_words) * 4));
=======
  engine_array= (file_buffer + PAR_ENGINES_OFFSET);
  name_buffer_ptr= (char*) (engine_array + tot_partition_words * PAR_WORD_SIZE
                            + PAR_WORD_SIZE);
>>>>>>> 33d1307e
  part_it.rewind();
  for (i= 0; i < num_parts; i++)
  {
    part_elem= part_it++;
    if (part_elem->part_state != PART_NORMAL &&
        part_elem->part_state != PART_TO_BE_ADDED &&
        part_elem->part_state != PART_CHANGED)
      continue;
    if (!m_is_sub_partitioned)
    {
      tablename_to_filename(part_elem->partition_name, part_name, FN_REFLEN);
      name_buffer_ptr= strmov(name_buffer_ptr, part_name)+1;
      *engine_array= (uchar) ha_legacy_type(part_elem->engine_type);
      DBUG_PRINT("info", ("engine: %u", *engine_array));
      engine_array++;
    }
    else
    {
      List_iterator_fast <partition_element> sub_it(part_elem->subpartitions);
      for (j= 0; j < m_part_info->num_subparts; j++)
      {
	subpart_elem= sub_it++;
        tablename_to_filename(part_elem->partition_name, part_name,
                              FN_REFLEN);
        tablename_to_filename(subpart_elem->partition_name, subpart_name,
                              FN_REFLEN);
	name_buffer_ptr+= name_add(name_buffer_ptr,
				   part_name,
				   subpart_name);
        *engine_array= (uchar) ha_legacy_type(subpart_elem->engine_type);
        DBUG_PRINT("info", ("engine: %u", *engine_array));
	engine_array++;
      }
    }
  }
  chksum= 0;
  int4store(file_buffer, tot_len_words);
<<<<<<< HEAD
  int4store(file_buffer + 8, tot_parts);
  int4store(file_buffer + PAR_FILE_ENGINE_OFFSET + (tot_partition_words * 4),
=======
  int4store(file_buffer + PAR_NUM_PARTS_OFFSET, tot_parts);
  int4store(file_buffer + PAR_ENGINES_OFFSET +
            (tot_partition_words * PAR_WORD_SIZE),
>>>>>>> 33d1307e
            tot_name_len);
  for (i= 0; i < tot_len_words; i++)
    chksum^= uint4korr(file_buffer + PAR_WORD_SIZE * i);
  int4store(file_buffer + PAR_CHECKSUM_OFFSET, chksum);
  /*
    Add .par extension to the file name.
    Create and write and close file
    to be used at open, delete_table and rename_table
  */
  fn_format(file_name, name, "", ha_par_ext, MY_APPEND_EXT);
  if ((file= mysql_file_create(key_file_partition,
                               file_name, CREATE_MODE, O_RDWR | O_TRUNC,
                               MYF(MY_WME))) >= 0)
  {
    result= mysql_file_write(file, (uchar *) file_buffer, tot_len_byte,
                             MYF(MY_WME | MY_NABP)) != 0;
    (void) mysql_file_close(file, MYF(0));
  }
  else
    result= TRUE;
  my_free(file_buffer);
  DBUG_RETURN(result);
}


/**
  Clear handler variables and free some memory
*/

void ha_partition::clear_handler_file()
{
  if (m_engine_array)
  {
    plugin_unlock_list(NULL, m_engine_array, m_tot_parts);
    my_free(m_engine_array);
    m_engine_array= NULL;
  }
  if (m_file_buffer)
  {
    my_free(m_file_buffer);
    m_file_buffer= NULL;
  }
}


/**
  Create underlying handler objects

  @param mem_root  Allocate memory through this

  @return Operation status
    @retval TRUE   Error
    @retval FALSE  Success
*/

bool ha_partition::create_handlers(MEM_ROOT *mem_root)
{
  uint i;
  uint alloc_len= (m_tot_parts + 1) * sizeof(handler*);
  handlerton *hton0;
  DBUG_ENTER("create_handlers");

  if (!(m_file= (handler **) alloc_root(mem_root, alloc_len)))
    DBUG_RETURN(TRUE);
  m_file_tot_parts= m_tot_parts;
  bzero((char*) m_file, alloc_len);
  for (i= 0; i < m_tot_parts; i++)
  {
    handlerton *hton= plugin_data(m_engine_array[i], handlerton*);
    if (!(m_file[i]= get_new_handler(table_share, mem_root,
                                     hton)))
      DBUG_RETURN(TRUE);
    DBUG_PRINT("info", ("engine_type: %u", hton->db_type));
  }
  /* For the moment we only support partition over the same table engine */
  hton0= plugin_data(m_engine_array[0], handlerton*);
  if (hton0 == myisam_hton)
  {
    DBUG_PRINT("info", ("MyISAM"));
    m_myisam= TRUE;
  }
  /* INNODB may not be compiled in... */
  else if (ha_legacy_type(hton0) == DB_TYPE_INNODB)
  {
    DBUG_PRINT("info", ("InnoDB"));
    m_innodb= TRUE;
  }
  DBUG_RETURN(FALSE);
}


/*
  Create underlying handler objects from partition info

  SYNOPSIS
    new_handlers_from_part_info()
    mem_root		Allocate memory through this

  RETURN VALUE
    TRUE                  Error
    FALSE                 Success
*/

bool ha_partition::new_handlers_from_part_info(MEM_ROOT *mem_root)
{
  uint i, j, part_count;
  partition_element *part_elem;
  uint alloc_len= (m_tot_parts + 1) * sizeof(handler*);
  List_iterator_fast <partition_element> part_it(m_part_info->partitions);
  DBUG_ENTER("ha_partition::new_handlers_from_part_info");

  if (!(m_file= (handler **) alloc_root(mem_root, alloc_len)))
  {
    mem_alloc_error(alloc_len);
    goto error_end;
  }
  m_file_tot_parts= m_tot_parts;
  bzero((char*) m_file, alloc_len);
  DBUG_ASSERT(m_part_info->num_parts > 0);

  i= 0;
  part_count= 0;
  /*
    Don't know the size of the underlying storage engine, invent a number of
    bytes allocated for error message if allocation fails
  */
  do
  {
    part_elem= part_it++;
    if (m_is_sub_partitioned)
    {
      for (j= 0; j < m_part_info->num_subparts; j++)
      {
	if (!(m_file[part_count++]= get_new_handler(table_share, mem_root,
                                                    part_elem->engine_type)))
          goto error;
	DBUG_PRINT("info", ("engine_type: %u",
                   (uint) ha_legacy_type(part_elem->engine_type)));
      }
    }
    else
    {
      if (!(m_file[part_count++]= get_new_handler(table_share, mem_root,
                                                  part_elem->engine_type)))
        goto error;
      DBUG_PRINT("info", ("engine_type: %u",
                 (uint) ha_legacy_type(part_elem->engine_type)));
    }
  } while (++i < m_part_info->num_parts);
  if (part_elem->engine_type == myisam_hton)
  {
    DBUG_PRINT("info", ("MyISAM"));
    m_myisam= TRUE;
  }
  DBUG_RETURN(FALSE);
error:
  mem_alloc_error(sizeof(handler));
error_end:
  DBUG_RETURN(TRUE);
}


/**
  Read the .par file to get the partitions engines and names

  @param name  Name of table file (without extention)

  @return Operation status
    @retval true   Failure
    @retval false  Success

  @note On success, m_file_buffer is allocated and must be
  freed by the caller. m_name_buffer_ptr and m_tot_parts is also set.
*/

bool ha_partition::read_par_file(const char *name)
{
  char buff[FN_REFLEN], *tot_name_len_offset;
  File file;
<<<<<<< HEAD
  char *file_buffer, *name_buffer_ptr;
  handlerton *first_engine;
  uint i, len_bytes, len_words, tot_partition_words, tot_name_words, chksum;
  enum legacy_db_type first_db_type, db_type;
  DBUG_ENTER("ha_partition::get_from_handler_file");
=======
  char *file_buffer;
  uint i, len_bytes, len_words, tot_partition_words, tot_name_words, chksum;
  DBUG_ENTER("ha_partition::read_par_file");
>>>>>>> 33d1307e
  DBUG_PRINT("enter", ("table name: '%s'", name));

  if (m_file_buffer)
    DBUG_RETURN(false);
  fn_format(buff, name, "", ha_par_ext, MY_APPEND_EXT);

  /* Following could be done with mysql_file_stat to read in whole file */
  if ((file= mysql_file_open(key_file_partition,
                             buff, O_RDONLY | O_SHARE, MYF(0))) < 0)
    DBUG_RETURN(TRUE);
  if (mysql_file_read(file, (uchar *) &buff[0], PAR_WORD_SIZE, MYF(MY_NABP)))
    goto err1;
  len_words= uint4korr(buff);
  len_bytes= PAR_WORD_SIZE * len_words;
  if (mysql_file_seek(file, 0, MY_SEEK_SET, MYF(0)) == MY_FILEPOS_ERROR)
    goto err1;
  if (!(file_buffer= (char*) my_malloc(len_bytes, MYF(0))))
    goto err1;
  if (mysql_file_read(file, (uchar *) file_buffer, len_bytes, MYF(MY_NABP)))
    goto err2;

  chksum= 0;
  for (i= 0; i < len_words; i++)
    chksum ^= uint4korr((file_buffer) + PAR_WORD_SIZE * i);
  if (chksum)
    goto err2;
  m_tot_parts= uint4korr((file_buffer) + PAR_NUM_PARTS_OFFSET);
  DBUG_PRINT("info", ("No of parts = %u", m_tot_parts));
<<<<<<< HEAD
  tot_partition_words= (m_tot_parts + 3) / 4;
  first_db_type= (enum legacy_db_type) file_buffer[PAR_FILE_ENGINE_OFFSET];
  first_engine= ha_resolve_by_legacy_type(ha_thd(), first_db_type);
  if (!first_engine)
    goto err2;
  address_tot_name_len= file_buffer + PAR_FILE_ENGINE_OFFSET +
                        4 * tot_partition_words;
  tot_name_words= (uint4korr(address_tot_name_len) + 3) / 4;
  if (len_words != (tot_partition_words + tot_name_words + 4))
    goto err2;
  name_buffer_ptr= file_buffer + 16 + 4 * tot_partition_words;
  (void) mysql_file_close(file, MYF(0));
  m_file_buffer= file_buffer;          // Will be freed in clear_handler_file()
  m_name_buffer_ptr= name_buffer_ptr;
  
  if (!(m_engine_array= (plugin_ref*)
                my_malloc(m_tot_parts * sizeof(plugin_ref), MYF(MY_WME))))
    goto err2;
=======
  tot_partition_words= (m_tot_parts + PAR_WORD_SIZE - 1) / PAR_WORD_SIZE;

  tot_name_len_offset= file_buffer + PAR_ENGINES_OFFSET +
                       PAR_WORD_SIZE * tot_partition_words;
  tot_name_words= (uint4korr(tot_name_len_offset) + PAR_WORD_SIZE - 1) /
                  PAR_WORD_SIZE;
  /*
    Verify the total length = tot size word, checksum word, num parts word +
    engines array + name length word + name array.
  */
  if (len_words != (tot_partition_words + tot_name_words + 4))
    goto err2;
  (void) mysql_file_close(file, MYF(0));
  m_file_buffer= file_buffer;          // Will be freed in clear_handler_file()
  m_name_buffer_ptr= tot_name_len_offset + PAR_WORD_SIZE;

  DBUG_RETURN(false);

err2:
  my_free(file_buffer);
err1:
  (void) mysql_file_close(file, MYF(0));
  DBUG_RETURN(true);
}


/**
  Setup m_engine_array

  @param mem_root  MEM_ROOT to use for allocating new handlers

  @return Operation status
    @retval false  Success
    @retval true   Failure
*/

bool ha_partition::setup_engine_array(MEM_ROOT *mem_root)
{
  uint i;
  uchar *buff;
  handlerton **engine_array;

  DBUG_ASSERT(!m_file);
  DBUG_ENTER("ha_partition::setup_engine_array");
  engine_array= (handlerton **) my_alloca(m_tot_parts * sizeof(handlerton*));
  if (!engine_array)
    DBUG_RETURN(true);

  buff= (uchar *) (m_file_buffer + PAR_ENGINES_OFFSET);
  for (i= 0; i < m_tot_parts; i++)
  {
    engine_array[i]= ha_resolve_by_legacy_type(ha_thd(),
                                               (enum legacy_db_type)
                                                 *(buff + i));
    if (!engine_array[i])
      goto err;
  }
  if (!(m_engine_array= (plugin_ref*)
                my_malloc(m_tot_parts * sizeof(plugin_ref), MYF(MY_WME))))
    goto err;
>>>>>>> 33d1307e

  for (i= 0; i < m_tot_parts; i++)
  {
    db_type= (enum legacy_db_type) file_buffer[PAR_FILE_ENGINE_OFFSET + i];
    if (db_type != first_db_type)
    {
      DBUG_PRINT("error", ("partition %u engine %d is not same as "
                           "first partition %d", i, db_type,
                           (int) first_db_type));
      DBUG_ASSERT(0);
      goto err3;
    }
    m_engine_array[i]= ha_lock_engine(NULL, first_engine);
  }

<<<<<<< HEAD
  if (!m_file && create_handlers(mem_root))
=======
  my_afree((gptr) engine_array);
    
  if (create_handlers(mem_root))
>>>>>>> 33d1307e
  {
    clear_handler_file();
    DBUG_RETURN(true);
  }

<<<<<<< HEAD
err3:
  plugin_unlock_list(NULL, m_engine_array, i);
  my_free(m_engine_array);
  m_engine_array= NULL;
err2:
  my_free(file_buffer);
  m_file_buffer= NULL;
err1:
  (void) mysql_file_close(file, MYF(0));
  DBUG_RETURN(TRUE);
=======
  DBUG_RETURN(false);

err:
  my_afree((gptr) engine_array);
  DBUG_RETURN(true);
}


/**
  Get info about partition engines and their names from the .par file

  @param name      Full path of table name
  @param mem_root  Allocate memory through this
  @param is_clone  If it is a clone, don't create new handlers

  @return Operation status
    @retval true   Error
    @retval false  Success

  @note Open handler file to get partition names, engine types and number of
  partitions.
*/

bool ha_partition::get_from_handler_file(const char *name, MEM_ROOT *mem_root,
                                         bool is_clone)
{
  DBUG_ENTER("ha_partition::get_from_handler_file");
  DBUG_PRINT("enter", ("table name: '%s'", name));

  if (m_file_buffer)
    DBUG_RETURN(false);

  if (read_par_file(name))
    DBUG_RETURN(true);

  if (!is_clone && setup_engine_array(mem_root))
    DBUG_RETURN(true);

  DBUG_RETURN(false);
>>>>>>> 33d1307e
}


/****************************************************************************
                MODULE open/close object
****************************************************************************/


bool ha_partition::insert_partition_name_in_hash(const char *name, uint part_id,
                                                 bool is_subpart)
{
  PART_NAME_DEF *part_def;
  uchar *part_name;
  uint part_name_length;
  /*
    Calculate and store the length here, to avoid doing it when
    searching the hash.
  */
  part_name_length= strlen(name);
  /*
    Must use memory that lives as long as table_share.
    Freed in ha_data_partition_destroy.
    Since we use my_multi_malloc, then my_free(part_def) will also free
    part_name, as a part of my_hash_free.
  */
  if (!my_multi_malloc(MY_WME,
                       &part_def, sizeof(PART_NAME_DEF),
                       &part_name, part_name_length + 1,
                       NULL))
    return true;
  memcpy(part_name, name, part_name_length + 1);
  part_def->partition_name= part_name;
  part_def->length= part_name_length;
  part_def->part_id= part_id;
  part_def->is_subpart= is_subpart;
  if (my_hash_insert(&table_share->ha_part_data->partition_name_hash,
                     (uchar *) part_def))
    return true;
  return false;
}


/**
  Populate the partition_name_hash in table_share->ha_part_data.

  @note table_share->LOCK_ha_data mutex must be hold.
*/

bool ha_partition::populate_partition_name_hash()
{
  List_iterator<partition_element> part_it(m_part_info->partitions);
  uint num_parts= m_part_info->num_parts;
  uint num_subparts= m_is_sub_partitioned ? m_part_info->num_subparts : 1;
  uint tot_names;
  uint i= 0;
#ifndef DBUG_OFF
  if (table_share->tmp_table == NO_TMP_TABLE)
    mysql_mutex_assert_owner(&table_share->LOCK_ha_data);
#endif

  DBUG_ENTER("ha_partition::populate_partition_name_hash");
  tot_names= m_is_sub_partitioned ? m_tot_parts + num_parts : num_parts;
  if (my_hash_init(&table_share->ha_part_data->partition_name_hash,
                          system_charset_info, tot_names, 0, 0,
                          (my_hash_get_key) get_part_name,
                          my_free, HASH_UNIQUE))
  {
    DBUG_RETURN(TRUE);
  }

  do
  {
    partition_element *part_elem= part_it++;
    DBUG_ASSERT(part_elem->part_state == PART_NORMAL);
    if (part_elem->part_state == PART_NORMAL)
    {
      if (insert_partition_name_in_hash(part_elem->partition_name,
                                        i * num_subparts, false))
        goto err;
      if (m_is_sub_partitioned)
      {
        List_iterator<partition_element>
                                    subpart_it(part_elem->subpartitions);
        partition_element *sub_elem;
        uint j= 0;
        do
        {
          sub_elem= subpart_it++;
          if (insert_partition_name_in_hash(sub_elem->partition_name,
                                            i * num_subparts + j, true))
            goto err;

        } while (++j < num_subparts);
      }
    }
  } while (++i < num_parts);
  DBUG_RETURN(FALSE);
err:
  my_hash_free(&table_share->ha_part_data->partition_name_hash);
  DBUG_RETURN(TRUE);
}


/**
  A destructor for partition-specific TABLE_SHARE data.
*/

void ha_data_partition_destroy(HA_DATA_PARTITION* ha_part_data)
{
  if (ha_part_data)
  {
    mysql_mutex_destroy(&ha_part_data->LOCK_auto_inc);
    my_hash_free(&ha_part_data->partition_name_hash);
  }
}

/*
  Open handler object

  SYNOPSIS
    open()
    name                  Full path of table name
    mode                  Open mode flags
    test_if_locked        ?

  RETURN VALUE
    >0                    Error
    0                     Success

  DESCRIPTION
    Used for opening tables. The name will be the name of the file.
    A table is opened when it needs to be opened. For instance
    when a request comes in for a select on the table (tables are not
    open and closed for each request, they are cached).

    Called from handler.cc by handler::ha_open(). The server opens all tables
    by calling ha_open() which then calls the handler specific open().
*/

int ha_partition::open(const char *name, int mode, uint test_if_locked)
{
  char *name_buffer_ptr;
  int error;
  uint alloc_len;
  handler **file;
  char name_buff[FN_REFLEN];
  bool is_not_tmp_table= (table_share->tmp_table == NO_TMP_TABLE);
  ulonglong check_table_flags;
  DBUG_ENTER("ha_partition::open");

  DBUG_ASSERT(table->s == table_share);
  ref_length= 0;
  m_mode= mode;
  m_open_test_lock= test_if_locked;
  m_part_field_array= m_part_info->full_part_field_array;
  if (get_from_handler_file(name, &table->mem_root, test(m_is_clone_of)))
    DBUG_RETURN(1);
  name_buffer_ptr= m_name_buffer_ptr;
  m_start_key.length= 0;
  m_rec0= table->record[0];
  m_rec_length= table_share->reclength;
  alloc_len= m_tot_parts * (m_rec_length + PARTITION_BYTES_IN_POS);
  alloc_len+= table_share->max_key_length;
  if (!m_ordered_rec_buffer)
  {
    if (!(m_ordered_rec_buffer= (uchar*)my_malloc(alloc_len, MYF(MY_WME))))
    {
      DBUG_RETURN(1);
    }
    {
      /*
        We set-up one record per partition and each record has 2 bytes in
        front where the partition id is written. This is used by ordered
        index_read.
        We also set-up a reference to the first record for temporary use in
        setting up the scan.
      */
      char *ptr= (char*)m_ordered_rec_buffer;
      uint i= 0;
      do
      {
        int2store(ptr, i);
        ptr+= m_rec_length + PARTITION_BYTES_IN_POS;
      } while (++i < m_tot_parts);
      m_start_key.key= (const uchar*)ptr;
    }
  }

  /* Initialize the bitmap we use to minimize ha_start_bulk_insert calls */
  if (bitmap_init(&m_bulk_insert_started, NULL, m_tot_parts + 1, FALSE))
    DBUG_RETURN(1);
  bitmap_clear_all(&m_bulk_insert_started);
<<<<<<< HEAD
  /* Initialize the bitmap we use to keep track of locked partitions */
  if (bitmap_init(&m_locked_partitions, NULL, m_tot_parts, FALSE))
  {
    bitmap_free(&m_bulk_insert_started);
    DBUG_RETURN(1);
  }
  bitmap_clear_all(&m_locked_partitions);
  /* Initialize the bitmap we use to determine what partitions are locked */
  DBUG_ASSERT(m_part_info);
  /* Initialize the bitmap for used partitions */
  if (!is_clone)
  {
    if (m_part_info->set_partition_bitmaps(NULL))
=======
  /* Initialize the bitmap we use to determine what partitions are used */
  if (!m_is_clone_of)
  {
    DBUG_ASSERT(!m_clone_mem_root);
    if (bitmap_init(&(m_part_info->used_partitions), NULL, m_tot_parts, TRUE))
>>>>>>> 33d1307e
    {
      bitmap_free(&m_bulk_insert_started);
      bitmap_free(&m_locked_partitions);
      DBUG_RETURN(1);
    }
  }

  if (m_is_clone_of)
  {
    uint i;
    DBUG_ASSERT(m_clone_mem_root);
    /* Allocate an array of handler pointers for the partitions handlers. */
    alloc_len= (m_tot_parts + 1) * sizeof(handler*);
    if (!(m_file= (handler **) alloc_root(m_clone_mem_root, alloc_len)))
      goto err_alloc;
    memset(m_file, 0, alloc_len);
    /*
      Populate them by cloning the original partitions. This also opens them.
      Note that file->ref is allocated too.
    */
    file= m_is_clone_of->m_file;
    for (i= 0; i < m_tot_parts; i++)
    {
      create_partition_name(name_buff, name, name_buffer_ptr, NORMAL_PART_NAME,
                            FALSE);
      if (!(m_file[i]= file[i]->clone(name_buff, m_clone_mem_root)))
      {
        error= HA_ERR_INITIALIZATION;
        file= &m_file[i];
        goto err_handler;
      }
      name_buffer_ptr+= strlen(name_buffer_ptr) + 1;
    }
  }
  else
  {
   file= m_file;
   do
   {
      create_partition_name(name_buff, name, name_buffer_ptr, NORMAL_PART_NAME,
                            FALSE);
      if ((error= (*file)->ha_open(table, name_buff, mode, test_if_locked)))
        goto err_handler;
      m_num_locks+= (*file)->lock_count();
      name_buffer_ptr+= strlen(name_buffer_ptr) + 1;
    } while (*(++file));
  }
  
  file= m_file;
  ref_length= (*file)->ref_length;
  check_table_flags= (((*file)->ha_table_flags() &
                       ~(PARTITION_DISABLED_TABLE_FLAGS)) |
                      (PARTITION_ENABLED_TABLE_FLAGS));
  while (*(++file))
  {
    DBUG_ASSERT(ref_length >= (*file)->ref_length);
    set_if_bigger(ref_length, ((*file)->ref_length));
    /*
      Verify that all partitions have the same set of table flags.
      Mask all flags that partitioning enables/disables.
    */
    if (check_table_flags != (((*file)->ha_table_flags() &
                               ~(PARTITION_DISABLED_TABLE_FLAGS)) |
                              (PARTITION_ENABLED_TABLE_FLAGS)))
    {
      error= HA_ERR_INITIALIZATION;
      /* set file to last handler, so all of them is closed */
      file = &m_file[m_tot_parts - 1];
      goto err_handler;
    }
  }
  key_used_on_scan= m_file[0]->key_used_on_scan;
  implicit_emptied= m_file[0]->implicit_emptied;
  /*
    Add 2 bytes for partition id in position ref length.
    ref_length=max_in_all_partitions(ref_length) + PARTITION_BYTES_IN_POS
  */
  ref_length+= PARTITION_BYTES_IN_POS;
  m_ref_length= ref_length;

  /*
    Release buffer read from .par file. It will not be reused again after
    being opened once.
  */
  clear_handler_file();
  /*
    Initialize priority queue, initialized to reading forward.
  */
  if ((error= init_queue(&m_queue, m_tot_parts, (uint) PARTITION_BYTES_IN_POS,
                         0, key_rec_cmp, (void*)this)))
    goto err_handler;

  /*
    Use table_share->ha_part_data to share auto_increment_value among
    all handlers for the same table.
  */
  if (is_not_tmp_table)
    mysql_mutex_lock(&table_share->LOCK_ha_data);
  if (!table_share->ha_part_data)
  {
    /* currently only needed for auto_increment and partition_name_hash */
    table_share->ha_part_data= (HA_DATA_PARTITION*)
                                   alloc_root(&table_share->mem_root,
                                              sizeof(HA_DATA_PARTITION));
    if (!table_share->ha_part_data)
    {
      goto unlock_err_handler;
    }
    DBUG_PRINT("info", ("table_share->ha_part_data 0x%p",
                        table_share->ha_part_data));
    /* zeros both auto_increment variables and partition_name_hash.records */
    bzero(table_share->ha_part_data, sizeof(HA_DATA_PARTITION));
    table_share->ha_part_data_destroy= ha_data_partition_destroy;
    mysql_mutex_init(key_PARTITION_LOCK_auto_inc,
                     &table_share->ha_part_data->LOCK_auto_inc,
                     MY_MUTEX_INIT_FAST);
    if (populate_partition_name_hash())
      goto unlock_err_handler;
  }
  if (is_not_tmp_table)
    mysql_mutex_unlock(&table_share->LOCK_ha_data);
  /*
    Some handlers update statistics as part of the open call. This will in
    some cases corrupt the statistics of the partition handler and thus
    to ensure we have correct statistics we call info from open after
    calling open on all individual handlers.
  */
  m_handler_status= handler_opened;
  if (m_part_info->part_expr)
    m_part_func_monotonicity_info=
                            m_part_info->part_expr->get_monotonicity_info();
  else if (m_part_info->list_of_part_fields)
    m_part_func_monotonicity_info= MONOTONIC_STRICT_INCREASING;
  info(HA_STATUS_VARIABLE | HA_STATUS_CONST);
  DBUG_RETURN(0);

unlock_err_handler:
  if (is_not_tmp_table)
    mysql_mutex_unlock(&table_share->LOCK_ha_data);
err_handler:
  DEBUG_SYNC(ha_thd(), "partition_open_error");
  while (file-- != m_file)
<<<<<<< HEAD
    (*file)->ha_close();
  bitmap_free(&m_bulk_insert_started);
  bitmap_free(&m_locked_partitions);
=======
    (*file)->close();
err_alloc:
  bitmap_free(&m_bulk_insert_started);
  if (!m_is_clone_of)
    bitmap_free(&(m_part_info->used_partitions));
>>>>>>> 33d1307e

  DBUG_RETURN(error);
}


/**
  Clone the open and locked partitioning handler.

  @param  mem_root  MEM_ROOT to use.

  @return Pointer to the successfully created clone or NULL

  @details
  This function creates a new ha_partition handler as a clone/copy. The
  original (this) must already be opened and locked. The clone will use
  the originals m_part_info.
  It also allocates memory for ref + ref_dup.
  In ha_partition::open() it will clone its original handlers partitions
  which will allocate then on the correct MEM_ROOT and also open them.
*/

handler *ha_partition::clone(const char *name, MEM_ROOT *mem_root)
{
  ha_partition *new_handler;

  DBUG_ENTER("ha_partition::clone");
  new_handler= new (mem_root) ha_partition(ht, table_share, m_part_info,
                                           this, mem_root);
  /*
    Allocate new_handler->ref here because otherwise ha_open will allocate it
    on this->table->mem_root and we will not be able to reclaim that memory 
    when the clone handler object is destroyed.
  */
  if (new_handler &&
      !(new_handler->ref= (uchar*) alloc_root(mem_root,
                                              ALIGN_SIZE(m_ref_length)*2)))
    new_handler= NULL;

  if (new_handler &&
      new_handler->ha_open(table, name,
                           table->db_stat, HA_OPEN_IGNORE_IF_LOCKED))
    new_handler= NULL;

  DBUG_RETURN((handler*) new_handler);
}


/*
  Close handler object

  SYNOPSIS
    close()

  RETURN VALUE
    >0                   Error code
    0                    Success

  DESCRIPTION
    Called from sql_base.cc, sql_select.cc, and table.cc.
    In sql_select.cc it is only used to close up temporary tables or during
    the process where a temporary table is converted over to being a
    myisam table.
    For sql_base.cc look at close_data_tables().
*/

int ha_partition::close(void)
{
  bool first= TRUE;
  handler **file;
  DBUG_ENTER("ha_partition::close");

  DBUG_ASSERT(table->s == table_share);
  delete_queue(&m_queue);
  bitmap_free(&m_bulk_insert_started);
<<<<<<< HEAD
  bitmap_free(&m_locked_partitions);
  DBUG_ASSERT(m_part_info);
=======
  if (!m_is_clone_of)
    bitmap_free(&(m_part_info->used_partitions));
>>>>>>> 33d1307e
  file= m_file;

repeat:
  do
  {
    (*file)->ha_close();
  } while (*(++file));

  if (first && m_added_file && m_added_file[0])
  {
    file= m_added_file;
    first= FALSE;
    goto repeat;
  }

  m_handler_status= handler_closed;
  DBUG_RETURN(0);
}

/****************************************************************************
                MODULE start/end statement
****************************************************************************/
/*
  A number of methods to define various constants for the handler. In
  the case of the partition handler we need to use some max and min
  of the underlying handlers in most cases.
*/

/*
  Set external locks on table

  SYNOPSIS
    external_lock()
    thd                    Thread object
    lock_type              Type of external lock

  RETURN VALUE
    >0                   Error code
    0                    Success

  DESCRIPTION
    First you should go read the section "locking functions for mysql" in
    lock.cc to understand this.
    This create a lock on the table. If you are implementing a storage engine
    that can handle transactions look at ha_berkeley.cc to see how you will
    want to go about doing this. Otherwise you should consider calling
    flock() here.
    Originally this method was used to set locks on file level to enable
    several MySQL Servers to work on the same data. For transactional
    engines it has been "abused" to also mean start and end of statements
    to enable proper rollback of statements and transactions. When LOCK
    TABLES has been issued the start_stmt method takes over the role of
    indicating start of statement but in this case there is no end of
    statement indicator(?).

    Called from lock.cc by lock_external() and unlock_external(). Also called
    from sql_table.cc by copy_data_between_tables().
*/

int ha_partition::external_lock(THD *thd, int lock_type)
{
  uint error;
  uint i, first_used_partition;
  MY_BITMAP *used_partitions;
  DBUG_ENTER("ha_partition::external_lock");

  DBUG_ASSERT(!auto_increment_lock && !auto_increment_safe_stmt_log_lock);
  m_lock_type= lock_type;

  if (m_lock_type == F_UNLCK)
    used_partitions= &m_locked_partitions;
  else
    used_partitions= &(m_part_info->lock_partitions);
  first_used_partition= bitmap_get_first_set(used_partitions);
  DBUG_ASSERT(first_used_partition != MY_BIT_NONE);
  for (i= first_used_partition; i < m_tot_parts; i++)
  {
    if (bitmap_is_set(used_partitions, i))
    {
      DBUG_PRINT("info", ("external_lock(thd, %d) part %d", lock_type, i));
      if ((error= m_file[i]->ha_external_lock(thd, lock_type)))
      {
        if (lock_type != F_UNLCK)
          goto err_handler;
      }
      DBUG_PRINT("info", ("external_lock part %u lock %d", i, lock_type));
      if (lock_type != F_UNLCK)
        bitmap_set_bit(&m_locked_partitions, i);
    }
  }
  if (m_lock_type == F_UNLCK)
    bitmap_clear_all(used_partitions);

  if (m_added_file && m_added_file[0])
  {
    handler **file= m_added_file;
    DBUG_ASSERT(lock_type == F_UNLCK);
    do
    {
      (void) (*file)->ha_external_lock(thd, lock_type);
    } while (*(++file));
  }
  DBUG_RETURN(0);

err_handler:
  for (i= first_used_partition; i < m_tot_parts; i++)
  {
    if (bitmap_is_set(&m_locked_partitions, i))
    {
      (void) m_file[i]->ha_external_lock(thd, F_UNLCK);
    }
  }
  m_lock_type= F_UNLCK;
  bitmap_clear_all(&m_locked_partitions);
  DBUG_RETURN(error);
}


/*
  Get the lock(s) for the table and perform conversion of locks if needed

  SYNOPSIS
    store_lock()
    thd                   Thread object
    to                    Lock object array
    lock_type             Table lock type

  RETURN VALUE
    >0                   Error code
    0                    Success

  DESCRIPTION
    The idea with handler::store_lock() is the following:

    The statement decided which locks we should need for the table
    for updates/deletes/inserts we get WRITE locks, for SELECT... we get
    read locks.

    Before adding the lock into the table lock handler (see thr_lock.c)
    mysqld calls store lock with the requested locks.  Store lock can now
    modify a write lock to a read lock (or some other lock), ignore the
    lock (if we don't want to use MySQL table locks at all) or add locks
    for many tables (like we do when we are using a MERGE handler).

    Berkeley DB for partition  changes all WRITE locks to TL_WRITE_ALLOW_WRITE
    (which signals that we are doing WRITES, but we are still allowing other
    reader's and writer's.

    When releasing locks, store_lock() is also called. In this case one
    usually doesn't have to do anything.

    store_lock is called when holding a global mutex to ensure that only
    one thread at a time changes the locking information of tables.

    In some exceptional cases MySQL may send a request for a TL_IGNORE;
    This means that we are requesting the same lock as last time and this
    should also be ignored. (This may happen when someone does a flush
    table when we have opened a part of the tables, in which case mysqld
    closes and reopens the tables and tries to get the same locks as last
    time).  In the future we will probably try to remove this.

    Called from lock.cc by get_lock_data().
*/

THR_LOCK_DATA **ha_partition::store_lock(THD *thd,
					 THR_LOCK_DATA **to,
					 enum thr_lock_type lock_type)
{
  uint i, first_used_partition;
  DBUG_ENTER("ha_partition::store_lock");

  first_used_partition= bitmap_get_first_set(&(m_part_info->lock_partitions));
  DBUG_ASSERT(first_used_partition != MY_BIT_NONE);
  for (i= first_used_partition; i < m_tot_parts; i++)
  {
    if (bitmap_is_set(&(m_part_info->lock_partitions), i))
    {
      DBUG_PRINT("info", ("store lock %d iteration", i));
      to= m_file[i]->store_lock(thd, to, lock_type);
    }
  }
  DBUG_RETURN(to);
}

/*
  Start a statement when table is locked

  SYNOPSIS
    start_stmt()
    thd                  Thread object
    lock_type            Type of external lock

  RETURN VALUE
    >0                   Error code
    0                    Success

  DESCRIPTION
    This method is called instead of external lock when the table is locked
    before the statement is executed.
*/

int ha_partition::start_stmt(THD *thd, thr_lock_type lock_type)
{
  int error= 0;
  uint i, first_used_partition;
  DBUG_ENTER("ha_partition::start_stmt");

  first_used_partition= bitmap_get_first_set(&(m_part_info->lock_partitions));
  DBUG_ASSERT(first_used_partition != MY_BIT_NONE);
  for (i= first_used_partition; i < m_tot_parts; i++)
  {
    if (bitmap_is_set(&(m_part_info->lock_partitions), i))
      if ((error= m_file[i]->start_stmt(thd, lock_type)))
        break;
  }
  DBUG_RETURN(error);
}


/*
  Get number of lock objects returned in store_lock

  SYNOPSIS
    lock_count()

  RETURN VALUE
    Number of locks returned in call to store_lock

  DESCRIPTION
    Returns the number of store locks needed in call to store lock.
    We return number of partitions since we call store_lock on each
    underlying handler. Assists the above functions in allocating
    sufficient space for lock structures.
*/

uint ha_partition::lock_count() const
{
  DBUG_ENTER("ha_partition::lock_count");
  DBUG_PRINT("info", ("m_num_locks %d", m_num_locks));
  DBUG_RETURN(m_num_locks);
}


/*
  Unlock last accessed row

  SYNOPSIS
    unlock_row()

  RETURN VALUE
    NONE

  DESCRIPTION
    Record currently processed was not in the result set of the statement
    and is thus unlocked. Used for UPDATE and DELETE queries.
*/

void ha_partition::unlock_row()
{
  DBUG_ENTER("ha_partition::unlock_row");
  m_file[m_last_part]->unlock_row();
  DBUG_VOID_RETURN;
}

/**
  Check if semi consistent read was used

  SYNOPSIS
    was_semi_consistent_read()

  RETURN VALUE
    TRUE   Previous read was a semi consistent read
    FALSE  Previous read was not a semi consistent read

  DESCRIPTION
    See handler.h:
    In an UPDATE or DELETE, if the row under the cursor was locked by another
    transaction, and the engine used an optimistic read of the last
    committed row value under the cursor, then the engine returns 1 from this
    function. MySQL must NOT try to update this optimistic value. If the
    optimistic value does not match the WHERE condition, MySQL can decide to
    skip over this row. Currently only works for InnoDB. This can be used to
    avoid unnecessary lock waits.

    If this method returns nonzero, it will also signal the storage
    engine that the next read will be a locking re-read of the row.
*/
bool ha_partition::was_semi_consistent_read()
{
  DBUG_ENTER("ha_partition::was_semi_consistent_read");
  DBUG_ASSERT(m_last_part < m_tot_parts &&
              bitmap_is_set(&(m_part_info->read_partitions), m_last_part));
  DBUG_RETURN(m_file[m_last_part]->was_semi_consistent_read());
}

/**
  Use semi consistent read if possible

  SYNOPSIS
    try_semi_consistent_read()
    yes   Turn on semi consistent read

  RETURN VALUE
    NONE

  DESCRIPTION
    See handler.h:
    Tell the engine whether it should avoid unnecessary lock waits.
    If yes, in an UPDATE or DELETE, if the row under the cursor was locked
    by another transaction, the engine may try an optimistic read of
    the last committed row value under the cursor.
    Note: prune_partitions are already called before this call, so using
    pruning is OK.
*/
void ha_partition::try_semi_consistent_read(bool yes)
{
  uint i, first_used_partition;
  DBUG_ENTER("ha_partition::try_semi_consistent_read");
  
  first_used_partition= bitmap_get_first_set(&(m_part_info->read_partitions));
  DBUG_ASSERT(first_used_partition != MY_BIT_NONE);
  for (i= first_used_partition; i < m_tot_parts; i++)
  {
    if (bitmap_is_set(&(m_part_info->read_partitions), i))
      m_file[i]->try_semi_consistent_read(yes);
  }
  DBUG_VOID_RETURN;
}


/****************************************************************************
                MODULE change record
****************************************************************************/

/*
  Insert a row to the table

  SYNOPSIS
    write_row()
    buf                        The row in MySQL Row Format

  RETURN VALUE
    >0                         Error code
    0                          Success

  DESCRIPTION
    write_row() inserts a row. buf() is a byte array of data, normally
    record[0].

    You can use the field information to extract the data from the native byte
    array type.

    Example of this would be:
    for (Field **field=table->field ; *field ; field++)
    {
      ...
    }

    See ha_tina.cc for a variant of extracting all of the data as strings.
    ha_berkeley.cc has a variant of how to store it intact by "packing" it
    for ha_berkeley's own native storage type.

    Called from item_sum.cc, item_sum.cc, sql_acl.cc, sql_insert.cc,
    sql_insert.cc, sql_select.cc, sql_table.cc, sql_udf.cc, and sql_update.cc.

    ADDITIONAL INFO:

    We have to set timestamp fields and auto_increment fields, because those
    may be used in determining which partition the row should be written to.
*/

int ha_partition::write_row(uchar * buf)
{
  uint32 part_id;
  int error;
  longlong func_value;
  bool have_auto_increment= table->next_number_field && buf == table->record[0];
  my_bitmap_map *old_map;
  THD *thd= ha_thd();
  timestamp_auto_set_type saved_timestamp_type= table->timestamp_field_type;
  sql_mode_t saved_sql_mode= thd->variables.sql_mode;
  bool saved_auto_inc_field_not_null= table->auto_increment_field_not_null;
  DBUG_ENTER("ha_partition::write_row");
  DBUG_ASSERT(buf == m_rec0);

  /* If we have a timestamp column, update it to the current time */
  if (table->timestamp_field_type & TIMESTAMP_AUTO_SET_ON_INSERT)
    table->timestamp_field->set_time();
  table->timestamp_field_type= TIMESTAMP_NO_AUTO_SET;

  /*
    If we have an auto_increment column and we are writing a changed row
    or a new row, then update the auto_increment value in the record.
  */
  if (have_auto_increment)
  {
    if (!table_share->ha_part_data->auto_inc_initialized &&
        !table_share->next_number_keypart)
    {
      /*
        If auto_increment in table_share is not initialized, start by
        initializing it.
      */
      info(HA_STATUS_AUTO);
    }
    error= update_auto_increment();

    /*
      If we have failed to set the auto-increment value for this row,
      it is highly likely that we will not be able to insert it into
      the correct partition. We must check and fail if neccessary.
    */
    if (error)
      goto exit;

    /*
      Don't allow generation of auto_increment value the partitions handler.
      If a partitions handler would change the value, then it might not
      match the partition any longer.
      This can occur if 'SET INSERT_ID = 0; INSERT (NULL)',
      So allow this by adding 'MODE_NO_AUTO_VALUE_ON_ZERO' to sql_mode.
      The partitions handler::next_insert_id must always be 0. Otherwise
      we need to forward release_auto_increment, or reset it for all
      partitions.
    */
    if (table->next_number_field->val_int() == 0)
    {
      table->auto_increment_field_not_null= TRUE;
      thd->variables.sql_mode|= MODE_NO_AUTO_VALUE_ON_ZERO;
    }
  }

  old_map= dbug_tmp_use_all_columns(table, table->read_set);
  error= m_part_info->get_partition_id(m_part_info, &part_id, &func_value);
  dbug_tmp_restore_column_map(table->read_set, old_map);
  if (unlikely(error))
  {
    m_part_info->err_value= func_value;
    goto exit;
  }
  if (!bitmap_is_set(&(m_part_info->lock_partitions), part_id))
  {
    DBUG_PRINT("info", ("Write to non-locked partition %u (func_value: %ld)",
                        part_id, (long) func_value));
    error= HA_ERR_NOT_IN_LOCK_PARTITIONS;
    goto exit;
  }
  m_last_part= part_id;
  DBUG_PRINT("info", ("Insert in partition %d", part_id));
  start_part_bulk_insert(thd, part_id);

  tmp_disable_binlog(thd); /* Do not replicate the low-level changes. */
  error= m_file[part_id]->ha_write_row(buf);
  if (have_auto_increment && !table->s->next_number_keypart)
    set_auto_increment_if_higher(table->next_number_field);
  reenable_binlog(thd);
exit:
  thd->variables.sql_mode= saved_sql_mode;
  table->auto_increment_field_not_null= saved_auto_inc_field_not_null;
  table->timestamp_field_type= saved_timestamp_type;
  DBUG_RETURN(error);
}


/*
  Update an existing row

  SYNOPSIS
    update_row()
    old_data                 Old record in MySQL Row Format
    new_data                 New record in MySQL Row Format

  RETURN VALUE
    >0                         Error code
    0                          Success

  DESCRIPTION
    Yes, update_row() does what you expect, it updates a row. old_data will
    have the previous row record in it, while new_data will have the newest
    data in it.
    Keep in mind that the server can do updates based on ordering if an
    ORDER BY clause was used. Consecutive ordering is not guarenteed.

    Called from sql_select.cc, sql_acl.cc, sql_update.cc, and sql_insert.cc.
    new_data is always record[0]
    old_data is normally record[1] but may be anything
*/

int ha_partition::update_row(const uchar *old_data, uchar *new_data)
{
  THD *thd= ha_thd();
  uint32 new_part_id, old_part_id;
  int error= 0;
  longlong func_value;
  timestamp_auto_set_type orig_timestamp_type= table->timestamp_field_type;
  DBUG_ENTER("ha_partition::update_row");

  /*
    We need to set timestamp field once before we calculate
    the partition. Then we disable timestamp calculations
    inside m_file[*]->update_row() methods
  */
  if (orig_timestamp_type & TIMESTAMP_AUTO_SET_ON_UPDATE)
    table->timestamp_field->set_time();
  table->timestamp_field_type= TIMESTAMP_NO_AUTO_SET;

  if ((error= get_parts_for_update(old_data, new_data, table->record[0],
                                   m_part_info, &old_part_id, &new_part_id,
                                   &func_value)))
  {
    m_part_info->err_value= func_value;
    goto exit;
  }
  DBUG_ASSERT(bitmap_is_set(&(m_part_info->read_partitions), old_part_id));
  if (!bitmap_is_set(&(m_part_info->lock_partitions), new_part_id))
  {
    error= HA_ERR_NOT_IN_LOCK_PARTITIONS;
    goto exit;
  }
  m_last_part= new_part_id;
  start_part_bulk_insert(thd, new_part_id);
  if (new_part_id == old_part_id)
  {
    DBUG_PRINT("info", ("Update in partition %d", new_part_id));
    tmp_disable_binlog(thd); /* Do not replicate the low-level changes. */
    error= m_file[new_part_id]->ha_update_row(old_data, new_data);
    reenable_binlog(thd);
    goto exit;
  }
  else
  {
    Field *saved_next_number_field= table->next_number_field;
    /*
      Don't allow generation of auto_increment value for update.
      table->next_number_field is never set on UPDATE.
      But is set for INSERT ... ON DUPLICATE KEY UPDATE,
      and since update_row() does not generate or update an auto_inc value,
      we cannot have next_number_field set when moving a row
      to another partition with write_row(), since that could
      generate/update the auto_inc value.
      This gives the same behavior for partitioned vs non partitioned tables.
    */
    table->next_number_field= NULL;
    DBUG_PRINT("info", ("Update from partition %d to partition %d",
			old_part_id, new_part_id));
    tmp_disable_binlog(thd); /* Do not replicate the low-level changes. */
    error= m_file[new_part_id]->ha_write_row(new_data);
    reenable_binlog(thd);
    table->next_number_field= saved_next_number_field;
    if (error)
      goto exit;

    tmp_disable_binlog(thd); /* Do not replicate the low-level changes. */
    error= m_file[old_part_id]->ha_delete_row(old_data);
    reenable_binlog(thd);
    if (error)
    {
#ifdef IN_THE_FUTURE
      (void) m_file[new_part_id]->delete_last_inserted_row(new_data);
#endif
      goto exit;
    }
  }

exit:
  /*
    if updating an auto_increment column, update
    table_share->ha_part_data->next_auto_inc_val if needed.
    (not to be used if auto_increment on secondary field in a multi-column
    index)
    mysql_update does not set table->next_number_field, so we use
    table->found_next_number_field instead.
  */
  if (table->found_next_number_field && new_data == table->record[0] &&
      !table->s->next_number_keypart)
  {
    if (!table_share->ha_part_data->auto_inc_initialized)
      info(HA_STATUS_AUTO);
    set_auto_increment_if_higher(table->found_next_number_field);
  }
  table->timestamp_field_type= orig_timestamp_type;
  DBUG_RETURN(error);
}


/*
  Remove an existing row

  SYNOPSIS
    delete_row
    buf                      Deleted row in MySQL Row Format

  RETURN VALUE
    >0                       Error Code
    0                        Success

  DESCRIPTION
    This will delete a row. buf will contain a copy of the row to be deleted.
    The server will call this right after the current row has been read
    (from either a previous rnd_xxx() or index_xxx() call).
    If you keep a pointer to the last row or can access a primary key it will
    make doing the deletion quite a bit easier.
    Keep in mind that the server does no guarentee consecutive deletions.
    ORDER BY clauses can be used.

    Called in sql_acl.cc and sql_udf.cc to manage internal table information.
    Called in sql_delete.cc, sql_insert.cc, and sql_select.cc. In sql_select
    it is used for removing duplicates while in insert it is used for REPLACE
    calls.

    buf is either record[0] or record[1]
*/

int ha_partition::delete_row(const uchar *buf)
{
  uint32 part_id;
  int error;
  THD *thd= ha_thd();
  DBUG_ENTER("ha_partition::delete_row");

  if ((error= get_part_for_delete(buf, m_rec0, m_part_info, &part_id)))
  {
    DBUG_RETURN(error);
  }
  m_last_part= part_id;
  /* Should never call delete_row on a partition which is not read */
  DBUG_ASSERT(bitmap_is_set(&(m_part_info->read_partitions), part_id));
  DBUG_ASSERT(bitmap_is_set(&(m_part_info->lock_partitions), part_id));
  if (!bitmap_is_set(&(m_part_info->lock_partitions), part_id))
    DBUG_RETURN(HA_ERR_NOT_IN_LOCK_PARTITIONS);
  tmp_disable_binlog(thd);
  error= m_file[part_id]->ha_delete_row(buf);
  reenable_binlog(thd);
  DBUG_RETURN(error);
}


/*
  Delete all rows in a table

  SYNOPSIS
    delete_all_rows()

  RETURN VALUE
    >0                       Error Code
    0                        Success

  DESCRIPTION
    Used to delete all rows in a table. Both for cases of truncate and
    for cases where the optimizer realizes that all rows will be
    removed as a result of a SQL statement.

    Called from item_sum.cc by Item_func_group_concat::clear(),
    Item_sum_count_distinct::clear(), and Item_func_group_concat::clear().
    Called from sql_delete.cc by mysql_delete().
    Called from sql_select.cc by JOIN::reset().
    Called from sql_union.cc by st_select_lex_unit::exec().
*/

int ha_partition::delete_all_rows()
{
  int error;
  handler **file;
  DBUG_ENTER("ha_partition::delete_all_rows");

  file= m_file;
  do
  {
    /* Can be pruned, like DELETE FROM t PARTITION (pX) */
    if (bitmap_is_set(&(m_part_info->read_partitions), file - m_file))
    {
      if ((error= (*file)->ha_delete_all_rows()))
        DBUG_RETURN(error);
    }
  } while (*(++file));
  DBUG_RETURN(0);
}


/**
  Manually truncate the table.

  @retval  0    Success.
  @retval  > 0  Error code.
*/

int ha_partition::truncate()
{
  int error;
  handler **file;
  DBUG_ENTER("ha_partition::truncate");

  /*
    TRUNCATE also means resetting auto_increment. Hence, reset
    it so that it will be initialized again at the next use.
  */
  lock_auto_increment();
  table_share->ha_part_data->next_auto_inc_val= 0;
  table_share->ha_part_data->auto_inc_initialized= FALSE;
  unlock_auto_increment();

  file= m_file;
  do
  {
    if ((error= (*file)->ha_truncate()))
      DBUG_RETURN(error);
  } while (*(++file));
  DBUG_RETURN(0);
}


/**
  Truncate a set of specific partitions.

  @remark Auto increment value will be truncated in that partition as well!

  ALTER TABLE t TRUNCATE PARTITION ...
*/

int ha_partition::truncate_partition(Alter_info *alter_info, bool *binlog_stmt)
{
  int error= 0;
  List_iterator<partition_element> part_it(m_part_info->partitions);
  uint num_parts= m_part_info->num_parts;
  uint num_subparts= m_part_info->num_subparts;
  uint i= 0;
  uint num_parts_set= alter_info->partition_names.elements;
  uint num_parts_found= set_part_state(alter_info, m_part_info,
                                        PART_ADMIN);
  DBUG_ENTER("ha_partition::truncate_partition");

  /* Only binlog when it starts any call to the partitions handlers */
  *binlog_stmt= false;

  /*
    TRUNCATE also means resetting auto_increment. Hence, reset
    it so that it will be initialized again at the next use.
  */
  lock_auto_increment();
  table_share->ha_part_data->next_auto_inc_val= 0;
  table_share->ha_part_data->auto_inc_initialized= FALSE;
  unlock_auto_increment();

  if (num_parts_set != num_parts_found &&
      (!(alter_info->flags & ALTER_ALL_PARTITION)))
    DBUG_RETURN(HA_ERR_NO_PARTITION_FOUND);

  *binlog_stmt= true;

  do
  {
    partition_element *part_elem= part_it++;
    if (part_elem->part_state == PART_ADMIN)
    {
      if (m_is_sub_partitioned)
      {
        List_iterator<partition_element>
                                    subpart_it(part_elem->subpartitions);
        partition_element *sub_elem;
        uint j= 0, part;
        do
        {
          sub_elem= subpart_it++;
          part= i * num_subparts + j;
          DBUG_PRINT("info", ("truncate subpartition %u (%s)",
                              part, sub_elem->partition_name));
          if ((error= m_file[part]->ha_truncate()))
            break;
        } while (++j < num_subparts);
      }
      else
      {
        DBUG_PRINT("info", ("truncate partition %u (%s)", i,
                            part_elem->partition_name));
        error= m_file[i]->ha_truncate();
      }
      part_elem->part_state= PART_NORMAL;
    }
  } while (!error && (++i < num_parts));
  DBUG_RETURN(error);
}


/*
  Start a large batch of insert rows

  SYNOPSIS
    start_bulk_insert()
    rows                  Number of rows to insert

  RETURN VALUE
    NONE

  DESCRIPTION
    rows == 0 means we will probably insert many rows
*/
void ha_partition::start_bulk_insert(ha_rows rows)
{
  DBUG_ENTER("ha_partition::start_bulk_insert");

  m_bulk_inserted_rows= 0;
  bitmap_clear_all(&m_bulk_insert_started);
  /* use the last bit for marking if bulk_insert_started was called */
  bitmap_set_bit(&m_bulk_insert_started, m_tot_parts);
  DBUG_VOID_RETURN;
}


/*
  Check if start_bulk_insert has been called for this partition,
  if not, call it and mark it called
*/
void ha_partition::start_part_bulk_insert(THD *thd, uint part_id)
{
  long old_buffer_size;
  if (!bitmap_is_set(&m_bulk_insert_started, part_id) &&
      bitmap_is_set(&m_bulk_insert_started, m_tot_parts))
  {
    DBUG_ASSERT(bitmap_is_set(&(m_part_info->lock_partitions), part_id));
    old_buffer_size= thd->variables.read_buff_size;
    /* Update read_buffer_size for this partition */
    thd->variables.read_buff_size= estimate_read_buffer_size(old_buffer_size);
    m_file[part_id]->ha_start_bulk_insert(guess_bulk_insert_rows());
    bitmap_set_bit(&m_bulk_insert_started, part_id);
    thd->variables.read_buff_size= old_buffer_size;
  }
  m_bulk_inserted_rows++;
}

/*
  Estimate the read buffer size for each partition.
  SYNOPSIS
    ha_partition::estimate_read_buffer_size()
    original_size  read buffer size originally set for the server
  RETURN VALUE
    estimated buffer size.
  DESCRIPTION
    If the estimated number of rows to insert is less than 10 (but not 0)
    the new buffer size is same as original buffer size.
    In case of first partition of when partition function is monotonic 
    new buffer size is same as the original buffer size.
    For rest of the partition total buffer of 10*original_size is divided 
    equally if number of partition is more than 10 other wise each partition
    will be allowed to use original buffer size.
*/
long ha_partition::estimate_read_buffer_size(long original_size)
{
  /*
    If number of rows to insert is less than 10, but not 0,
    return original buffer size.
  */
  if (estimation_rows_to_insert && (estimation_rows_to_insert < 10))
    return (original_size);
  /*
    If first insert/partition and monotonic partition function,
    allow using buffer size originally set.
   */
  if (!m_bulk_inserted_rows &&
      m_part_func_monotonicity_info != NON_MONOTONIC &&
      m_tot_parts > 1)
    return original_size;
  /*
    Allow total buffer used in all partition to go up to 10*read_buffer_size.
    11*read_buffer_size in case of monotonic partition function.
  */

  if (m_tot_parts < 10)
      return original_size;
  return (original_size * 10 / m_tot_parts);
}

/*
  Try to predict the number of inserts into this partition.

  If less than 10 rows (including 0 which means Unknown)
    just give that as a guess
  If monotonic partitioning function was used
    guess that 50 % of the inserts goes to the first partition
  For all other cases, guess on equal distribution between the partitions
*/ 
ha_rows ha_partition::guess_bulk_insert_rows()
{
  DBUG_ENTER("guess_bulk_insert_rows");

  if (estimation_rows_to_insert < 10)
    DBUG_RETURN(estimation_rows_to_insert);

  /* If first insert/partition and monotonic partition function, guess 50%.  */
  if (!m_bulk_inserted_rows && 
      m_part_func_monotonicity_info != NON_MONOTONIC &&
      m_tot_parts > 1)
    DBUG_RETURN(estimation_rows_to_insert / 2);

  /* Else guess on equal distribution (+1 is to avoid returning 0/Unknown) */
  if (m_bulk_inserted_rows < estimation_rows_to_insert)
    DBUG_RETURN(((estimation_rows_to_insert - m_bulk_inserted_rows)
                / m_tot_parts) + 1);
  /* The estimation was wrong, must say 'Unknown' */
  DBUG_RETURN(0);
}


/*
  Finish a large batch of insert rows

  SYNOPSIS
    end_bulk_insert()

  RETURN VALUE
    >0                      Error code
    0                       Success

  Note: end_bulk_insert can be called without start_bulk_insert
        being called, see bug¤44108.

*/

int ha_partition::end_bulk_insert()
{
  int error= 0;
  uint i;
  DBUG_ENTER("ha_partition::end_bulk_insert");

  if (!bitmap_is_set(&m_bulk_insert_started, m_tot_parts))
    DBUG_RETURN(error);

  for (i= 0; i < m_tot_parts; i++)
  {
    int tmp;
    if (bitmap_is_set(&m_bulk_insert_started, i) &&
        (tmp= m_file[i]->ha_end_bulk_insert()))
      error= tmp;
  }
  bitmap_clear_all(&m_bulk_insert_started);
  DBUG_RETURN(error);
}


/****************************************************************************
                MODULE full table scan
****************************************************************************/
/*
  Initialize engine for random reads

  SYNOPSIS
    ha_partition::rnd_init()
    scan	0  Initialize for random reads through rnd_pos()
		1  Initialize for random scan through rnd_next()

  RETURN VALUE
    >0          Error code
    0           Success

  DESCRIPTION 
    rnd_init() is called when the server wants the storage engine to do a
    table scan or when the server wants to access data through rnd_pos.

    When scan is used we will scan one handler partition at a time.
    When preparing for rnd_pos we will init all handler partitions.
    No extra cache handling is needed when scannning is not performed.

    Before initialising we will call rnd_end to ensure that we clean up from
    any previous incarnation of a table scan.
    Called from filesort.cc, records.cc, sql_handler.cc, sql_select.cc,
    sql_table.cc, and sql_update.cc.
*/

int ha_partition::rnd_init(bool scan)
{
  int error;
  uint i= 0;
  uint32 part_id;
  DBUG_ENTER("ha_partition::rnd_init");

  /*
    For operations that may need to change data, we may need to extend
    read_set.
  */
  if (m_lock_type == F_WRLCK)
  {
    /*
      If write_set contains any of the fields used in partition and
      subpartition expression, we need to set all bits in read_set because
      the row may need to be inserted in a different [sub]partition. In
      other words update_row() can be converted into write_row(), which
      requires a complete record.
    */
    if (bitmap_is_overlapping(&m_part_info->full_part_field_set,
                              table->write_set))
      bitmap_set_all(table->read_set);
    else
    {
      /*
        Some handlers only read fields as specified by the bitmap for the
        read set. For partitioned handlers we always require that the
        fields of the partition functions are read such that we can
        calculate the partition id to place updated and deleted records.
      */
      bitmap_union(table->read_set, &m_part_info->full_part_field_set);
    }
  }

  /* Now we see what the index of our first important partition is */
  DBUG_PRINT("info", ("m_part_info->read_partitions: 0x%lx",
                      (long) m_part_info->read_partitions.bitmap));
  part_id= bitmap_get_first_set(&(m_part_info->read_partitions));
  DBUG_PRINT("info", ("m_part_spec.start_part %d", part_id));

  if (MY_BIT_NONE == part_id)
  {
    error= 0;
    goto err1;
  }

  /*
    We have a partition and we are scanning with rnd_next
    so we bump our cache
  */
  DBUG_PRINT("info", ("rnd_init on partition %d", part_id));
  if (scan)
  {
    /*
      rnd_end() is needed for partitioning to reset internal data if scan
      is already in use
    */
    rnd_end();
    late_extra_cache(part_id);
    if ((error= m_file[part_id]->ha_rnd_init(scan)))
      goto err;
  }
  else
  {
    for (i= part_id; i < m_tot_parts; i++)
    {
      if (bitmap_is_set(&(m_part_info->read_partitions), i))
      {
        if ((error= m_file[i]->ha_rnd_init(scan)))
          goto err;
      }
    }
  }
  m_scan_value= scan;
  m_part_spec.start_part= part_id;
  m_part_spec.end_part= m_tot_parts - 1;
  DBUG_PRINT("info", ("m_scan_value=%d", m_scan_value));
  DBUG_RETURN(0);

err:
  while ((int)--i >= (int)part_id)
  {
    if (bitmap_is_set(&(m_part_info->read_partitions), i))
      m_file[i]->ha_rnd_end();
  }
err1:
  m_scan_value= 2;
  m_part_spec.start_part= NO_CURRENT_PART_ID;
  DBUG_RETURN(error);
}


/*
  End of a table scan

  SYNOPSIS
    rnd_end()

  RETURN VALUE
    >0          Error code
    0           Success
*/

int ha_partition::rnd_end()
{
  handler **file;
  DBUG_ENTER("ha_partition::rnd_end");
  switch (m_scan_value) {
  case 2:                                       // Error
    break;
  case 1:
    if (NO_CURRENT_PART_ID != m_part_spec.start_part)         // Table scan
    {
      late_extra_no_cache(m_part_spec.start_part);
      m_file[m_part_spec.start_part]->ha_rnd_end();
    }
    break;
  case 0:
    file= m_file;
    do
    {
      if (bitmap_is_set(&(m_part_info->read_partitions), (file - m_file)))
        (*file)->ha_rnd_end();
    } while (*(++file));
    break;
  }
  m_scan_value= 2;
  m_part_spec.start_part= NO_CURRENT_PART_ID;
  DBUG_RETURN(0);
}

/*
  read next row during full table scan (scan in random row order)

  SYNOPSIS
    rnd_next()
    buf		buffer that should be filled with data

  RETURN VALUE
    >0          Error code
    0           Success

  DESCRIPTION
    This is called for each row of the table scan. When you run out of records
    you should return HA_ERR_END_OF_FILE.
    The Field structure for the table is the key to getting data into buf
    in a manner that will allow the server to understand it.

    Called from filesort.cc, records.cc, sql_handler.cc, sql_select.cc,
    sql_table.cc, and sql_update.cc.
*/

int ha_partition::rnd_next(uchar *buf)
{
  handler *file;
  int result= HA_ERR_END_OF_FILE;
  uint part_id= m_part_spec.start_part;
  DBUG_ENTER("ha_partition::rnd_next");

  if (NO_CURRENT_PART_ID == part_id)
  {
    /*
      The original set of partitions to scan was empty and thus we report
      the result here.
    */
    goto end;
  }
  
  DBUG_ASSERT(m_scan_value == 1);
  file= m_file[part_id];
  
  while (TRUE)
  {
    result= file->ha_rnd_next(buf);
    if (!result)
    {
      m_last_part= part_id;
      m_part_spec.start_part= part_id;
      table->status= 0;
      DBUG_RETURN(0);
    }

    /*
      if we get here, then the current partition ha_rnd_next returned failure
    */
    if (result == HA_ERR_RECORD_DELETED)
      continue;                               // Probably MyISAM

    if (result != HA_ERR_END_OF_FILE)
      goto end_dont_reset_start_part;         // Return error

    /* End current partition */
    late_extra_no_cache(part_id);
    DBUG_PRINT("info", ("rnd_end on partition %d", part_id));
    if ((result= file->ha_rnd_end()))
      break;
    
    /* Shift to next partition */
    while (++part_id < m_tot_parts &&
           !bitmap_is_set(&(m_part_info->read_partitions), part_id))
      ;
    if (part_id >= m_tot_parts)
    {
      result= HA_ERR_END_OF_FILE;
      break;
    }
    m_last_part= part_id;
    m_part_spec.start_part= part_id;
    file= m_file[part_id];
    DBUG_PRINT("info", ("rnd_init on partition %d", part_id));
    if ((result= file->ha_rnd_init(1)))
      break;
    late_extra_cache(part_id);
  }

end:
  m_part_spec.start_part= NO_CURRENT_PART_ID;
end_dont_reset_start_part:
  table->status= STATUS_NOT_FOUND;
  DBUG_RETURN(result);
}


/*
  Save position of current row

  SYNOPSIS
    position()
    record             Current record in MySQL Row Format

  RETURN VALUE
    NONE

  DESCRIPTION
    position() is called after each call to rnd_next() if the data needs
    to be ordered. You can do something like the following to store
    the position:
    ha_store_ptr(ref, ref_length, current_position);

    The server uses ref to store data. ref_length in the above case is
    the size needed to store current_position. ref is just a byte array
    that the server will maintain. If you are using offsets to mark rows, then
    current_position should be the offset. If it is a primary key like in
    BDB, then it needs to be a primary key.

    Called from filesort.cc, sql_select.cc, sql_delete.cc and sql_update.cc.
*/

void ha_partition::position(const uchar *record)
{
  handler *file= m_file[m_last_part];
  DBUG_ASSERT(bitmap_is_set(&(m_part_info->read_partitions), m_last_part));
  DBUG_ENTER("ha_partition::position");

  file->position(record);
  int2store(ref, m_last_part);
  memcpy((ref + PARTITION_BYTES_IN_POS), file->ref,
	 (ref_length - PARTITION_BYTES_IN_POS));

#ifdef SUPPORTING_PARTITION_OVER_DIFFERENT_ENGINES
#ifdef HAVE_purify
  bzero(ref + PARTITION_BYTES_IN_POS + ref_length,
        max_ref_length-ref_length);
#endif /* HAVE_purify */
#endif
  DBUG_VOID_RETURN;
}


void ha_partition::column_bitmaps_signal()
{
    handler::column_bitmaps_signal();
    bitmap_union(table->read_set, &m_part_info->full_part_field_set);
}
 

/*
  Read row using position

  SYNOPSIS
    rnd_pos()
    out:buf                     Row read in MySQL Row Format
    position                    Position of read row

  RETURN VALUE
    >0                          Error code
    0                           Success

  DESCRIPTION
    This is like rnd_next, but you are given a position to use
    to determine the row. The position will be of the type that you stored in
    ref. You can use ha_get_ptr(pos,ref_length) to retrieve whatever key
    or position you saved when position() was called.
    Called from filesort.cc records.cc sql_insert.cc sql_select.cc
    sql_update.cc.
*/

int ha_partition::rnd_pos(uchar * buf, uchar *pos)
{
  uint part_id;
  handler *file;
  DBUG_ENTER("ha_partition::rnd_pos");

  part_id= uint2korr((const uchar *) pos);
  DBUG_ASSERT(part_id < m_tot_parts);
  file= m_file[part_id];
  DBUG_ASSERT(bitmap_is_set(&(m_part_info->read_partitions), part_id));
  m_last_part= part_id;
  DBUG_RETURN(file->ha_rnd_pos(buf, (pos + PARTITION_BYTES_IN_POS)));
}


/*
  Read row using position using given record to find

  SYNOPSIS
    rnd_pos_by_record()
    record             Current record in MySQL Row Format

  RETURN VALUE
    >0                 Error code
    0                  Success

  DESCRIPTION
    this works as position()+rnd_pos() functions, but does some extra work,
    calculating m_last_part - the partition to where the 'record'
    should go.

    called from replication (log_event.cc)
*/

int ha_partition::rnd_pos_by_record(uchar *record)
{
  DBUG_ENTER("ha_partition::rnd_pos_by_record");

  if (unlikely(get_part_for_delete(record, m_rec0, m_part_info, &m_last_part)))
    DBUG_RETURN(1);

  DBUG_RETURN(handler::rnd_pos_by_record(record));
}


/****************************************************************************
                MODULE index scan
****************************************************************************/
/*
  Positions an index cursor to the index specified in the handle. Fetches the
  row if available. If the key value is null, begin at the first key of the
  index.

  There are loads of optimisations possible here for the partition handler.
  The same optimisations can also be checked for full table scan although
  only through conditions and not from index ranges.
  Phase one optimisations:
    Check if the fields of the partition function are bound. If so only use
    the single partition it becomes bound to.
  Phase two optimisations:
    If it can be deducted through range or list partitioning that only a
    subset of the partitions are used, then only use those partitions.
*/

/*
  Initialize handler before start of index scan

  SYNOPSIS
    index_init()
    inx                Index number
    sorted             Is rows to be returned in sorted order

  RETURN VALUE
    >0                 Error code
    0                  Success

  DESCRIPTION
    index_init is always called before starting index scans (except when
    starting through index_read_idx and using read_range variants).
*/

int ha_partition::index_init(uint inx, bool sorted)
{
  int error= 0;
  handler **file;
  DBUG_ENTER("ha_partition::index_init");

  DBUG_PRINT("info", ("inx %u sorted %u", inx, sorted));
  active_index= inx;
  m_part_spec.start_part= NO_CURRENT_PART_ID;
  m_start_key.length= 0;
  m_ordered= sorted;
  m_curr_key_info[0]= table->key_info+inx;
  if (m_pkey_is_clustered && table->s->primary_key != MAX_KEY)
  {
    /*
      if PK is clustered, then the key cmp must use the pk to
      differentiate between equal key in given index.
    */
    DBUG_PRINT("info", ("Clustered pk, using pk as secondary cmp"));
    m_curr_key_info[1]= table->key_info+table->s->primary_key;
    m_curr_key_info[2]= NULL;
  }
  else
    m_curr_key_info[1]= NULL;
  /*
    Some handlers only read fields as specified by the bitmap for the
    read set. For partitioned handlers we always require that the
    fields of the partition functions are read such that we can
    calculate the partition id to place updated and deleted records.
    But this is required for operations that may need to change data only.
  */
  if (m_lock_type == F_WRLCK)
    bitmap_union(table->read_set, &m_part_info->full_part_field_set);
  if (sorted)
  {
    /*
      An ordered scan is requested. We must make sure all fields of the 
      used index are in the read set, as partitioning requires them for
      sorting (see ha_partition::handle_ordered_index_scan).

      The SQL layer may request an ordered index scan without having index
      fields in the read set when
       - it needs to do an ordered scan over an index prefix.
       - it evaluates ORDER BY with SELECT COUNT(*) FROM t1.

      TODO: handle COUNT(*) queries via unordered scan.
    */
    uint i;
    KEY **key_info= m_curr_key_info;
    do
    {
      for (i= 0; i < (*key_info)->key_parts; i++)
        bitmap_set_bit(table->read_set,
                       (*key_info)->key_part[i].field->field_index);
    } while (*(++key_info));
  }
  file= m_file;
  do
  {
    /* TODO RONM: Change to index_init() when code is stable */
    if (bitmap_is_set(&(m_part_info->read_partitions), (file - m_file)))
      if ((error= (*file)->ha_index_init(inx, sorted)))
      {
        DBUG_ASSERT(0);                           // Should never happen
        break;
      }
  } while (*(++file));
  DBUG_RETURN(error);
}


/*
  End of index scan

  SYNOPSIS
    index_end()

  RETURN VALUE
    >0                 Error code
    0                  Success

  DESCRIPTION
    index_end is called at the end of an index scan to clean up any
    things needed to clean up.
*/

int ha_partition::index_end()
{
  int error= 0;
  handler **file;
  DBUG_ENTER("ha_partition::index_end");

  active_index= MAX_KEY;
  m_part_spec.start_part= NO_CURRENT_PART_ID;
  file= m_file;
  do
  {
    int tmp;
    /* TODO RONM: Change to index_end() when code is stable */
    if (bitmap_is_set(&(m_part_info->read_partitions), (file - m_file)))
      if ((tmp= (*file)->ha_index_end()))
        error= tmp;
  } while (*(++file));
  DBUG_RETURN(error);
}


/*
  Read one record in an index scan and start an index scan

  SYNOPSIS
    index_read_map()
    buf                    Read row in MySQL Row Format
    key                    Key parts in consecutive order
    keypart_map            Which part of key is used
    find_flag              What type of key condition is used

  RETURN VALUE
    >0                 Error code
    0                  Success

  DESCRIPTION
    index_read_map starts a new index scan using a start key. The MySQL Server
    will check the end key on its own. Thus to function properly the
    partitioned handler need to ensure that it delivers records in the sort
    order of the MySQL Server.
    index_read_map can be restarted without calling index_end on the previous
    index scan and without calling index_init. In this case the index_read_map
    is on the same index as the previous index_scan. This is particularly
    used in conjuntion with multi read ranges.
*/

int ha_partition::index_read_map(uchar *buf, const uchar *key,
                                 key_part_map keypart_map,
                                 enum ha_rkey_function find_flag)
{
  DBUG_ENTER("ha_partition::index_read_map");
  end_range= 0;
  m_index_scan_type= partition_index_read;
  m_start_key.key= key;
  m_start_key.keypart_map= keypart_map;
  m_start_key.flag= find_flag;
  DBUG_RETURN(common_index_read(buf, TRUE));
}


/*
  Common routine for a number of index_read variants

  SYNOPSIS
    ha_partition::common_index_read()
      buf             Buffer where the record should be returned
      have_start_key  TRUE <=> the left endpoint is available, i.e. 
                      we're in index_read call or in read_range_first
                      call and the range has left endpoint

                      FALSE <=> there is no left endpoint (we're in
                      read_range_first() call and the range has no left
                      endpoint)
 
  DESCRIPTION
    Start scanning the range (when invoked from read_range_first()) or doing 
    an index lookup (when invoked from index_read_XXX):
     - If possible, perform partition selection
     - Find the set of partitions we're going to use
     - Depending on whether we need ordering:
        NO:  Get the first record from first used partition (see 
             handle_unordered_scan_next_partition)
        YES: Fill the priority queue and get the record that is the first in
             the ordering

  RETURN
    0      OK 
    other  HA_ERR_END_OF_FILE or other error code.
*/

int ha_partition::common_index_read(uchar *buf, bool have_start_key)
{
  int error;
  uint UNINIT_VAR(key_len); /* used if have_start_key==TRUE */
  bool reverse_order= FALSE;
  DBUG_ENTER("ha_partition::common_index_read");

  DBUG_PRINT("info", ("m_ordered %u m_ordered_scan_ong %u have_start_key %u",
                      m_ordered, m_ordered_scan_ongoing, have_start_key));

  if (have_start_key)
  {
    m_start_key.length= key_len= calculate_key_len(table, active_index, 
                                                   m_start_key.key,
                                                   m_start_key.keypart_map);
    DBUG_ASSERT(key_len);
  }
  if ((error= partition_scan_set_up(buf, have_start_key)))
  {
    DBUG_RETURN(error);
  }

  if (have_start_key && 
      (m_start_key.flag == HA_READ_PREFIX_LAST ||
       m_start_key.flag == HA_READ_PREFIX_LAST_OR_PREV ||
       m_start_key.flag == HA_READ_BEFORE_KEY))
  {
    reverse_order= TRUE;
    m_ordered_scan_ongoing= TRUE;
  }
  DBUG_PRINT("info", ("m_ordered %u m_o_scan_ong %u have_start_key %u",
                      m_ordered, m_ordered_scan_ongoing, have_start_key));
  if (!m_ordered_scan_ongoing ||
      (have_start_key && m_start_key.flag == HA_READ_KEY_EXACT &&
       !m_pkey_is_clustered &&
       key_len >= m_curr_key_info[0]->key_length))
   {
    /*
      We use unordered index scan either when read_range is used and flag
      is set to not use ordered or when an exact key is used and in this
      case all records will be sorted equal and thus the sort order of the
      resulting records doesn't matter.
      We also use an unordered index scan when the number of partitions to
      scan is only one.
      The unordered index scan will use the partition set created.
      Need to set unordered scan ongoing since we can come here even when
      it isn't set.
    */
    DBUG_PRINT("info", ("doing unordered scan"));
    m_ordered_scan_ongoing= FALSE;
    error= handle_unordered_scan_next_partition(buf);
  }
  else
  {
    /*
      In all other cases we will use the ordered index scan. This will use
      the partition set created by the get_partition_set method.
    */
    error= handle_ordered_index_scan(buf, reverse_order);
  }
  DBUG_RETURN(error);
}


/*
  Start an index scan from leftmost record and return first record

  SYNOPSIS
    index_first()
    buf                 Read row in MySQL Row Format

  RETURN VALUE
    >0                  Error code
    0                   Success

  DESCRIPTION
    index_first() asks for the first key in the index.
    This is similar to index_read except that there is no start key since
    the scan starts from the leftmost entry and proceeds forward with
    index_next.

    Called from opt_range.cc, opt_sum.cc, sql_handler.cc,
    and sql_select.cc.
*/

int ha_partition::index_first(uchar * buf)
{
  DBUG_ENTER("ha_partition::index_first");

  end_range= 0;
  m_index_scan_type= partition_index_first;
  DBUG_RETURN(common_first_last(buf));
}


/*
  Start an index scan from rightmost record and return first record
  
  SYNOPSIS
    index_last()
    buf                 Read row in MySQL Row Format

  RETURN VALUE
    >0                  Error code
    0                   Success

  DESCRIPTION
    index_last() asks for the last key in the index.
    This is similar to index_read except that there is no start key since
    the scan starts from the rightmost entry and proceeds forward with
    index_prev.

    Called from opt_range.cc, opt_sum.cc, sql_handler.cc,
    and sql_select.cc.
*/

int ha_partition::index_last(uchar * buf)
{
  DBUG_ENTER("ha_partition::index_last");

  m_index_scan_type= partition_index_last;
  DBUG_RETURN(common_first_last(buf));
}

/*
  Common routine for index_first/index_last

  SYNOPSIS
    ha_partition::common_first_last()
  
  see index_first for rest
*/

int ha_partition::common_first_last(uchar *buf)
{
  int error;

  if ((error= partition_scan_set_up(buf, FALSE)))
    return error;
  if (!m_ordered_scan_ongoing &&
      m_index_scan_type != partition_index_last)
    return handle_unordered_scan_next_partition(buf);
  return handle_ordered_index_scan(buf, FALSE);
}


/*
  Read last using key

  SYNOPSIS
    index_read_last_map()
    buf                   Read row in MySQL Row Format
    key                   Key
    keypart_map           Which part of key is used

  RETURN VALUE
    >0                    Error code
    0                     Success

  DESCRIPTION
    This is used in join_read_last_key to optimise away an ORDER BY.
    Can only be used on indexes supporting HA_READ_ORDER
*/

int ha_partition::index_read_last_map(uchar *buf, const uchar *key,
                                      key_part_map keypart_map)
{
  DBUG_ENTER("ha_partition::index_read_last");

  m_ordered= TRUE;				// Safety measure
  end_range= 0;
  m_index_scan_type= partition_index_read_last;
  m_start_key.key= key;
  m_start_key.keypart_map= keypart_map;
  m_start_key.flag= HA_READ_PREFIX_LAST;
  DBUG_RETURN(common_index_read(buf, TRUE));
}


/*
  Optimization of the default implementation to take advantage of dynamic
  partition pruning.
*/
int ha_partition::index_read_idx_map(uchar *buf, uint index,
                                     const uchar *key,
                                     key_part_map keypart_map,
                                     enum ha_rkey_function find_flag)
{
  int error= HA_ERR_KEY_NOT_FOUND;
  DBUG_ENTER("ha_partition::index_read_idx_map");

  if (find_flag == HA_READ_KEY_EXACT)
  {
    uint part;
    m_start_key.key= key;
    m_start_key.keypart_map= keypart_map;
    m_start_key.flag= find_flag;
    m_start_key.length= calculate_key_len(table, index, m_start_key.key,
                                          m_start_key.keypart_map);

    get_partition_set(table, buf, index, &m_start_key, &m_part_spec);

    /* 
      We have either found exactly 1 partition
      (in which case start_part == end_part)
      or no matching partitions (start_part > end_part)
    */
    DBUG_ASSERT(m_part_spec.start_part >= m_part_spec.end_part);

    for (part= m_part_spec.start_part; part <= m_part_spec.end_part; part++)
    {
      if (bitmap_is_set(&(m_part_info->read_partitions), part))
      {
        error= m_file[part]->ha_index_read_idx_map(buf, index, key,
                                                   keypart_map, find_flag);
        if (error != HA_ERR_KEY_NOT_FOUND &&
            error != HA_ERR_END_OF_FILE)
          break;
      }
    }
    if (part <= m_part_spec.end_part)
      m_last_part= part;
  }
  else
  {
    /*
      If not only used with READ_EXACT, we should investigate if possible
      to optimize for other find_flag's as well.
    */
    DBUG_ASSERT(0);
    /* fall back on the default implementation */
    error= handler::index_read_idx_map(buf, index, key, keypart_map, find_flag);
  }
  DBUG_RETURN(error);
}


/*
  Read next record in a forward index scan

  SYNOPSIS
    index_next()
    buf                   Read row in MySQL Row Format

  RETURN VALUE
    >0                    Error code
    0                     Success

  DESCRIPTION
    Used to read forward through the index.
*/

int ha_partition::index_next(uchar * buf)
{
  DBUG_ENTER("ha_partition::index_next");

  /*
    TODO(low priority):
    If we want partition to work with the HANDLER commands, we
    must be able to do index_last() -> index_prev() -> index_next()
  */
  DBUG_ASSERT(m_index_scan_type != partition_index_last);
  if (!m_ordered_scan_ongoing)
  {
    DBUG_RETURN(handle_unordered_next(buf, FALSE));
  }
  DBUG_RETURN(handle_ordered_next(buf, FALSE));
}


/*
  Read next record special

  SYNOPSIS
    index_next_same()
    buf                   Read row in MySQL Row Format
    key                   Key
    keylen                Length of key

  RETURN VALUE
    >0                    Error code
    0                     Success

  DESCRIPTION
    This routine is used to read the next but only if the key is the same
    as supplied in the call.
*/

int ha_partition::index_next_same(uchar *buf, const uchar *key, uint keylen)
{
  DBUG_ENTER("ha_partition::index_next_same");

  DBUG_ASSERT(keylen == m_start_key.length);
  DBUG_ASSERT(m_index_scan_type != partition_index_last);
  if (!m_ordered_scan_ongoing)
    DBUG_RETURN(handle_unordered_next(buf, TRUE));
  DBUG_RETURN(handle_ordered_next(buf, TRUE));
}


/*
  Read next record when performing index scan backwards

  SYNOPSIS
    index_prev()
    buf                   Read row in MySQL Row Format

  RETURN VALUE
    >0                    Error code
    0                     Success

  DESCRIPTION
    Used to read backwards through the index.
*/

int ha_partition::index_prev(uchar * buf)
{
  DBUG_ENTER("ha_partition::index_prev");

  /* TODO: read comment in index_next */
  DBUG_ASSERT(m_index_scan_type != partition_index_first);
  DBUG_RETURN(handle_ordered_prev(buf));
}


/*
  Start a read of one range with start and end key

  SYNOPSIS
    read_range_first()
    start_key           Specification of start key
    end_key             Specification of end key
    eq_range_arg        Is it equal range
    sorted              Should records be returned in sorted order

  RETURN VALUE
    >0                    Error code
    0                     Success

  DESCRIPTION
    We reimplement read_range_first since we don't want the compare_key
    check at the end. This is already performed in the partition handler.
    read_range_next is very much different due to that we need to scan
    all underlying handlers.
*/

int ha_partition::read_range_first(const key_range *start_key,
				   const key_range *end_key,
				   bool eq_range_arg, bool sorted)
{
  int error;
  DBUG_ENTER("ha_partition::read_range_first");

  m_ordered= sorted;
  eq_range= eq_range_arg;
  end_range= 0;
  if (end_key)
  {
    end_range= &save_end_range;
    save_end_range= *end_key;
    key_compare_result_on_equal=
      ((end_key->flag == HA_READ_BEFORE_KEY) ? 1 :
       (end_key->flag == HA_READ_AFTER_KEY) ? -1 : 0);
  }

  range_key_part= m_curr_key_info[0]->key_part;
  if (start_key)
    m_start_key= *start_key;
  else
    m_start_key.key= NULL;

  m_index_scan_type= partition_read_range;
  error= common_index_read(m_rec0, test(start_key));
  DBUG_RETURN(error);
}


/*
  Read next record in read of a range with start and end key

  SYNOPSIS
    read_range_next()

  RETURN VALUE
    >0                    Error code
    0                     Success
*/

int ha_partition::read_range_next()
{
  DBUG_ENTER("ha_partition::read_range_next");

  if (m_ordered_scan_ongoing)
  {
    DBUG_RETURN(handle_ordered_next(table->record[0], eq_range));
  }
  DBUG_RETURN(handle_unordered_next(table->record[0], eq_range));
}


/*
  Common routine to set up index scans

  SYNOPSIS
    ha_partition::partition_scan_set_up()
      buf            Buffer to later return record in (this function
                     needs it to calculcate partitioning function
                     values)

      idx_read_flag  TRUE <=> m_start_key has range start endpoint which 
                     probably can be used to determine the set of partitions
                     to scan.
                     FALSE <=> there is no start endpoint.

  DESCRIPTION
    Find out which partitions we'll need to read when scanning the specified
    range.

    If we need to scan only one partition, set m_ordered_scan_ongoing=FALSE
    as we will not need to do merge ordering.

  RETURN VALUE
    >0                    Error code
    0                     Success
*/

int ha_partition::partition_scan_set_up(uchar * buf, bool idx_read_flag)
{
  DBUG_ENTER("ha_partition::partition_scan_set_up");

  if (idx_read_flag)
    get_partition_set(table,buf,active_index,&m_start_key,&m_part_spec);
  else
  {
    m_part_spec.start_part= 0;
    m_part_spec.end_part= m_tot_parts - 1;
  }
  if (m_part_spec.start_part > m_part_spec.end_part)
  {
    /*
      We discovered a partition set but the set was empty so we report
      key not found.
    */
    DBUG_PRINT("info", ("scan with no partition to scan"));
    table->status= STATUS_NOT_FOUND;
    DBUG_RETURN(HA_ERR_END_OF_FILE);
  }
  if (m_part_spec.start_part == m_part_spec.end_part)
  {
    /*
      We discovered a single partition to scan, this never needs to be
      performed using the ordered index scan.
    */
    DBUG_PRINT("info", ("index scan using the single partition %d",
			m_part_spec.start_part));
    m_ordered_scan_ongoing= FALSE;
  }
  else
  {
    /*
      Set m_ordered_scan_ongoing according how the scan should be done
      Only exact partitions are discovered atm by get_partition_set.
      Verify this, also bitmap must have at least one bit set otherwise
      the result from this table is the empty set.
    */
    uint start_part= bitmap_get_first_set(&(m_part_info->read_partitions));
    if (start_part == MY_BIT_NONE)
    {
      DBUG_PRINT("info", ("scan with no partition to scan"));
      table->status= STATUS_NOT_FOUND;
      DBUG_RETURN(HA_ERR_END_OF_FILE);
    }
    if (start_part > m_part_spec.start_part)
      m_part_spec.start_part= start_part;
    DBUG_ASSERT(m_part_spec.start_part < m_tot_parts);
    m_ordered_scan_ongoing= m_ordered;
  }
  DBUG_ASSERT(m_part_spec.start_part < m_tot_parts &&
              m_part_spec.end_part < m_tot_parts);
  DBUG_RETURN(0);
}


/****************************************************************************
  Unordered Index Scan Routines
****************************************************************************/
/*
  Common routine to handle index_next with unordered results

  SYNOPSIS
    handle_unordered_next()
    out:buf                       Read row in MySQL Row Format
    next_same                     Called from index_next_same

  RETURN VALUE
    HA_ERR_END_OF_FILE            End of scan
    0                             Success
    other                         Error code

  DESCRIPTION
    These routines are used to scan partitions without considering order.
    This is performed in two situations.
    1) In read_multi_range this is the normal case
    2) When performing any type of index_read, index_first, index_last where
    all fields in the partition function is bound. In this case the index
    scan is performed on only one partition and thus it isn't necessary to
    perform any sort.
*/

int ha_partition::handle_unordered_next(uchar *buf, bool is_next_same)
{
  handler *file= m_file[m_part_spec.start_part];
  int error;
  DBUG_ENTER("ha_partition::handle_unordered_next");

  /*
    We should consider if this should be split into three functions as
    partition_read_range is_next_same are always local constants
  */

  if (m_index_scan_type == partition_read_range)
  {
    if (!(error= file->read_range_next()))
    {
      m_last_part= m_part_spec.start_part;
      DBUG_RETURN(0);
    }
  }
  else if (is_next_same)
  {
    if (!(error= file->ha_index_next_same(buf, m_start_key.key,
                                          m_start_key.length)))
    {
      m_last_part= m_part_spec.start_part;
      DBUG_RETURN(0);
    }
  }
  else 
  {
    if (!(error= file->ha_index_next(buf)))
    {
      m_last_part= m_part_spec.start_part;
      DBUG_RETURN(0);                           // Row was in range
    }
  }

  if (error == HA_ERR_END_OF_FILE)
  {
    m_part_spec.start_part++;                    // Start using next part
    error= handle_unordered_scan_next_partition(buf);
  }
  DBUG_RETURN(error);
}


/*
  Handle index_next when changing to new partition

  SYNOPSIS
    handle_unordered_scan_next_partition()
    buf                       Read row in MySQL Row Format

  RETURN VALUE
    HA_ERR_END_OF_FILE            End of scan
    0                             Success
    other                         Error code

  DESCRIPTION
    This routine is used to start the index scan on the next partition.
    Both initial start and after completing scan on one partition.
*/

int ha_partition::handle_unordered_scan_next_partition(uchar * buf)
{
  uint i;
  DBUG_ENTER("ha_partition::handle_unordered_scan_next_partition");

  for (i= m_part_spec.start_part; i <= m_part_spec.end_part; i++)
  {
    int error;
    handler *file;

    if (!(bitmap_is_set(&(m_part_info->read_partitions), i)))
      continue;
    file= m_file[i];
    m_part_spec.start_part= i;
    switch (m_index_scan_type) {
    case partition_read_range:
      DBUG_PRINT("info", ("read_range_first on partition %d", i));
      error= file->read_range_first(m_start_key.key? &m_start_key: NULL,
                                    end_range, eq_range, FALSE);
      break;
    case partition_index_read:
      DBUG_PRINT("info", ("index_read on partition %d", i));
      error= file->ha_index_read_map(buf, m_start_key.key,
                                     m_start_key.keypart_map,
                                     m_start_key.flag);
      break;
    case partition_index_first:
      DBUG_PRINT("info", ("index_first on partition %d", i));
      error= file->ha_index_first(buf);
      break;
    case partition_index_first_unordered:
      /*
        We perform a scan without sorting and this means that we
        should not use the index_first since not all handlers
        support it and it is also unnecessary to restrict sort
        order.
      */
      DBUG_PRINT("info", ("read_range_first on partition %d", i));
      table->record[0]= buf;
      error= file->read_range_first(0, end_range, eq_range, 0);
      table->record[0]= m_rec0;
      break;
    default:
      DBUG_ASSERT(FALSE);
      DBUG_RETURN(1);
    }
    if (!error)
    {
      m_last_part= i;
      DBUG_RETURN(0);
    }
    if ((error != HA_ERR_END_OF_FILE) && (error != HA_ERR_KEY_NOT_FOUND))
      DBUG_RETURN(error);
    DBUG_PRINT("info", ("HA_ERR_END_OF_FILE on partition %d", i));
  }
  m_part_spec.start_part= NO_CURRENT_PART_ID;
  DBUG_RETURN(HA_ERR_END_OF_FILE);
}


/*
  Common routine to start index scan with ordered results

  SYNOPSIS
    handle_ordered_index_scan()
    out:buf                       Read row in MySQL Row Format

  RETURN VALUE
    HA_ERR_END_OF_FILE            End of scan
    0                             Success
    other                         Error code

  DESCRIPTION
    This part contains the logic to handle index scans that require ordered
    output. This includes all except those started by read_range_first with
    the flag ordered set to FALSE. Thus most direct index_read and all
    index_first and index_last.

    We implement ordering by keeping one record plus a key buffer for each
    partition. Every time a new entry is requested we will fetch a new
    entry from the partition that is currently not filled with an entry.
    Then the entry is put into its proper sort position.

    Returning a record is done by getting the top record, copying the
    record to the request buffer and setting the partition as empty on
    entries.
*/

int ha_partition::handle_ordered_index_scan(uchar *buf, bool reverse_order)
{
  uint i;
  uint j= 0;
  bool found= FALSE;
  DBUG_ENTER("ha_partition::handle_ordered_index_scan");

  m_top_entry= NO_CURRENT_PART_ID;
  queue_remove_all(&m_queue);

  DBUG_PRINT("info", ("m_part_spec.start_part %d", m_part_spec.start_part));
  for (i= m_part_spec.start_part; i <= m_part_spec.end_part; i++)
  {
    if (!(bitmap_is_set(&(m_part_info->read_partitions), i)))
      continue;
    uchar *rec_buf_ptr= rec_buf(i);
    int error;
    handler *file= m_file[i];

    switch (m_index_scan_type) {
    case partition_index_read:
      error= file->ha_index_read_map(rec_buf_ptr,
                                     m_start_key.key,
                                     m_start_key.keypart_map,
                                     m_start_key.flag);
      break;
    case partition_index_first:
      error= file->ha_index_first(rec_buf_ptr);
      reverse_order= FALSE;
      break;
    case partition_index_last:
      error= file->ha_index_last(rec_buf_ptr);
      reverse_order= TRUE;
      break;
    case partition_index_read_last:
      error= file->index_read_last_map(rec_buf_ptr,
                                       m_start_key.key,
                                       m_start_key.keypart_map);
      reverse_order= TRUE;
      break;
    case partition_read_range:
    {
      /* 
        This can only read record to table->record[0], as it was set when
        the table was being opened. We have to memcpy data ourselves.
      */
      error= file->read_range_first(m_start_key.key? &m_start_key: NULL,
                                    end_range, eq_range, TRUE);
      memcpy(rec_buf_ptr, table->record[0], m_rec_length);
      reverse_order= FALSE;
      break;
    }
    default:
      DBUG_ASSERT(FALSE);
      DBUG_RETURN(HA_ERR_END_OF_FILE);
    }
    if (!error)
    {
      found= TRUE;
      /*
        Initialize queue without order first, simply insert
      */
      queue_element(&m_queue, j++)= (uchar*)queue_buf(i);
    }
    else if (error != HA_ERR_KEY_NOT_FOUND && error != HA_ERR_END_OF_FILE)
    {
      DBUG_RETURN(error);
    }
  }
  if (found)
  {
    /*
      We found at least one partition with data, now sort all entries and
      after that read the first entry and copy it to the buffer to return in.
    */
    queue_set_max_at_top(&m_queue, reverse_order);
    queue_set_cmp_arg(&m_queue, (void*)m_curr_key_info);
    m_queue.elements= j;
    queue_fix(&m_queue);
    return_top_record(buf);
    table->status= 0;
    DBUG_PRINT("info", ("Record returned from partition %d", m_top_entry));
    DBUG_RETURN(0);
  }
  DBUG_RETURN(HA_ERR_END_OF_FILE);
}


/*
  Return the top record in sort order

  SYNOPSIS
    return_top_record()
    out:buf                  Row returned in MySQL Row Format

  RETURN VALUE
    NONE
*/

void ha_partition::return_top_record(uchar *buf)
{
  uint part_id;
  uchar *key_buffer= queue_top(&m_queue);
  uchar *rec_buffer= key_buffer + PARTITION_BYTES_IN_POS;

  part_id= uint2korr(key_buffer);
  memcpy(buf, rec_buffer, m_rec_length);
  m_last_part= part_id;
  m_top_entry= part_id;
}


/*
  Common routine to handle index_next with ordered results

  SYNOPSIS
    handle_ordered_next()
    out:buf                       Read row in MySQL Row Format
    next_same                     Called from index_next_same

  RETURN VALUE
    HA_ERR_END_OF_FILE            End of scan
    0                             Success
    other                         Error code
*/

int ha_partition::handle_ordered_next(uchar *buf, bool is_next_same)
{
  int error;
  uint part_id= m_top_entry;
  handler *file= m_file[part_id];
  DBUG_ENTER("ha_partition::handle_ordered_next");
  
  if (m_index_scan_type == partition_read_range)
  {
    error= file->read_range_next();
    memcpy(rec_buf(part_id), table->record[0], m_rec_length);
  }
  else if (!is_next_same)
    error= file->ha_index_next(rec_buf(part_id));
  else
    error= file->ha_index_next_same(rec_buf(part_id), m_start_key.key,
                                    m_start_key.length);
  if (error)
  {
    if (error == HA_ERR_END_OF_FILE)
    {
      /* Return next buffered row */
      queue_remove(&m_queue, (uint) 0);
      if (m_queue.elements)
      {
         DBUG_PRINT("info", ("Record returned from partition %u (2)",
                     m_top_entry));
         return_top_record(buf);
         table->status= 0;
         error= 0;
      }
    }
    DBUG_RETURN(error);
  }
  queue_replaced(&m_queue);
  return_top_record(buf);
  DBUG_PRINT("info", ("Record returned from partition %u", m_top_entry));
  DBUG_RETURN(0);
}


/*
  Common routine to handle index_prev with ordered results

  SYNOPSIS
    handle_ordered_prev()
    out:buf                       Read row in MySQL Row Format

  RETURN VALUE
    HA_ERR_END_OF_FILE            End of scan
    0                             Success
    other                         Error code
*/

int ha_partition::handle_ordered_prev(uchar *buf)
{
  int error;
  uint part_id= m_top_entry;
  handler *file= m_file[part_id];
  DBUG_ENTER("ha_partition::handle_ordered_prev");

  if ((error= file->ha_index_prev(rec_buf(part_id))))
  {
    if (error == HA_ERR_END_OF_FILE)
    {
      queue_remove(&m_queue, (uint) 0);
      if (m_queue.elements)
      {
	return_top_record(buf);
	DBUG_PRINT("info", ("Record returned from partition %d (2)",
			    m_top_entry));
        error= 0;
        table->status= 0;
      }
    }
    DBUG_RETURN(error);
  }
  queue_replaced(&m_queue);
  return_top_record(buf);
  DBUG_PRINT("info", ("Record returned from partition %d", m_top_entry));
  DBUG_RETURN(0);
}


/****************************************************************************
                MODULE information calls
****************************************************************************/

/*
  These are all first approximations of the extra, info, scan_time
  and read_time calls
*/

/*
  General method to gather info from handler

  SYNOPSIS
    info()
    flag              Specifies what info is requested

  RETURN VALUE
    NONE

  DESCRIPTION
    ::info() is used to return information to the optimizer.
    Currently this table handler doesn't implement most of the fields
    really needed. SHOW also makes use of this data
    Another note, if your handler doesn't proved exact record count,
    you will probably want to have the following in your code:
    if (records < 2)
      records = 2;
    The reason is that the server will optimize for cases of only a single
    record. If in a table scan you don't know the number of records
    it will probably be better to set records to two so you can return
    as many records as you need.

    Along with records a few more variables you may wish to set are:
      records
      deleted
      data_file_length
      index_file_length
      delete_length
      check_time
    Take a look at the public variables in handler.h for more information.

    Called in:
      filesort.cc
      ha_heap.cc
      item_sum.cc
      opt_sum.cc
      sql_delete.cc
     sql_delete.cc
     sql_derived.cc
      sql_select.cc
      sql_select.cc
      sql_select.cc
      sql_select.cc
      sql_select.cc
      sql_show.cc
      sql_show.cc
      sql_show.cc
      sql_show.cc
      sql_table.cc
      sql_union.cc
      sql_update.cc

    Some flags that are not implemented
      HA_STATUS_POS:
        This parameter is never used from the MySQL Server. It is checked in a
        place in MyISAM so could potentially be used by MyISAM specific
        programs.
      HA_STATUS_NO_LOCK:
      This is declared and often used. It's only used by MyISAM.
      It means that MySQL doesn't need the absolute latest statistics
      information. This may save the handler from doing internal locks while
      retrieving statistics data.
*/

int ha_partition::info(uint flag)
{
  uint no_lock_flag= flag & HA_STATUS_NO_LOCK;
  uint extra_var_flag= flag & HA_STATUS_VARIABLE_EXTRA;
  DBUG_ENTER("ha_partition::info");

#ifndef DBUG_OFF
  if (bitmap_is_set_all(&(m_part_info->read_partitions)))
    DBUG_PRINT("info", ("All partitions are used"));
#endif /* DBUG_OFF */
  if (flag & HA_STATUS_AUTO)
  {
    bool auto_inc_is_first_in_idx= (table_share->next_number_keypart == 0);
    DBUG_PRINT("info", ("HA_STATUS_AUTO"));
    if (!table->found_next_number_field)
      stats.auto_increment_value= 0;
    else if (table_share->ha_part_data->auto_inc_initialized)
    {
      lock_auto_increment();
      stats.auto_increment_value= table_share->ha_part_data->next_auto_inc_val;
      unlock_auto_increment();
    }
    else
    {
      lock_auto_increment();
      /* to avoid two concurrent initializations, check again when locked */
      if (table_share->ha_part_data->auto_inc_initialized)
        stats.auto_increment_value=
                                 table_share->ha_part_data->next_auto_inc_val;
      else
      {
        /*
          The auto-inc mutex in the table_share is locked, so we do not need
          to have the handlers locked.
          HA_STATUS_NO_LOCK is not checked, since we cannot skip locking
          the mutex, because it is initialized.
        */
        handler *file, **file_array;
        ulonglong auto_increment_value= 0;
        file_array= m_file;
        DBUG_PRINT("info",
                   ("checking all partitions for auto_increment_value"));
        do
        {
          file= *file_array;
          file->info(HA_STATUS_AUTO | no_lock_flag);
          set_if_bigger(auto_increment_value,
                        file->stats.auto_increment_value);
        } while (*(++file_array));

        DBUG_ASSERT(auto_increment_value);
        stats.auto_increment_value= auto_increment_value;
        if (auto_inc_is_first_in_idx)
        {
          set_if_bigger(table_share->ha_part_data->next_auto_inc_val,
                        auto_increment_value);
          table_share->ha_part_data->auto_inc_initialized= TRUE;
          DBUG_PRINT("info", ("initializing next_auto_inc_val to %lu",
                       (ulong) table_share->ha_part_data->next_auto_inc_val));
        }
      }
      unlock_auto_increment();
    }
  }
  if (flag & HA_STATUS_VARIABLE)
  {
    DBUG_PRINT("info", ("HA_STATUS_VARIABLE"));
    /*
      Calculates statistical variables
      records:           Estimate of number records in table
      We report sum (always at least 2 if not empty)
      deleted:           Estimate of number holes in the table due to
      deletes
      We report sum
      data_file_length:  Length of data file, in principle bytes in table
      We report sum
      index_file_length: Length of index file, in principle bytes in
      indexes in the table
      We report sum
      delete_length: Length of free space easily used by new records in table
      We report sum
      mean_record_length:Mean record length in the table
      We calculate this
      check_time:        Time of last check (only applicable to MyISAM)
      We report last time of all underlying handlers
    */
    handler *file, **file_array;
    stats.records= 0;
    stats.deleted= 0;
    stats.data_file_length= 0;
    stats.index_file_length= 0;
    stats.check_time= 0;
    stats.delete_length= 0;
    file_array= m_file;
    do
    {
      if (bitmap_is_set(&(m_part_info->read_partitions), (file_array - m_file)))
      {
        file= *file_array;
        file->info(HA_STATUS_VARIABLE | no_lock_flag | extra_var_flag);
        stats.records+= file->stats.records;
        stats.deleted+= file->stats.deleted;
        stats.data_file_length+= file->stats.data_file_length;
        stats.index_file_length+= file->stats.index_file_length;
        stats.delete_length+= file->stats.delete_length;
        if (file->stats.check_time > stats.check_time)
          stats.check_time= file->stats.check_time;
      }
    } while (*(++file_array));
    if (stats.records && stats.records < 2 &&
        !(m_file[0]->ha_table_flags() & HA_STATS_RECORDS_IS_EXACT))
      stats.records= 2;
    if (stats.records > 0)
      stats.mean_rec_length= (ulong) (stats.data_file_length / stats.records);
    else
      stats.mean_rec_length= 0;
  }
  if (flag & HA_STATUS_CONST)
  {
    DBUG_PRINT("info", ("HA_STATUS_CONST"));
    /*
      Recalculate loads of constant variables. MyISAM also sets things
      directly on the table share object.

      Check whether this should be fixed since handlers should not
      change things directly on the table object.

      Monty comment: This should NOT be changed!  It's the handlers
      responsibility to correct table->s->keys_xxxx information if keys
      have been disabled.

      The most important parameters set here is records per key on
      all indexes. block_size and primar key ref_length.

      For each index there is an array of rec_per_key.
      As an example if we have an index with three attributes a,b and c
      we will have an array of 3 rec_per_key.
      rec_per_key[0] is an estimate of number of records divided by
      number of unique values of the field a.
      rec_per_key[1] is an estimate of the number of records divided
      by the number of unique combinations of the fields a and b.
      rec_per_key[2] is an estimate of the number of records divided
      by the number of unique combinations of the fields a,b and c.

      Many handlers only set the value of rec_per_key when all fields
      are bound (rec_per_key[2] in the example above).

      If the handler doesn't support statistics, it should set all of the
      above to 0.

      We first scans through all partitions to get the one holding most rows.
      We will then allow the handler with the most rows to set
      the rec_per_key and use this as an estimate on the total table.

      max_data_file_length:     Maximum data file length
      We ignore it, is only used in
      SHOW TABLE STATUS
      max_index_file_length:    Maximum index file length
      We ignore it since it is never used
      block_size:               Block size used
      We set it to the value of the first handler
      ref_length:               We set this to the value calculated
      and stored in local object
      create_time:              Creation time of table

      So we calculate these constants by using the variables from the
      handler with most rows.
    */
    handler *file, **file_array;
    ulonglong max_records= 0;
    uint32 i= 0;
    uint32 handler_instance= 0;

    file_array= m_file;
    do
    {
      file= *file_array;
      /* Get variables if not already done */
      if (!(flag & HA_STATUS_VARIABLE) ||
          !bitmap_is_set(&(m_part_info->read_partitions),
                         (file_array - m_file)))
        file->info(HA_STATUS_VARIABLE | no_lock_flag | extra_var_flag);
      if (file->stats.records > max_records)
      {
        max_records= file->stats.records;
        handler_instance= i;
      }
      i++;
    } while (*(++file_array));

    file= m_file[handler_instance];
    file->info(HA_STATUS_CONST | no_lock_flag);
    stats.block_size= file->stats.block_size;
    stats.create_time= file->stats.create_time;
    ref_length= m_ref_length;
  }
  if (flag & HA_STATUS_ERRKEY)
  {
    handler *file= m_file[m_last_part];
    DBUG_PRINT("info", ("info: HA_STATUS_ERRKEY"));
    /*
      This flag is used to get index number of the unique index that
      reported duplicate key
      We will report the errkey on the last handler used and ignore the rest
      Note: all engines does not support HA_STATUS_ERRKEY, so set errkey.
    */
    file->errkey= errkey;
    file->info(HA_STATUS_ERRKEY | no_lock_flag);
    errkey= file->errkey;
  }
  if (flag & HA_STATUS_TIME)
  {
    handler *file, **file_array;
    DBUG_PRINT("info", ("info: HA_STATUS_TIME"));
    /*
      This flag is used to set the latest update time of the table.
      Used by SHOW commands
      We will report the maximum of these times
    */
    stats.update_time= 0;
    file_array= m_file;
    do
    {
      file= *file_array;
      file->info(HA_STATUS_TIME | no_lock_flag);
      if (file->stats.update_time > stats.update_time)
	stats.update_time= file->stats.update_time;
    } while (*(++file_array));
  }
  DBUG_RETURN(0);
}


void ha_partition::get_dynamic_partition_info(PARTITION_STATS *stat_info,
                                              uint part_id)
{
  handler *file= m_file[part_id];
  DBUG_ASSERT(bitmap_is_set(&(m_part_info->read_partitions), part_id));
  file->info(HA_STATUS_CONST | HA_STATUS_TIME | HA_STATUS_VARIABLE |
             HA_STATUS_VARIABLE_EXTRA | HA_STATUS_NO_LOCK);

  stat_info->records=              file->stats.records;
  stat_info->mean_rec_length=      file->stats.mean_rec_length;
  stat_info->data_file_length=     file->stats.data_file_length;
  stat_info->max_data_file_length= file->stats.max_data_file_length;
  stat_info->index_file_length=    file->stats.index_file_length;
  stat_info->delete_length=        file->stats.delete_length;
  stat_info->create_time=          file->stats.create_time;
  stat_info->update_time=          file->stats.update_time;
  stat_info->check_time=           file->stats.check_time;
  stat_info->check_sum= 0;
  if (file->ha_table_flags() & HA_HAS_CHECKSUM)
    stat_info->check_sum= file->checksum();
  return;
}


/**
  General function to prepare handler for certain behavior.

  @param[in]    operation       operation to execute

  @return       status
    @retval     0               success
    @retval     >0              error code

  @detail

  extra() is called whenever the server wishes to send a hint to
  the storage engine. The MyISAM engine implements the most hints.

  We divide the parameters into the following categories:
  1) Operations used by most handlers
  2) Operations used by some non-MyISAM handlers
  3) Operations used only by MyISAM
  4) Operations only used by temporary tables for query processing
  5) Operations only used by MyISAM internally
  6) Operations not used at all
  7) Operations only used by federated tables for query processing
  8) Operations only used by NDB
  9) Operations only used by MERGE

  The partition handler need to handle category 1), 2) and 3).

  1) Operations used by most handlers
  -----------------------------------
  HA_EXTRA_RESET:
    This option is used by most handlers and it resets the handler state
    to the same state as after an open call. This includes releasing
    any READ CACHE or WRITE CACHE or other internal buffer used.

    It is called from the reset method in the handler interface. There are
    three instances where this is called.
    1) After completing a INSERT ... SELECT ... query the handler for the
       table inserted into is reset
    2) It is called from close_thread_table which in turn is called from
       close_thread_tables except in the case where the tables are locked
       in which case ha_commit_stmt is called instead.
       It is only called from here if refresh_version hasn't changed and the
       table is not an old table when calling close_thread_table.
       close_thread_tables is called from many places as a general clean up
       function after completing a query.
    3) It is called when deleting the QUICK_RANGE_SELECT object if the
       QUICK_RANGE_SELECT object had its own handler object. It is called
       immediatley before close of this local handler object.
  HA_EXTRA_KEYREAD:
  HA_EXTRA_NO_KEYREAD:
    These parameters are used to provide an optimisation hint to the handler.
    If HA_EXTRA_KEYREAD is set it is enough to read the index fields, for
    many handlers this means that the index-only scans can be used and it
    is not necessary to use the real records to satisfy this part of the
    query. Index-only scans is a very important optimisation for disk-based
    indexes. For main-memory indexes most indexes contain a reference to the
    record and thus KEYREAD only says that it is enough to read key fields.
    HA_EXTRA_NO_KEYREAD disables this for the handler, also HA_EXTRA_RESET
    will disable this option.
    The handler will set HA_KEYREAD_ONLY in its table flags to indicate this
    feature is supported.
  HA_EXTRA_FLUSH:
    Indication to flush tables to disk, is supposed to be used to
    ensure disk based tables are flushed at end of query execution.
    Currently is never used.

  2) Operations used by some non-MyISAM handlers
  ----------------------------------------------
  HA_EXTRA_KEYREAD_PRESERVE_FIELDS:
    This is a strictly InnoDB feature that is more or less undocumented.
    When it is activated InnoDB copies field by field from its fetch
    cache instead of all fields in one memcpy. Have no idea what the
    purpose of this is.
    Cut from include/my_base.h:
    When using HA_EXTRA_KEYREAD, overwrite only key member fields and keep
    other fields intact. When this is off (by default) InnoDB will use memcpy
    to overwrite entire row.
  HA_EXTRA_IGNORE_DUP_KEY:
  HA_EXTRA_NO_IGNORE_DUP_KEY:
    Informs the handler to we will not stop the transaction if we get an
    duplicate key errors during insert/upate.
    Always called in pair, triggered by INSERT IGNORE and other similar
    SQL constructs.
    Not used by MyISAM.

  3) Operations used only by MyISAM
  ---------------------------------
  HA_EXTRA_NORMAL:
    Only used in MyISAM to reset quick mode, not implemented by any other
    handler. Quick mode is also reset in MyISAM by HA_EXTRA_RESET.

    It is called after completing a successful DELETE query if the QUICK
    option is set.

  HA_EXTRA_QUICK:
    When the user does DELETE QUICK FROM table where-clause; this extra
    option is called before the delete query is performed and
    HA_EXTRA_NORMAL is called after the delete query is completed.
    Temporary tables used internally in MySQL always set this option

    The meaning of quick mode is that when deleting in a B-tree no merging
    of leafs is performed. This is a common method and many large DBMS's
    actually only support this quick mode since it is very difficult to
    merge leaves in a tree used by many threads concurrently.

  HA_EXTRA_CACHE:
    This flag is usually set with extra_opt along with a cache size.
    The size of this buffer is set by the user variable
    record_buffer_size. The value of this cache size is the amount of
    data read from disk in each fetch when performing a table scan.
    This means that before scanning a table it is normal to call
    extra with HA_EXTRA_CACHE and when the scan is completed to call
    HA_EXTRA_NO_CACHE to release the cache memory.

    Some special care is taken when using this extra parameter since there
    could be a write ongoing on the table in the same statement. In this
    one has to take special care since there might be a WRITE CACHE as
    well. HA_EXTRA_CACHE specifies using a READ CACHE and using
    READ CACHE and WRITE CACHE at the same time is not possible.

    Only MyISAM currently use this option.

    It is set when doing full table scans using rr_sequential and
    reset when completing such a scan with end_read_record
    (resetting means calling extra with HA_EXTRA_NO_CACHE).

    It is set in filesort.cc for MyISAM internal tables and it is set in
    a multi-update where HA_EXTRA_CACHE is called on a temporary result
    table and after that ha_rnd_init(0) on table to be updated
    and immediately after that HA_EXTRA_NO_CACHE on table to be updated.

    Apart from that it is always used from init_read_record but not when
    used from UPDATE statements. It is not used from DELETE statements
    with ORDER BY and LIMIT but it is used in normal scan loop in DELETE
    statements. The reason here is that DELETE's in MyISAM doesn't move
    existings data rows.

    It is also set in copy_data_between_tables when scanning the old table
    to copy over to the new table.
    And it is set in join_init_read_record where quick objects are used
    to perform a scan on the table. In this case the full table scan can
    even be performed multiple times as part of the nested loop join.

    For purposes of the partition handler it is obviously necessary to have
    special treatment of this extra call. If we would simply pass this
    extra call down to each handler we would allocate
    cache size * no of partitions amount of memory and this is not
    necessary since we will only scan one partition at a time when doing
    full table scans.

    Thus we treat it by first checking whether we have MyISAM handlers in
    the table, if not we simply ignore the call and if we have we will
    record the call but will not call any underlying handler yet. Then
    when performing the sequential scan we will check this recorded value
    and call extra_opt whenever we start scanning a new partition.

  HA_EXTRA_NO_CACHE:
    When performing a UNION SELECT HA_EXTRA_NO_CACHE is called from the
    flush method in the select_union class.
    It is used to some extent when insert delayed inserts.
    See HA_EXTRA_RESET_STATE for use in conjunction with delete_all_rows().

    It should be ok to call HA_EXTRA_NO_CACHE on all underlying handlers
    if they are MyISAM handlers. Other handlers we can ignore the call
    for. If no cache is in use they will quickly return after finding
    this out. And we also ensure that all caches are disabled and no one
    is left by mistake.
    In the future this call will probably be deleted and we will instead call
    ::reset();

  HA_EXTRA_WRITE_CACHE:
    See above, called from various places. It is mostly used when we
    do INSERT ... SELECT
    No special handling to save cache space is developed currently.

  HA_EXTRA_PREPARE_FOR_UPDATE:
    This is called as part of a multi-table update. When the table to be
    updated is also scanned then this informs MyISAM handler to drop any
    caches if dynamic records are used (fixed size records do not care
    about this call). We pass this along to the first partition to scan, and
    flag that it is to be called after HA_EXTRA_CACHE when moving to the next
    partition to scan.

  HA_EXTRA_PREPARE_FOR_DROP:
    Only used by MyISAM, called in preparation for a DROP TABLE.
    It's used mostly by Windows that cannot handle dropping an open file.
    On other platforms it has the same effect as HA_EXTRA_FORCE_REOPEN.

  HA_EXTRA_PREPARE_FOR_RENAME:
    Informs the handler we are about to attempt a rename of the table.

  HA_EXTRA_READCHECK:
  HA_EXTRA_NO_READCHECK:
    Only one call to HA_EXTRA_NO_READCHECK from ha_open where it says that
    this is not needed in SQL. The reason for this call is that MyISAM sets
    the READ_CHECK_USED in the open call so the call is needed for MyISAM
    to reset this feature.
    The idea with this parameter was to inform of doing/not doing a read
    check before applying an update. Since SQL always performs a read before
    applying the update No Read Check is needed in MyISAM as well.

    This is a cut from Docs/myisam.txt
     Sometimes you might want to force an update without checking whether
     another user has changed the record since you last read it. This is
     somewhat dangerous, so it should ideally not be used. That can be
     accomplished by wrapping the mi_update() call in two calls to mi_extra(),
     using these functions:
     HA_EXTRA_NO_READCHECK=5                 No readcheck on update
     HA_EXTRA_READCHECK=6                    Use readcheck (def)

  HA_EXTRA_FORCE_REOPEN:
    Only used by MyISAM, called when altering table, closing tables to
    enforce a reopen of the table files.

  4) Operations only used by temporary tables for query processing
  ----------------------------------------------------------------
  HA_EXTRA_RESET_STATE:
    Same as reset() except that buffers are not released. If there is
    a READ CACHE it is reinit'ed. A cache is reinit'ed to restart reading
    or to change type of cache between READ CACHE and WRITE CACHE.

    This extra function is always called immediately before calling
    delete_all_rows on the handler for temporary tables.
    There are cases however when HA_EXTRA_RESET_STATE isn't called in
    a similar case for a temporary table in sql_union.cc and in two other
    cases HA_EXTRA_NO_CACHE is called before and HA_EXTRA_WRITE_CACHE
    called afterwards.
    The case with HA_EXTRA_NO_CACHE and HA_EXTRA_WRITE_CACHE means
    disable caching, delete all rows and enable WRITE CACHE. This is
    used for temporary tables containing distinct sums and a
    functional group.

    The only case that delete_all_rows is called on non-temporary tables
    is in sql_delete.cc when DELETE FROM table; is called by a user.
    In this case no special extra calls are performed before or after this
    call.

    The partition handler should not need to bother about this one. It
    should never be called.

  HA_EXTRA_NO_ROWS:
    Don't insert rows indication to HEAP and MyISAM, only used by temporary
    tables used in query processing.
    Not handled by partition handler.

  5) Operations only used by MyISAM internally
  --------------------------------------------
  HA_EXTRA_REINIT_CACHE:
    This call reinitializes the READ CACHE described above if there is one
    and otherwise the call is ignored.

    We can thus safely call it on all underlying handlers if they are
    MyISAM handlers. It is however never called so we don't handle it at all.
  HA_EXTRA_FLUSH_CACHE:
    Flush WRITE CACHE in MyISAM. It is only from one place in the code.
    This is in sql_insert.cc where it is called if the table_flags doesn't
    contain HA_DUPLICATE_POS. The only handler having the HA_DUPLICATE_POS
    set is the MyISAM handler and so the only handler not receiving this
    call is MyISAM.
    Thus in effect this call is called but never used. Could be removed
    from sql_insert.cc
  HA_EXTRA_NO_USER_CHANGE:
    Only used by MyISAM, never called.
    Simulates lock_type as locked.
  HA_EXTRA_WAIT_LOCK:
  HA_EXTRA_WAIT_NOLOCK:
    Only used by MyISAM, called from MyISAM handler but never from server
    code on top of the handler.
    Sets lock_wait on/off
  HA_EXTRA_NO_KEYS:
    Only used MyISAM, only used internally in MyISAM handler, never called
    from server level.
  HA_EXTRA_KEYREAD_CHANGE_POS:
  HA_EXTRA_REMEMBER_POS:
  HA_EXTRA_RESTORE_POS:
  HA_EXTRA_PRELOAD_BUFFER_SIZE:
  HA_EXTRA_CHANGE_KEY_TO_DUP:
  HA_EXTRA_CHANGE_KEY_TO_UNIQUE:
    Only used by MyISAM, never called.

  6) Operations not used at all
  -----------------------------
  HA_EXTRA_KEY_CACHE:
  HA_EXTRA_NO_KEY_CACHE:
    This parameters are no longer used and could be removed.

  7) Operations only used by federated tables for query processing
  ----------------------------------------------------------------
  HA_EXTRA_INSERT_WITH_UPDATE:
    Inform handler that an "INSERT...ON DUPLICATE KEY UPDATE" will be
    executed. This condition is unset by HA_EXTRA_NO_IGNORE_DUP_KEY.

  8) Operations only used by NDB
  ------------------------------
  HA_EXTRA_DELETE_CANNOT_BATCH:
  HA_EXTRA_UPDATE_CANNOT_BATCH:
    Inform handler that delete_row()/update_row() cannot batch deletes/updates
    and should perform them immediately. This may be needed when table has 
    AFTER DELETE/UPDATE triggers which access to subject table.
    These flags are reset by the handler::extra(HA_EXTRA_RESET) call.

  9) Operations only used by MERGE
  ------------------------------
  HA_EXTRA_ADD_CHILDREN_LIST:
  HA_EXTRA_ATTACH_CHILDREN:
  HA_EXTRA_IS_ATTACHED_CHILDREN:
  HA_EXTRA_DETACH_CHILDREN:
    Special actions for MERGE tables. Ignore.
*/

int ha_partition::extra(enum ha_extra_function operation)
{
  DBUG_ENTER("ha_partition:extra");
  DBUG_PRINT("info", ("operation: %d", (int) operation));

  switch (operation) {
    /* Category 1), used by most handlers */
  case HA_EXTRA_KEYREAD:
  case HA_EXTRA_NO_KEYREAD:
  case HA_EXTRA_FLUSH:
    DBUG_RETURN(loop_extra(operation));

    /* Category 2), used by non-MyISAM handlers */
  case HA_EXTRA_IGNORE_DUP_KEY:
  case HA_EXTRA_NO_IGNORE_DUP_KEY:
  case HA_EXTRA_KEYREAD_PRESERVE_FIELDS:
  {
    if (!m_myisam)
      DBUG_RETURN(loop_extra(operation));
    break;
  }

  /* Category 3), used by MyISAM handlers */
  case HA_EXTRA_PREPARE_FOR_RENAME:
    DBUG_RETURN(prepare_for_rename());
    break;
  case HA_EXTRA_PREPARE_FOR_UPDATE:
    /*
      Needs to be run on the first partition in the range now, and 
      later in late_extra_cache, when switching to a new partition to scan.
    */
    m_extra_prepare_for_update= TRUE;
    if (m_part_spec.start_part != NO_CURRENT_PART_ID)
    {
      if (!m_extra_cache)
        m_extra_cache_part_id= m_part_spec.start_part;
      DBUG_ASSERT(m_extra_cache_part_id == m_part_spec.start_part);
      (void) m_file[m_part_spec.start_part]->extra(HA_EXTRA_PREPARE_FOR_UPDATE);
    }
    break;
  case HA_EXTRA_NORMAL:
  case HA_EXTRA_QUICK:
  case HA_EXTRA_FORCE_REOPEN:
  case HA_EXTRA_PREPARE_FOR_DROP:
  case HA_EXTRA_FLUSH_CACHE:
  {
    if (m_myisam)
      DBUG_RETURN(loop_extra(operation));
    break;
  }
  case HA_EXTRA_NO_READCHECK:
  {
    /*
      This is only done as a part of ha_open, which is also used in
      ha_partition::open, so no need to do anything.
    */
    break;
  }
  case HA_EXTRA_CACHE:
  {
    prepare_extra_cache(0);
    break;
  }
  case HA_EXTRA_NO_CACHE:
  {
    int ret= 0;
    if (m_extra_cache_part_id != NO_CURRENT_PART_ID)
      ret= m_file[m_extra_cache_part_id]->extra(HA_EXTRA_NO_CACHE);
    m_extra_cache= FALSE;
    m_extra_cache_size= 0;
    m_extra_prepare_for_update= FALSE;
    m_extra_cache_part_id= NO_CURRENT_PART_ID;
    DBUG_RETURN(ret);
  }
  case HA_EXTRA_WRITE_CACHE:
  {
    m_extra_cache= FALSE;
    m_extra_cache_size= 0;
    m_extra_prepare_for_update= FALSE;
    m_extra_cache_part_id= NO_CURRENT_PART_ID;
    DBUG_RETURN(loop_extra(operation));
  }
  case HA_EXTRA_IGNORE_NO_KEY:
  case HA_EXTRA_NO_IGNORE_NO_KEY:
  {
    /*
      Ignore as these are specific to NDB for handling
      idempotency
     */
    break;
  }
  case HA_EXTRA_WRITE_CAN_REPLACE:
  case HA_EXTRA_WRITE_CANNOT_REPLACE:
  {
    /*
      Informs handler that write_row() can replace rows which conflict
      with row being inserted by PK/unique key without reporting error
      to the SQL-layer.

      This optimization is not safe for partitioned table in general case
      since we may have to put new version of row into partition which is
      different from partition in which old version resides (for example
      when we partition by non-PK column or by some column which is not
      part of unique key which were violated).
      And since NDB which is the only engine at the moment that supports
      this optimization handles partitioning on its own we simple disable
      it here. (BTW for NDB this optimization is safe since it supports
      only KEY partitioning and won't use this optimization for tables
      which have additional unique constraints).
    */
    break;
  }
    /* Category 7), used by federated handlers */
  case HA_EXTRA_INSERT_WITH_UPDATE:
    DBUG_RETURN(loop_extra(operation));
    /* Category 8) Operations only used by NDB */
  case HA_EXTRA_DELETE_CANNOT_BATCH:
  case HA_EXTRA_UPDATE_CANNOT_BATCH:
  {
    /* Currently only NDB use the *_CANNOT_BATCH */
    break;
  }
    /* Category 9) Operations only used by MERGE */
  case HA_EXTRA_ADD_CHILDREN_LIST:
  case HA_EXTRA_ATTACH_CHILDREN:
  case HA_EXTRA_IS_ATTACHED_CHILDREN:
  case HA_EXTRA_DETACH_CHILDREN:
  {
    /* Special actions for MERGE tables. Ignore. */
    break;
  }
  /*
    http://dev.mysql.com/doc/refman/5.1/en/partitioning-limitations.html
    says we no longer support logging to partitioned tables, so we fail
    here.
  */
  case HA_EXTRA_MARK_AS_LOG_TABLE:
    DBUG_RETURN(ER_UNSUPORTED_LOG_ENGINE);
  default:
  {
    /* Temporary crash to discover what is wrong */
    DBUG_ASSERT(0);
    break;
  }
  }
  DBUG_RETURN(0);
}


/*
  Special extra call to reset extra parameters

  SYNOPSIS
    reset()

  RETURN VALUE
    >0                   Error code
    0                    Success

  DESCRIPTION
    Called at end of each statement to reset buffers
*/

int ha_partition::reset(void)
{
  int result= 0;
  DBUG_ENTER("ha_partition::reset");

  /* May not have m_part_info set (in case of failed open or prune). */
  if (m_part_info && m_part_info->bitmaps_are_initialized)
  {
    handler **file;
    int tmp;
    uint first_used_partition;
    first_used_partition= bitmap_get_first_set(&m_part_info->lock_partitions);
    if (first_used_partition == MY_BIT_NONE)
      DBUG_RETURN(result);

    file= m_file + first_used_partition;
    do
    {
      if (bitmap_is_set(&(m_part_info->lock_partitions), file - m_file))
      {
        if ((tmp= (*file)->ha_reset()))
          result= tmp;
      }
    } while (*(++file));
    /* Be sure lock_partitions are set if no pruning in the next statement */
    m_part_info->set_partition_bitmaps(NULL);
  }
  DBUG_RETURN(result);
}

/*
  Special extra method for HA_EXTRA_CACHE with cachesize as extra parameter

  SYNOPSIS
    extra_opt()
    operation                      Must be HA_EXTRA_CACHE
    cachesize                      Size of cache in full table scan

  RETURN VALUE
    >0                   Error code
    0                    Success
*/

int ha_partition::extra_opt(enum ha_extra_function operation, ulong cachesize)
{
  DBUG_ENTER("ha_partition::extra_opt()");

  DBUG_ASSERT(HA_EXTRA_CACHE == operation);
  prepare_extra_cache(cachesize);
  DBUG_RETURN(0);
}


/*
  Call extra on handler with HA_EXTRA_CACHE and cachesize

  SYNOPSIS
    prepare_extra_cache()
    cachesize                Size of cache for full table scan

  RETURN VALUE
    NONE
*/

void ha_partition::prepare_extra_cache(uint cachesize)
{
  DBUG_ENTER("ha_partition::prepare_extra_cache()");
  DBUG_PRINT("info", ("cachesize %u", cachesize));

  m_extra_cache= TRUE;
  m_extra_cache_size= cachesize;
  if (m_part_spec.start_part != NO_CURRENT_PART_ID)
  {
    late_extra_cache(m_part_spec.start_part);
  }
  DBUG_VOID_RETURN;
}


/*
  Prepares our new and reorged handlers for rename or delete

  SYNOPSIS
    prepare_for_delete()

  RETURN VALUE
    >0                    Error code
    0                     Success
*/

int ha_partition::prepare_for_rename()
{
  int result= 0, tmp;
  handler **file;
  DBUG_ENTER("ha_partition::prepare_for_rename()");
  
  if (m_new_file != NULL)
  {
    for (file= m_new_file; *file; file++)
      if ((tmp= (*file)->extra(HA_EXTRA_PREPARE_FOR_RENAME)))
        result= tmp;      
    for (file= m_reorged_file; *file; file++)
      if ((tmp= (*file)->extra(HA_EXTRA_PREPARE_FOR_RENAME)))
        result= tmp;   
    DBUG_RETURN(result);   
  }
  
  DBUG_RETURN(loop_extra(HA_EXTRA_PREPARE_FOR_RENAME));
}

/*
  Call extra on all partitions

  SYNOPSIS
    loop_extra()
    operation             extra operation type

  RETURN VALUE
    >0                    Error code
    0                     Success
*/

int ha_partition::loop_extra(enum ha_extra_function operation)
{
  int result= 0, tmp;
  handler **file;
  DBUG_ENTER("ha_partition::loop_extra()");
  
  for (file= m_file; *file; file++)
  {
    if (bitmap_is_set(&(m_part_info->lock_partitions), file - m_file))
    {
      if ((tmp= (*file)->extra(operation)))
        result= tmp;
    }
  }
  DBUG_RETURN(result);
}


/*
  Call extra(HA_EXTRA_CACHE) on next partition_id

  SYNOPSIS
    late_extra_cache()
    partition_id               Partition id to call extra on

  RETURN VALUE
    NONE
*/

void ha_partition::late_extra_cache(uint partition_id)
{
  handler *file;
  DBUG_ENTER("ha_partition::late_extra_cache");
  DBUG_PRINT("info", ("extra_cache %u prepare %u partid %u size %u",
                      m_extra_cache, m_extra_prepare_for_update,
                      partition_id, m_extra_cache_size));

  if (!m_extra_cache && !m_extra_prepare_for_update)
    DBUG_VOID_RETURN;
  file= m_file[partition_id];
  if (m_extra_cache)
  {
    if (m_extra_cache_size == 0)
      (void) file->extra(HA_EXTRA_CACHE);
    else
      (void) file->extra_opt(HA_EXTRA_CACHE, m_extra_cache_size);
  }
  if (m_extra_prepare_for_update)
  {
    (void) file->extra(HA_EXTRA_PREPARE_FOR_UPDATE);
  }
  m_extra_cache_part_id= partition_id;
  DBUG_VOID_RETURN;
}


/*
  Call extra(HA_EXTRA_NO_CACHE) on next partition_id

  SYNOPSIS
    late_extra_no_cache()
    partition_id               Partition id to call extra on

  RETURN VALUE
    NONE
*/

void ha_partition::late_extra_no_cache(uint partition_id)
{
  handler *file;
  DBUG_ENTER("ha_partition::late_extra_no_cache");

  if (!m_extra_cache && !m_extra_prepare_for_update)
    DBUG_VOID_RETURN;
  file= m_file[partition_id];
  (void) file->extra(HA_EXTRA_NO_CACHE);
  DBUG_ASSERT(partition_id == m_extra_cache_part_id);
  m_extra_cache_part_id= NO_CURRENT_PART_ID;
  DBUG_VOID_RETURN;
}


/****************************************************************************
                MODULE optimiser support
****************************************************************************/

/*
  Get keys to use for scanning

  SYNOPSIS
    keys_to_use_for_scanning()

  RETURN VALUE
    key_map of keys usable for scanning
*/

const key_map *ha_partition::keys_to_use_for_scanning()
{
  uint first_used_partition;
  DBUG_ENTER("ha_partition::keys_to_use_for_scanning");

  first_used_partition= bitmap_get_first_set(&(m_part_info->read_partitions));
  DBUG_RETURN(m_file[first_used_partition]->keys_to_use_for_scanning());
}

#define MAX_PARTS_FOR_OPTIMIZER_CALLS 10
/*
  Prepare start variables for estimating optimizer costs.

  @param[out] num_used_parts  Number of partitions after pruning.
  @param[out] check_min_num   Number of partitions to call.
  @param[out] first           first used partition.
*/
void ha_partition::partitions_optimizer_call_preparations(uint *first,
                                                          uint *num_used_parts,
                                                          uint *check_min_num)
{
  *first= bitmap_get_first_set(&(m_part_info->read_partitions));
  *num_used_parts= bitmap_bits_set(&(m_part_info->read_partitions));
  *check_min_num= min(MAX_PARTS_FOR_OPTIMIZER_CALLS, *num_used_parts);
}


/*
  Return time for a scan of the table

  SYNOPSIS
    scan_time()

  RETURN VALUE
    time for scan
*/

double ha_partition::scan_time()
{
  double scan_time= 0.0;
  uint first, part_id, num_used_parts, check_min_num, partitions_called= 0;
  DBUG_ENTER("ha_partition::scan_time");

  partitions_optimizer_call_preparations(&first, &num_used_parts,
                                         &check_min_num);
  for (part_id= first; partitions_called < num_used_parts ; part_id++)
  {
    if (!bitmap_is_set(&(m_part_info->read_partitions), part_id))
      continue;
    scan_time+= m_file[part_id]->scan_time();
    partitions_called++;
    if (partitions_called >= check_min_num && scan_time != 0.0)
    {
      DBUG_RETURN(scan_time *
                      (double) num_used_parts / (double) partitions_called);
    }
  }
  DBUG_RETURN(scan_time);
}


/*
  Estimate rows for records_in_range or estimate_rows_upper_bound.

  @param is_records_in_range  call records_in_range instead of
                              estimate_rows_upper_bound.
  @param inx                  (only for records_in_range) index to use.
  @param min_key              (only for records_in_range) start of range.
  @param max_key              (only for records_in_range) end of range.

  @return Number of rows or HA_POS_ERROR.
*/
ha_rows ha_partition::estimate_rows(bool is_records_in_range, uint inx,
                                    key_range *min_key, key_range *max_key)
{
  ha_rows rows, estimated_rows= 0;
  uint first, part_id, num_used_parts, check_min_num, partitions_called= 0;
  DBUG_ENTER("ha_partition::estimate_rows");

  partitions_optimizer_call_preparations(&first, &num_used_parts, &check_min_num);
  for (part_id= first; partitions_called < num_used_parts ; part_id++)
  {
    if (!bitmap_is_set(&(m_part_info->read_partitions), part_id))
      continue;
    if (is_records_in_range)
      rows= m_file[part_id]->records_in_range(inx, min_key, max_key);
    else
      rows= m_file[part_id]->estimate_rows_upper_bound();
    if (rows == HA_POS_ERROR)
      DBUG_RETURN(HA_POS_ERROR);
    estimated_rows+= rows;
    partitions_called++;
    if (partitions_called >= check_min_num && estimated_rows)
    {
      DBUG_RETURN(estimated_rows * num_used_parts / partitions_called);
    }
  }
  DBUG_RETURN(estimated_rows);
}


/*
  Find number of records in a range

  SYNOPSIS
    records_in_range()
    inx                  Index number
    min_key              Start of range
    max_key              End of range

  RETURN VALUE
    Number of rows in range

  DESCRIPTION
    Given a starting key, and an ending key estimate the number of rows that
    will exist between the two. end_key may be empty which in case determine
    if start_key matches any rows.

    Called from opt_range.cc by check_quick_keys().

    monty: MUST be called for each range and added.
          Note that MySQL will assume that if this returns 0 there is no
          matching rows for the range!
*/

ha_rows ha_partition::records_in_range(uint inx, key_range *min_key,
				       key_range *max_key)
{
  DBUG_ENTER("ha_partition::records_in_range");

  DBUG_RETURN(estimate_rows(TRUE, inx, min_key, max_key));
}


/*
  Estimate upper bound of number of rows

  SYNOPSIS
    estimate_rows_upper_bound()

  RETURN VALUE
    Number of rows
*/

ha_rows ha_partition::estimate_rows_upper_bound()
{
  DBUG_ENTER("ha_partition::estimate_rows_upper_bound");

  DBUG_RETURN(estimate_rows(FALSE, 0, NULL, NULL));
}


/*
  Get time to read

  SYNOPSIS
    read_time()
    index                Index number used
    ranges               Number of ranges
    rows                 Number of rows

  RETURN VALUE
    time for read

  DESCRIPTION
    This will be optimised later to include whether or not the index can
    be used with partitioning. To achieve we need to add another parameter
    that specifies how many of the index fields that are bound in the ranges.
    Possibly added as a new call to handlers.
*/

double ha_partition::read_time(uint index, uint ranges, ha_rows rows)
{
  DBUG_ENTER("ha_partition::read_time");

  DBUG_RETURN(m_file[0]->read_time(index, ranges, rows));
}


/**
  Number of rows in table. see handler.h

  @return Number of records in the table (after pruning!)
*/

ha_rows ha_partition::records()
{
  ha_rows rows, tot_rows= 0;
  handler **file;
  DBUG_ENTER("ha_partition::records");

  file= m_file;
  do
  {
    if (bitmap_is_set(&(m_part_info->read_partitions), file - m_file))
    {
      rows= (*file)->records();
      if (rows == HA_POS_ERROR)
        DBUG_RETURN(HA_POS_ERROR);
      tot_rows+= rows;
    }
  } while (*(++file));
  DBUG_RETURN(tot_rows);
}


/*
  Is it ok to switch to a new engine for this table

  SYNOPSIS
    can_switch_engine()

  RETURN VALUE
    TRUE                  Ok
    FALSE                 Not ok

  DESCRIPTION
    Used to ensure that tables with foreign key constraints are not moved
    to engines without foreign key support.
*/

bool ha_partition::can_switch_engines()
{
  handler **file;
  DBUG_ENTER("ha_partition::can_switch_engines");
 
  file= m_file;
  do
  {
    if (!(*file)->can_switch_engines())
      DBUG_RETURN(FALSE);
  } while (*(++file));
  DBUG_RETURN(TRUE);
}


/*
  Is table cache supported

  SYNOPSIS
    table_cache_type()

*/

uint8 ha_partition::table_cache_type()
{
  DBUG_ENTER("ha_partition::table_cache_type");

  DBUG_RETURN(m_file[0]->table_cache_type());
}


/**
  Calculate hash value for KEY partitioning using an array of fields.

  @param field_array   An array of the fields in KEY partitioning

  @return hash_value calculated

  @note Uses the hash function on the character set of the field.
  Integer and floating point fields use the binary character set by default.
*/

uint32 ha_partition::calculate_key_hash_value(Field **field_array)
{
  ulong nr1= 1;
  ulong nr2= 4;

  do
  {
    Field *field= *field_array;
    field->hash(&nr1, &nr2);
  } while (*(++field_array));
  return (uint32) nr1;
}


/****************************************************************************
                MODULE print messages
****************************************************************************/

const char *ha_partition::index_type(uint inx)
{
  uint first_used_partition;
  DBUG_ENTER("ha_partition::index_type");

  first_used_partition= bitmap_get_first_set(&(m_part_info->read_partitions));
  DBUG_ASSERT(first_used_partition != MY_BIT_NONE);
  DBUG_RETURN(m_file[first_used_partition]->index_type(inx));
}


enum row_type ha_partition::get_row_type() const
{
  handler **file;
  enum row_type type= (*m_file)->get_row_type();

  DBUG_ASSERT(bitmap_is_set_all(&(m_part_info->read_partitions)));
  for (file= m_file, file++; *file; file++)
  {
    enum row_type part_type= (*file)->get_row_type();
    if (part_type != type)
      return ROW_TYPE_NOT_USED;
  }

  return type;
}


void ha_partition::print_error(int error, myf errflag)
{
  THD *thd= ha_thd();
  DBUG_ENTER("ha_partition::print_error");

  /* Should probably look for my own errors first */
  DBUG_PRINT("enter", ("error: %d", error));

  if ((error == HA_ERR_NO_PARTITION_FOUND) &&
      ! (thd->lex->alter_info.flags & ALTER_TRUNCATE_PARTITION))
    m_part_info->print_no_partition_found(table);
  else
  {
    /* In case m_file has not been initialized, like in bug#42438 */
    if (m_file)
    {
      if (m_last_part >= m_tot_parts)
      {
        DBUG_ASSERT(0);
        m_last_part= 0;
      }
      m_file[m_last_part]->print_error(error, errflag);
    }
    else
      handler::print_error(error, errflag);
  }
  DBUG_VOID_RETURN;
}


bool ha_partition::get_error_message(int error, String *buf)
{
  DBUG_ENTER("ha_partition::get_error_message");

  /* Should probably look for my own errors first */

  /* In case m_file has not been initialized, like in bug#42438 */
  if (m_file)
    DBUG_RETURN(m_file[m_last_part]->get_error_message(error, buf));
  DBUG_RETURN(handler::get_error_message(error, buf));

}


/****************************************************************************
                MODULE handler characteristics
****************************************************************************/
/**
  alter_table_flags must be on handler/table level, not on hton level
  due to the ha_partition hton does not know what the underlying hton is.
*/
uint ha_partition::alter_table_flags(uint flags)
{
  uint flags_to_return, flags_to_check;
  DBUG_ENTER("ha_partition::alter_table_flags");

  flags_to_return= ht->alter_table_flags(flags);
  flags_to_return|= m_file[0]->alter_table_flags(flags); 

  /*
    If one partition fails we must be able to revert the change for the other,
    already altered, partitions. So both ADD and DROP can only be supported in
    pairs.
  */
  flags_to_check= HA_INPLACE_ADD_INDEX_NO_READ_WRITE;
  flags_to_check|= HA_INPLACE_DROP_INDEX_NO_READ_WRITE;
  if ((flags_to_return & flags_to_check) != flags_to_check)
    flags_to_return&= ~flags_to_check;
  flags_to_check= HA_INPLACE_ADD_UNIQUE_INDEX_NO_READ_WRITE;
  flags_to_check|= HA_INPLACE_DROP_UNIQUE_INDEX_NO_READ_WRITE;
  if ((flags_to_return & flags_to_check) != flags_to_check)
    flags_to_return&= ~flags_to_check;
  flags_to_check= HA_INPLACE_ADD_PK_INDEX_NO_READ_WRITE;
  flags_to_check|= HA_INPLACE_DROP_PK_INDEX_NO_READ_WRITE;
  if ((flags_to_return & flags_to_check) != flags_to_check)
    flags_to_return&= ~flags_to_check;
  flags_to_check= HA_INPLACE_ADD_INDEX_NO_WRITE;
  flags_to_check|= HA_INPLACE_DROP_INDEX_NO_WRITE;
  if ((flags_to_return & flags_to_check) != flags_to_check)
    flags_to_return&= ~flags_to_check;
  flags_to_check= HA_INPLACE_ADD_UNIQUE_INDEX_NO_WRITE;
  flags_to_check|= HA_INPLACE_DROP_UNIQUE_INDEX_NO_WRITE;
  if ((flags_to_return & flags_to_check) != flags_to_check)
    flags_to_return&= ~flags_to_check;
  flags_to_check= HA_INPLACE_ADD_PK_INDEX_NO_WRITE;
  flags_to_check|= HA_INPLACE_DROP_PK_INDEX_NO_WRITE;
  if ((flags_to_return & flags_to_check) != flags_to_check)
    flags_to_return&= ~flags_to_check;
  DBUG_RETURN(flags_to_return);
}


/**
  check if copy of data is needed in alter table.
*/
bool ha_partition::check_if_incompatible_data(HA_CREATE_INFO *create_info,
                                              uint table_changes)
{
  handler **file;
  bool ret= COMPATIBLE_DATA_YES;

  /*
    The check for any partitioning related changes have already been done
    in mysql_alter_table (by fix_partition_func), so it is only up to
    the underlying handlers.
  */
  for (file= m_file; *file; file++)
    if ((ret=  (*file)->check_if_incompatible_data(create_info,
                                                   table_changes)) !=
        COMPATIBLE_DATA_YES)
      break;
  return ret;
}


/**
  Support of fast or online add/drop index
*/
int ha_partition::add_index(TABLE *table_arg, KEY *key_info, uint num_of_keys)
{
  handler **file;
  int ret= 0;

  DBUG_ENTER("ha_partition::add_index");
  /*
    There has already been a check in fix_partition_func in mysql_alter_table
    before this call, which checks for unique/primary key violations of the
    partitioning function. So no need for extra check here.
  */
  for (file= m_file; *file; file++)
    if ((ret=  (*file)->add_index(table_arg, key_info, num_of_keys)))
      goto err;
  DBUG_RETURN(ret);
err:
  if (file > m_file)
  {
    uint *key_numbers= (uint*) ha_thd()->alloc(sizeof(uint) * num_of_keys);
    uint old_num_of_keys= table_arg->s->keys;
    uint i;
    /* The newly created keys have the last id's */
    for (i= 0; i < num_of_keys; i++)
      key_numbers[i]= i + old_num_of_keys;
    if (!table_arg->key_info)
      table_arg->key_info= key_info;
    while (--file >= m_file)
    {
      (void) (*file)->prepare_drop_index(table_arg, key_numbers, num_of_keys);
      (void) (*file)->final_drop_index(table_arg);
    }
    if (table_arg->key_info == key_info)
      table_arg->key_info= NULL;
  }
  DBUG_RETURN(ret);
}


int ha_partition::prepare_drop_index(TABLE *table_arg, uint *key_num,
                                 uint num_of_keys)
{
  handler **file;
  int ret= 0;

  /*
    DROP INDEX does not affect partitioning.
  */
  for (file= m_file; *file; file++)
    if ((ret=  (*file)->prepare_drop_index(table_arg, key_num, num_of_keys)))
      break;
  return ret;
}


int ha_partition::final_drop_index(TABLE *table_arg)
{
  handler **file;
  int ret= HA_ERR_WRONG_COMMAND;

  for (file= m_file; *file; file++)
    if ((ret=  (*file)->final_drop_index(table_arg)))
      break;
  return ret;
}


/*
  If frm_error() is called then we will use this to to find out what file
  extensions exist for the storage engine. This is also used by the default
  rename_table and delete_table method in handler.cc.
*/

static const char *ha_partition_ext[]=
{
  ha_par_ext, NullS
};

const char **ha_partition::bas_ext() const
{ return ha_partition_ext; }


uint ha_partition::min_of_the_max_uint(
                       uint (handler::*operator_func)(void) const) const
{
  handler **file;
  uint min_of_the_max= ((*m_file)->*operator_func)();

  for (file= m_file+1; *file; file++)
  {
    uint tmp= ((*file)->*operator_func)();
    set_if_smaller(min_of_the_max, tmp);
  }
  return min_of_the_max;
}


uint ha_partition::max_supported_key_parts() const
{
  return min_of_the_max_uint(&handler::max_supported_key_parts);
}


uint ha_partition::max_supported_key_length() const
{
  return min_of_the_max_uint(&handler::max_supported_key_length);
}


uint ha_partition::max_supported_key_part_length() const
{
  return min_of_the_max_uint(&handler::max_supported_key_part_length);
}


uint ha_partition::max_supported_record_length() const
{
  return min_of_the_max_uint(&handler::max_supported_record_length);
}


uint ha_partition::max_supported_keys() const
{
  return min_of_the_max_uint(&handler::max_supported_keys);
}


uint ha_partition::extra_rec_buf_length() const
{
  handler **file;
  uint max= (*m_file)->extra_rec_buf_length();

  for (file= m_file, file++; *file; file++)
    if (max < (*file)->extra_rec_buf_length())
      max= (*file)->extra_rec_buf_length();
  return max;
}


uint ha_partition::min_record_length(uint options) const
{
  handler **file;
  uint max= (*m_file)->min_record_length(options);

  for (file= m_file, file++; *file; file++)
    if (max < (*file)->min_record_length(options))
      max= (*file)->min_record_length(options);
  return max;
}


/****************************************************************************
                MODULE compare records
****************************************************************************/
/*
  Compare two positions

  SYNOPSIS
    cmp_ref()
    ref1                   First position
    ref2                   Second position

  RETURN VALUE
    <0                     ref1 < ref2
    0                      Equal
    >0                     ref1 > ref2

  DESCRIPTION
    We get two references and need to check if those records are the same.
    If they belong to different partitions we decide that they are not
    the same record. Otherwise we use the particular handler to decide if
    they are the same. Sort in partition id order if not equal.
*/

int ha_partition::cmp_ref(const uchar *ref1, const uchar *ref2)
{
  uint part_id;
  my_ptrdiff_t diff1, diff2;
  handler *file;
  DBUG_ENTER("ha_partition::cmp_ref");

  if ((ref1[0] == ref2[0]) && (ref1[1] == ref2[1]))
  {
    part_id= uint2korr(ref1);
    file= m_file[part_id];
    DBUG_ASSERT(part_id < m_tot_parts);
    DBUG_RETURN(file->cmp_ref((ref1 + PARTITION_BYTES_IN_POS),
			      (ref2 + PARTITION_BYTES_IN_POS)));
  }
  diff1= ref2[1] - ref1[1];
  diff2= ref2[0] - ref1[0];
  if (diff1 > 0)
  {
    DBUG_RETURN(-1);
  }
  if (diff1 < 0)
  {
    DBUG_RETURN(+1);
  }
  if (diff2 > 0)
  {
    DBUG_RETURN(-1);
  }
  DBUG_RETURN(+1);
}


/****************************************************************************
                MODULE auto increment
****************************************************************************/


int ha_partition::reset_auto_increment(ulonglong value)
{
  handler **file= m_file;
  int res;
  DBUG_ENTER("ha_partition::reset_auto_increment");
  lock_auto_increment();
  table_share->ha_part_data->auto_inc_initialized= FALSE;
  table_share->ha_part_data->next_auto_inc_val= 0;
  do
  {
    if ((res= (*file)->ha_reset_auto_increment(value)) != 0)
      break;
  } while (*(++file));
  unlock_auto_increment();
  DBUG_RETURN(res);
}


/**
  This method is called by update_auto_increment which in turn is called
  by the individual handlers as part of write_row. We use the
  table_share->ha_part_data->next_auto_inc_val, or search all
  partitions for the highest auto_increment_value if not initialized or
  if auto_increment field is a secondary part of a key, we must search
  every partition when holding a mutex to be sure of correctness.
*/

void ha_partition::get_auto_increment(ulonglong offset, ulonglong increment,
                                      ulonglong nb_desired_values,
                                      ulonglong *first_value,
                                      ulonglong *nb_reserved_values)
{
  DBUG_ENTER("ha_partition::get_auto_increment");
  DBUG_PRINT("info", ("offset: %lu inc: %lu desired_values: %lu "
                      "first_value: %lu", (ulong) offset, (ulong) increment,
                      (ulong) nb_desired_values, (ulong) *first_value));
  DBUG_ASSERT(increment && nb_desired_values);
  *first_value= 0;
  if (table->s->next_number_keypart)
  {
    /*
      next_number_keypart is != 0 if the auto_increment column is a secondary
      column in the index (it is allowed in MyISAM)
    */
    DBUG_PRINT("info", ("next_number_keypart != 0"));
    ulonglong nb_reserved_values_part;
    ulonglong first_value_part, max_first_value;
    handler **file= m_file;
    first_value_part= max_first_value= *first_value;
    /* Must lock and find highest value among all partitions. */
    lock_auto_increment();
    do
    {
      /* Only nb_desired_values = 1 makes sense */
      (*file)->get_auto_increment(offset, increment, 1,
                                 &first_value_part, &nb_reserved_values_part);
      if (first_value_part == ~(ulonglong)(0)) // error in one partition
      {
        *first_value= first_value_part;
        /* log that the error was between table/partition handler */
        sql_print_error("Partition failed to reserve auto_increment value");
        unlock_auto_increment();
        DBUG_VOID_RETURN;
      }
      DBUG_PRINT("info", ("first_value_part: %lu", (ulong) first_value_part));
      set_if_bigger(max_first_value, first_value_part);
    } while (*(++file));
    *first_value= max_first_value;
    *nb_reserved_values= 1;
    unlock_auto_increment();
  }
  else
  {
    THD *thd= ha_thd();
    /*
      This is initialized in the beginning of the first write_row call.
    */
    DBUG_ASSERT(table_share->ha_part_data->auto_inc_initialized);
    /*
      Get a lock for handling the auto_increment in table_share->ha_part_data
      for avoiding two concurrent statements getting the same number.
    */ 

    lock_auto_increment();

    /*
      In a multi-row insert statement like INSERT SELECT and LOAD DATA
      where the number of candidate rows to insert is not known in advance
      we must hold a lock/mutex for the whole statement if we have statement
      based replication. Because the statement-based binary log contains
      only the first generated value used by the statement, and slaves assumes
      all other generated values used by this statement were consecutive to
      this first one, we must exclusively lock the generator until the statement
      is done.
    */
    if (!auto_increment_safe_stmt_log_lock &&
        thd->lex->sql_command != SQLCOM_INSERT &&
        mysql_bin_log.is_open() &&
        !thd->is_current_stmt_binlog_format_row() &&
        (thd->variables.option_bits & OPTION_BIN_LOG))
    {
      DBUG_PRINT("info", ("locking auto_increment_safe_stmt_log_lock"));
      auto_increment_safe_stmt_log_lock= TRUE;
    }

    /* this gets corrected (for offset/increment) in update_auto_increment */
    *first_value= table_share->ha_part_data->next_auto_inc_val;
    table_share->ha_part_data->next_auto_inc_val+=
                                              nb_desired_values * increment;

    unlock_auto_increment();
    DBUG_PRINT("info", ("*first_value: %lu", (ulong) *first_value));
    *nb_reserved_values= nb_desired_values;
  }
  DBUG_VOID_RETURN;
}

void ha_partition::release_auto_increment()
{
  DBUG_ENTER("ha_partition::release_auto_increment");

  if (table->s->next_number_keypart)
  {
    for (uint i= 0; i < m_tot_parts; i++)
      if (bitmap_is_set(&(m_part_info->lock_partitions), i))
        m_file[i]->ha_release_auto_increment();
  }
  else if (next_insert_id)
  {
    ulonglong next_auto_inc_val;
    lock_auto_increment();
    next_auto_inc_val= table_share->ha_part_data->next_auto_inc_val;
    /*
      If the current auto_increment values is lower than the reserved
      value, and the reserved value was reserved by this thread,
      we can lower the reserved value.
    */
    if (next_insert_id < next_auto_inc_val &&
        auto_inc_interval_for_cur_row.maximum() >= next_auto_inc_val)
    {
      THD *thd= ha_thd();
      /*
        Check that we do not lower the value because of a failed insert
        with SET INSERT_ID, i.e. forced/non generated values.
      */
      if (thd->auto_inc_intervals_forced.maximum() < next_insert_id)
        table_share->ha_part_data->next_auto_inc_val= next_insert_id;
    }
    DBUG_PRINT("info", ("table_share->ha_part_data->next_auto_inc_val: %lu",
                        (ulong) table_share->ha_part_data->next_auto_inc_val));

    /* Unlock the multi row statement lock taken in get_auto_increment */
    if (auto_increment_safe_stmt_log_lock)
    {
      auto_increment_safe_stmt_log_lock= FALSE;
      DBUG_PRINT("info", ("unlocking auto_increment_safe_stmt_log_lock"));
    }

    unlock_auto_increment();
  }
  DBUG_VOID_RETURN;
}

/****************************************************************************
                MODULE initialize handler for HANDLER call
****************************************************************************/

void ha_partition::init_table_handle_for_HANDLER()
{
  return;
}


/****************************************************************************
                MODULE enable/disable indexes
****************************************************************************/

/*
  Disable indexes for a while
  SYNOPSIS
    disable_indexes()
    mode                      Mode
  RETURN VALUES
    0                         Success
    != 0                      Error
*/

int ha_partition::disable_indexes(uint mode)
{
  handler **file;
  int error= 0;

  DBUG_ASSERT(bitmap_is_set_all(&(m_part_info->lock_partitions)));
  for (file= m_file; *file; file++)
  {
    if ((error= (*file)->ha_disable_indexes(mode)))
      break;
  }
  return error;
}


/*
  Enable indexes again
  SYNOPSIS
    enable_indexes()
    mode                      Mode
  RETURN VALUES
    0                         Success
    != 0                      Error
*/

int ha_partition::enable_indexes(uint mode)
{
  handler **file;
  int error= 0;

  DBUG_ASSERT(bitmap_is_set_all(&(m_part_info->lock_partitions)));
  for (file= m_file; *file; file++)
  {
    if ((error= (*file)->ha_enable_indexes(mode)))
      break;
  }
  return error;
}


/*
  Check if indexes are disabled
  SYNOPSIS
    indexes_are_disabled()

  RETURN VALUES
    0                      Indexes are enabled
    != 0                   Indexes are disabled
*/

int ha_partition::indexes_are_disabled(void)
{
  handler **file;
  int error= 0;

  DBUG_ASSERT(bitmap_is_set_all(&(m_part_info->lock_partitions)));
  for (file= m_file; *file; file++)
  {
    if ((error= (*file)->indexes_are_disabled()))
      break;
  }
  return error;
}


struct st_mysql_storage_engine partition_storage_engine=
{ MYSQL_HANDLERTON_INTERFACE_VERSION };

mysql_declare_plugin(partition)
{
  MYSQL_STORAGE_ENGINE_PLUGIN,
  &partition_storage_engine,
  "partition",
  "Mikael Ronstrom, MySQL AB",
  "Partition Storage Engine Helper",
  PLUGIN_LICENSE_GPL,
  partition_initialize, /* Plugin Init */
  NULL, /* Plugin Deinit */
  0x0100, /* 1.0 */
  NULL,                       /* status variables                */
  NULL,                       /* system variables                */
  NULL                        /* config options                  */
}
mysql_declare_plugin_end;

#endif<|MERGE_RESOLUTION|>--- conflicted
+++ resolved
@@ -605,7 +605,7 @@
     DBUG_RETURN(TRUE);
   }
 
-  if (get_from_handler_file(name, ha_thd()->mem_root))
+  if (get_from_handler_file(name, ha_thd()->mem_root, false))
     DBUG_RETURN(TRUE);
   DBUG_ASSERT(m_file_buffer);
   DBUG_PRINT("enter", ("name: (%s)", name));
@@ -2229,14 +2229,9 @@
   tot_len_byte= PAR_WORD_SIZE * tot_len_words;
   if (!(file_buffer= (uchar *) my_malloc(tot_len_byte, MYF(MY_ZEROFILL))))
     DBUG_RETURN(TRUE);
-<<<<<<< HEAD
-  engine_array= (file_buffer + PAR_FILE_ENGINE_OFFSET);
-  name_buffer_ptr= (char*) (file_buffer + ((4 + tot_partition_words) * 4));
-=======
   engine_array= (file_buffer + PAR_ENGINES_OFFSET);
   name_buffer_ptr= (char*) (engine_array + tot_partition_words * PAR_WORD_SIZE
                             + PAR_WORD_SIZE);
->>>>>>> 33d1307e
   part_it.rewind();
   for (i= 0; i < num_parts; i++)
   {
@@ -2274,14 +2269,9 @@
   }
   chksum= 0;
   int4store(file_buffer, tot_len_words);
-<<<<<<< HEAD
-  int4store(file_buffer + 8, tot_parts);
-  int4store(file_buffer + PAR_FILE_ENGINE_OFFSET + (tot_partition_words * 4),
-=======
   int4store(file_buffer + PAR_NUM_PARTS_OFFSET, tot_parts);
   int4store(file_buffer + PAR_ENGINES_OFFSET +
             (tot_partition_words * PAR_WORD_SIZE),
->>>>>>> 33d1307e
             tot_name_len);
   for (i= 0; i < tot_len_words; i++)
     chksum^= uint4korr(file_buffer + PAR_WORD_SIZE * i);
@@ -2461,17 +2451,9 @@
 {
   char buff[FN_REFLEN], *tot_name_len_offset;
   File file;
-<<<<<<< HEAD
-  char *file_buffer, *name_buffer_ptr;
-  handlerton *first_engine;
-  uint i, len_bytes, len_words, tot_partition_words, tot_name_words, chksum;
-  enum legacy_db_type first_db_type, db_type;
-  DBUG_ENTER("ha_partition::get_from_handler_file");
-=======
   char *file_buffer;
   uint i, len_bytes, len_words, tot_partition_words, tot_name_words, chksum;
   DBUG_ENTER("ha_partition::read_par_file");
->>>>>>> 33d1307e
   DBUG_PRINT("enter", ("table name: '%s'", name));
 
   if (m_file_buffer)
@@ -2500,26 +2482,6 @@
     goto err2;
   m_tot_parts= uint4korr((file_buffer) + PAR_NUM_PARTS_OFFSET);
   DBUG_PRINT("info", ("No of parts = %u", m_tot_parts));
-<<<<<<< HEAD
-  tot_partition_words= (m_tot_parts + 3) / 4;
-  first_db_type= (enum legacy_db_type) file_buffer[PAR_FILE_ENGINE_OFFSET];
-  first_engine= ha_resolve_by_legacy_type(ha_thd(), first_db_type);
-  if (!first_engine)
-    goto err2;
-  address_tot_name_len= file_buffer + PAR_FILE_ENGINE_OFFSET +
-                        4 * tot_partition_words;
-  tot_name_words= (uint4korr(address_tot_name_len) + 3) / 4;
-  if (len_words != (tot_partition_words + tot_name_words + 4))
-    goto err2;
-  name_buffer_ptr= file_buffer + 16 + 4 * tot_partition_words;
-  (void) mysql_file_close(file, MYF(0));
-  m_file_buffer= file_buffer;          // Will be freed in clear_handler_file()
-  m_name_buffer_ptr= name_buffer_ptr;
-  
-  if (!(m_engine_array= (plugin_ref*)
-                my_malloc(m_tot_parts * sizeof(plugin_ref), MYF(MY_WME))))
-    goto err2;
-=======
   tot_partition_words= (m_tot_parts + PAR_WORD_SIZE - 1) / PAR_WORD_SIZE;
 
   tot_name_len_offset= file_buffer + PAR_ENGINES_OFFSET +
@@ -2560,7 +2522,8 @@
 {
   uint i;
   uchar *buff;
-  handlerton **engine_array;
+  handlerton **engine_array, *first_engine;
+  enum legacy_db_type db_type, first_db_type;
 
   DBUG_ASSERT(!m_file);
   DBUG_ENTER("ha_partition::setup_engine_array");
@@ -2569,57 +2532,43 @@
     DBUG_RETURN(true);
 
   buff= (uchar *) (m_file_buffer + PAR_ENGINES_OFFSET);
-  for (i= 0; i < m_tot_parts; i++)
-  {
-    engine_array[i]= ha_resolve_by_legacy_type(ha_thd(),
-                                               (enum legacy_db_type)
-                                                 *(buff + i));
-    if (!engine_array[i])
-      goto err;
-  }
+  first_db_type= (enum legacy_db_type) buff[0];
+  first_engine= ha_resolve_by_legacy_type(ha_thd(), first_db_type);
+  if (!first_engine)
+    goto err;
+
   if (!(m_engine_array= (plugin_ref*)
                 my_malloc(m_tot_parts * sizeof(plugin_ref), MYF(MY_WME))))
     goto err;
->>>>>>> 33d1307e
 
   for (i= 0; i < m_tot_parts; i++)
   {
-    db_type= (enum legacy_db_type) file_buffer[PAR_FILE_ENGINE_OFFSET + i];
+    db_type= (enum legacy_db_type) buff[i];
     if (db_type != first_db_type)
     {
       DBUG_PRINT("error", ("partition %u engine %d is not same as "
                            "first partition %d", i, db_type,
                            (int) first_db_type));
       DBUG_ASSERT(0);
-      goto err3;
+      clear_handler_file();
+      goto err;
     }
     m_engine_array[i]= ha_lock_engine(NULL, first_engine);
-  }
-
-<<<<<<< HEAD
-  if (!m_file && create_handlers(mem_root))
-=======
+    if (!m_engine_array[i])
+    {
+      clear_handler_file();
+      goto err;
+    }
+  }
+
   my_afree((gptr) engine_array);
     
   if (create_handlers(mem_root))
->>>>>>> 33d1307e
   {
     clear_handler_file();
     DBUG_RETURN(true);
   }
 
-<<<<<<< HEAD
-err3:
-  plugin_unlock_list(NULL, m_engine_array, i);
-  my_free(m_engine_array);
-  m_engine_array= NULL;
-err2:
-  my_free(file_buffer);
-  m_file_buffer= NULL;
-err1:
-  (void) mysql_file_close(file, MYF(0));
-  DBUG_RETURN(TRUE);
-=======
   DBUG_RETURN(false);
 
 err:
@@ -2659,7 +2608,6 @@
     DBUG_RETURN(true);
 
   DBUG_RETURN(false);
->>>>>>> 33d1307e
 }
 
 
@@ -2852,7 +2800,6 @@
   if (bitmap_init(&m_bulk_insert_started, NULL, m_tot_parts + 1, FALSE))
     DBUG_RETURN(1);
   bitmap_clear_all(&m_bulk_insert_started);
-<<<<<<< HEAD
   /* Initialize the bitmap we use to keep track of locked partitions */
   if (bitmap_init(&m_locked_partitions, NULL, m_tot_parts, FALSE))
   {
@@ -2863,16 +2810,10 @@
   /* Initialize the bitmap we use to determine what partitions are locked */
   DBUG_ASSERT(m_part_info);
   /* Initialize the bitmap for used partitions */
-  if (!is_clone)
-  {
+  if (!m_is_clone_of)
+  {
+    DBUG_ASSERT(!m_clone_mem_root);
     if (m_part_info->set_partition_bitmaps(NULL))
-=======
-  /* Initialize the bitmap we use to determine what partitions are used */
-  if (!m_is_clone_of)
-  {
-    DBUG_ASSERT(!m_clone_mem_root);
-    if (bitmap_init(&(m_part_info->used_partitions), NULL, m_tot_parts, TRUE))
->>>>>>> 33d1307e
     {
       bitmap_free(&m_bulk_insert_started);
       bitmap_free(&m_locked_partitions);
@@ -2887,7 +2828,10 @@
     /* Allocate an array of handler pointers for the partitions handlers. */
     alloc_len= (m_tot_parts + 1) * sizeof(handler*);
     if (!(m_file= (handler **) alloc_root(m_clone_mem_root, alloc_len)))
+    {
+      error= 1;
       goto err_alloc;
+    }
     memset(m_file, 0, alloc_len);
     /*
       Populate them by cloning the original partitions. This also opens them.
@@ -2939,7 +2883,7 @@
                               (PARTITION_ENABLED_TABLE_FLAGS)))
     {
       error= HA_ERR_INITIALIZATION;
-      /* set file to last handler, so all of them is closed */
+      /* set file to last handler, so all of them are closed */
       file = &m_file[m_tot_parts - 1];
       goto err_handler;
     }
@@ -3015,17 +2959,10 @@
 err_handler:
   DEBUG_SYNC(ha_thd(), "partition_open_error");
   while (file-- != m_file)
-<<<<<<< HEAD
     (*file)->ha_close();
+err_alloc:
   bitmap_free(&m_bulk_insert_started);
   bitmap_free(&m_locked_partitions);
-=======
-    (*file)->close();
-err_alloc:
-  bitmap_free(&m_bulk_insert_started);
-  if (!m_is_clone_of)
-    bitmap_free(&(m_part_info->used_partitions));
->>>>>>> 33d1307e
 
   DBUG_RETURN(error);
 }
@@ -3100,13 +3037,8 @@
   DBUG_ASSERT(table->s == table_share);
   delete_queue(&m_queue);
   bitmap_free(&m_bulk_insert_started);
-<<<<<<< HEAD
   bitmap_free(&m_locked_partitions);
   DBUG_ASSERT(m_part_info);
-=======
-  if (!m_is_clone_of)
-    bitmap_free(&(m_part_info->used_partitions));
->>>>>>> 33d1307e
   file= m_file;
 
 repeat:
