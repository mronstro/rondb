--- conflicted
+++ resolved
@@ -1420,13 +1420,9 @@
   my_decimal *first_expr_dec, first_expr_dec_val;
   longlong first_expr_int;
   double   first_expr_real;
-<<<<<<< HEAD
-
-=======
   char buff[MAX_FIELD_WIDTH];
   String buff_str(buff,sizeof(buff),default_charset());
-  
->>>>>>> ef85deab
+
   /* These will be initialized later */
   LINT_INIT(first_expr_str);
   LINT_INIT(first_expr_int);
