--- conflicted
+++ resolved
@@ -117,13 +117,7 @@
   { "COLLATE",		SYM(COLLATE_SYM)},
   { "COLLATION",	SYM(COLLATION_SYM)},
   { "COLUMN",		SYM(COLUMN_SYM)},
-<<<<<<< HEAD
-#ifndef MCP_WL3627
   { "COLUMN_FORMAT",	SYM(COLUMN_FORMAT_SYM)},
-#endif
-=======
-  { "COLUMN_FORMAT",	SYM(COLUMN_FORMAT_SYM)},
->>>>>>> 595b653d
   { "COLUMN_NAME",      SYM(COLUMN_NAME_SYM)},
   { "COLUMNS",		SYM(COLUMNS)},
   { "COMMENT",		SYM(COMMENT_SYM)},
