--- conflicted
+++ resolved
@@ -258,8 +258,11 @@
 #define EXECUTE_LOAD_QUERY_HEADER_LEN  (QUERY_HEADER_LEN + EXECUTE_LOAD_QUERY_EXTRA_HEADER_LEN)
 #define INCIDENT_HEADER_LEN    2
 #define HEARTBEAT_HEADER_LEN   0
-<<<<<<< HEAD
 #define IGNORABLE_HEADER_LEN   0
+
+#ifndef MCP_WL5353
+#define ROWS_HEADER_LEN_V2    10
+#endif
 
 /*
    The maximum number of updated databases that a status of
@@ -275,11 +278,6 @@
 */
 #define OVER_MAX_DBS_IN_EVENT_MTS 254
 
-=======
-#ifndef MCP_WL5353
-#define ROWS_HEADER_LEN_V2    10
-#endif
->>>>>>> 708e1bf8
 /* 
   Max number of possible extra bytes in a replication event compared to a
   packet (i.e. a query) sent from client to master;
@@ -684,25 +682,17 @@
     to ensure master's online status to slave 
   */
   HEARTBEAT_LOG_EVENT= 27,
-<<<<<<< HEAD
 
   /*
     In some situations, it is necessary to send over ignorable
     data to the slave: data that a slave can handle in case there
     is code for handling it, but which can be ignored if it is not
     recognized.
-=======
-  
-#ifndef MCP_WL5353
-  /*
-    These event numbers are used in later releases (but not here)
->>>>>>> 708e1bf8
   */
   IGNORABLE_LOG_EVENT= 28,
   ROWS_QUERY_LOG_EVENT= 29,
 
-<<<<<<< HEAD
-=======
+#ifndef MCP_WL5353
   /*
      These event numbers are used in MySQL Cluster 5.1-telco-*
   */
@@ -711,7 +701,7 @@
   DELETE_ROWS_EVENT = 32,
 #endif
 
->>>>>>> 708e1bf8
+  
   /*
     Add new events here - right above this comment!
     Existing events (except ENUM_END_EVENT) should never change their numbers
@@ -4184,15 +4174,11 @@
 
 #if defined(MYSQL_SERVER)
   Write_rows_log_event(THD*, TABLE*, ulong table_id, 
-<<<<<<< HEAD
-		       bool is_transactional);
-=======
-		       MY_BITMAP const *cols, bool is_transactional
+		       bool is_transactional
 #ifndef MCP_WL5353
                        ,const uchar* extra_row_info
 #endif
                        );
->>>>>>> 708e1bf8
 #endif
 #ifdef HAVE_REPLICATION
   Write_rows_log_event(const char *buf, uint event_len, 
@@ -4210,15 +4196,11 @@
                                           const uchar *after_record)
   {
     return thd->binlog_write_row(table, is_transactional,
-<<<<<<< HEAD
-                                 after_record);
-=======
-                                 cols, fields, after_record
+                                 after_record
 #ifndef MCP_WL5353
                                  , NULL
 #endif
                                  );
->>>>>>> 708e1bf8
   }
 #endif
 
@@ -4276,16 +4258,11 @@
                         );
 
   Update_rows_log_event(THD*, TABLE*, ulong table_id,
-<<<<<<< HEAD
-                        bool is_transactional);
-=======
-			MY_BITMAP const *cols,
                         bool is_transactional
 #ifndef MCP_WL5353
                         ,const uchar* extra_row_info
 #endif
                         );
->>>>>>> 708e1bf8
 
   void init(MY_BITMAP const *cols);
 #endif
@@ -4308,15 +4285,11 @@
                                           const uchar *after_record)
   {
     return thd->binlog_update_row(table, is_transactional,
-<<<<<<< HEAD
-                                  before_record, after_record);
-=======
-                                  cols, fields, before_record, after_record
+                                  before_record, after_record
 #ifndef MCP_WL5353
                                   , NULL
 #endif
                                   );
->>>>>>> 708e1bf8
   }
 #endif
 
@@ -4377,15 +4350,11 @@
 
 #ifdef MYSQL_SERVER
   Delete_rows_log_event(THD*, TABLE*, ulong, 
-<<<<<<< HEAD
-			bool is_transactional);
-=======
-			MY_BITMAP const *cols, bool is_transactional
+			bool is_transactional
 #ifndef MCP_WL5353
                         ,const uchar* extra_row_info
 #endif
                         );
->>>>>>> 708e1bf8
 #endif
 #ifdef HAVE_REPLICATION
   Delete_rows_log_event(const char *buf, uint event_len, 
@@ -4403,15 +4372,11 @@
                                           __attribute__((unused)))
   {
     return thd->binlog_delete_row(table, is_transactional,
-<<<<<<< HEAD
-                                  before_record);
-=======
-                                  cols, fields, before_record
+                                  before_record
 #ifndef MCP_WL5353
                                   , NULL
 #endif
                                   );
->>>>>>> 708e1bf8
   }
 #endif
   
