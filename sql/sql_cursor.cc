/* Copyright (c) 2005, 2010, Oracle and/or its affiliates. All rights reserved.

   This program is free software; you can redistribute it and/or modify
   it under the terms of the GNU General Public License as published by
   the Free Software Foundation; version 2 of the License.

   This program is distributed in the hope that it will be useful,
   but WITHOUT ANY WARRANTY; without even the implied warranty of
   MERCHANTABILITY or FITNESS FOR A PARTICULAR PURPOSE.  See the
   GNU General Public License for more details.

   You should have received a copy of the GNU General Public License
   along with this program; if not, write to the Free Software Foundation,
   51 Franklin Street, Suite 500, Boston, MA 02110-1335 USA */

#ifdef USE_PRAGMA_IMPLEMENTATION
#pragma implementation                         /* gcc class implementation */
#endif

#include "sql_priv.h"
#include "unireg.h"
#include "sql_cursor.h"
#include "probes_mysql.h"
#include "sql_parse.h"                        // mysql_execute_command

/****************************************************************************
  Declarations.
****************************************************************************/

/**
  Materialized_cursor -- an insensitive materialized server-side
  cursor. The result set of this cursor is saved in a temporary
  table at open. The cursor itself is simply an interface for the
  handler of the temporary table.
*/

class Materialized_cursor: public Server_side_cursor
{
  MEM_ROOT main_mem_root;
  /* A fake unit to supply to select_send when fetching */
  SELECT_LEX_UNIT fake_unit;
  TABLE *table;
  List<Item> item_list;
  ulong fetch_limit;
  ulong fetch_count;
  bool is_rnd_inited;
public:
  Materialized_cursor(select_result *result, TABLE *table);

  int fill_item_list(THD *thd, List<Item> &send_result_set_metadata);
  virtual bool is_open() const { return table != 0; }
  virtual int open(JOIN *join __attribute__((unused)));
  virtual void fetch(ulong num_rows);
  virtual void close();
  virtual ~Materialized_cursor();
};


/**
  Select_materialize -- a mediator between a cursor query and the
  protocol. In case we were not able to open a non-materialzed
  cursor, it creates an internal temporary HEAP table, and insert
  all rows into it. When the table reaches max_heap_table_size,
  it's converted to a MyISAM table. Later this table is used to
  create a Materialized_cursor.
*/

class Select_materialize: public select_union
{
  select_result *result; /**< the result object of the caller (PS or SP) */
public:
  Materialized_cursor *materialized_cursor;
  Select_materialize(select_result *result_arg)
    :result(result_arg), materialized_cursor(0) {}
  virtual bool send_result_set_metadata(List<Item> &list, uint flags);
};


/**************************************************************************/

/**
  Attempt to open a materialized cursor.

  @param      thd           thread handle
  @param[in]  result        result class of the caller used as a destination
                            for the rows fetched from the cursor
  @param[out] pcursor       a pointer to store a pointer to cursor in

  @retval
    0                 the query has been successfully executed; in this
    case pcursor may or may not contain
    a pointer to an open cursor.
  @retval
    non-zero          an error, 'pcursor' has been left intact.
*/

int mysql_open_cursor(THD *thd, select_result *result,
                      Server_side_cursor **pcursor)
{
  select_result *save_result;
  Select_materialize *result_materialize;
  LEX *lex= thd->lex;
  int rc;

  if (! (result_materialize= new (thd->mem_root) Select_materialize(result)))
    return 1;

  save_result= lex->result;

  lex->result= result_materialize;

  MYSQL_QUERY_EXEC_START(thd->query(),
                         thd->thread_id,
                         (char *) (thd->db ? thd->db : ""),
                         thd->security_ctx->priv_user,
                         (char *) thd->security_ctx->host_or_ip,
                         2);
  rc= mysql_execute_command(thd);
  MYSQL_QUERY_EXEC_DONE(rc);

  lex->result= save_result;
  /*
    Possible options here:
    - a materialized cursor is open. In this case rc is 0 and
      result_materialize->materialized is not NULL
    - an error occurred during materialization.
      result_materialize->materialized_cursor is not NULL, but rc != 0
    - successful completion of mysql_execute_command without
      a cursor: rc is 0, result_materialize->materialized_cursor is NULL.
      This is possible if some command writes directly to the
      network, bypassing select_result mechanism. An example of
      such command is SHOW VARIABLES or SHOW STATUS.
  */
  if (rc)
  {
    if (result_materialize->materialized_cursor)
      delete result_materialize->materialized_cursor;
    goto end;
  }

  if (result_materialize->materialized_cursor)
  {
    Materialized_cursor *materialized_cursor=
      result_materialize->materialized_cursor;

    if ((rc= materialized_cursor->open(0)))
    {
      delete materialized_cursor;
      goto end;
    }

    *pcursor= materialized_cursor;
    thd->stmt_arena->cleanup_stmt();
  }

end:
  delete result_materialize;
  return rc;
}

/****************************************************************************
  Server_side_cursor
****************************************************************************/

Server_side_cursor::~Server_side_cursor()
{
}


void Server_side_cursor::operator delete(void *ptr, size_t size)
{
  Server_side_cursor *cursor= (Server_side_cursor*) ptr;
  MEM_ROOT own_root= *cursor->mem_root;

  DBUG_ENTER("Server_side_cursor::operator delete");
  TRASH(ptr, size);
  /*
    If this cursor has never been opened mem_root is empty. Otherwise
    mem_root points to the memory the cursor object was allocated in.
    In this case it's important to call free_root last, and free a copy
    instead of *mem_root to avoid writing into freed memory.
  */
  free_root(&own_root, MYF(0));
  DBUG_VOID_RETURN;
}


/***************************************************************************
 Materialized_cursor
****************************************************************************/

Materialized_cursor::Materialized_cursor(select_result *result_arg,
                                         TABLE *table_arg)
  :Server_side_cursor(&table_arg->mem_root, result_arg),
  table(table_arg),
  fetch_limit(0),
  fetch_count(0),
  is_rnd_inited(0)
{
  fake_unit.init_query();
  fake_unit.thd= table->in_use;
}


/**
  Preserve the original metadata that would be sent to the client.

  @param thd Thread identifier.
  @param send_result_set_metadata List of fields that would be sent.
*/

int Materialized_cursor::fill_item_list(THD *thd,
                                        List<Item> &send_result_set_metadata)
{
  Query_arena backup_arena;
  int rc;
  List_iterator_fast<Item> it_org(send_result_set_metadata);
  List_iterator_fast<Item> it_dst(item_list);
  Item *item_org;
  Item *item_dst;

  thd->set_n_backup_active_arena(this, &backup_arena);

  if ((rc= table->fill_item_list(&item_list)))
    goto end;

  DBUG_ASSERT(send_result_set_metadata.elements == item_list.elements);

  /*
    Unless we preserve the original metadata, it will be lost,
    since new fields describe columns of the temporary table.
    Allocate a copy of the name for safety only. Currently
    items with original names are always kept in memory,
    but in case this changes a memory leak may be hard to notice.
  */
  while ((item_dst= it_dst++, item_org= it_org++))
  {
    Send_field send_field;
    Item_ident *ident= static_cast<Item_ident *>(item_dst);
    item_org->make_field(&send_field);

    ident->db_name=    thd->strdup(send_field.db_name);
    ident->table_name= thd->strdup(send_field.table_name);
  }
end:
  thd->restore_active_arena(this, &backup_arena);
  /* Check for thd->is_error() in case of OOM */
  return rc || thd->is_error();
}


int Materialized_cursor::open(JOIN *join __attribute__((unused)))
{
  THD *thd= fake_unit.thd;
  int rc;
  Query_arena backup_arena;
  thd->set_n_backup_active_arena(this, &backup_arena);
  /* Create a list of fields and start sequential scan */
  rc= result->prepare(item_list, &fake_unit);
  if (!rc && !(rc= table->file->ha_rnd_init(TRUE)))
    is_rnd_inited= 1;

  thd->restore_active_arena(this, &backup_arena);
  if (rc == 0)
  {
    /*
      Now send the result set metadata to the client. We need to
      do it here, as in Select_materialize::send_result_set_metadata the items
      for column types are not yet created (send_result_set_metadata requires
      a list of items). The new types may differ from the original
      ones sent at prepare if some of them were altered by MySQL
      HEAP tables mechanism -- used when create_tmp_field_from_item
      may alter the original column type.

      We can't simply supply SEND_EOF flag to send_result_set_metadata, because
      send_result_set_metadata doesn't flush the network buffer.
    */
    rc= result->send_result_set_metadata(item_list, Protocol::SEND_NUM_ROWS);
    thd->server_status|= SERVER_STATUS_CURSOR_EXISTS;
    result->send_eof();
    thd->server_status&= ~SERVER_STATUS_CURSOR_EXISTS;
  }
  return rc;
}


/**
  Fetch up to the given number of rows from a materialized cursor.

    Precondition: the cursor is open.

    If the cursor points after the last row, the fetch will automatically
    close the cursor and not send any data (except the 'EOF' packet
    with SERVER_STATUS_LAST_ROW_SENT). This is an extra round trip
    and probably should be improved to return
    SERVER_STATUS_LAST_ROW_SENT along with the last row.
*/

void Materialized_cursor::fetch(ulong num_rows)
{
  THD *thd= table->in_use;

  int res= 0;
  result->begin_dataset();
  for (fetch_limit+= num_rows; fetch_count < fetch_limit; fetch_count++)
  {
    if ((res= table->file->ha_rnd_next(table->record[0])))
      break;
    /* Send data only if the read was successful. */
    /*
      If network write failed (i.e. due to a closed socked),
      the error has already been set. Just return.
    */
    if (result->send_data(item_list))
      return;
  }

  switch (res) {
  case 0:
    thd->server_status|= SERVER_STATUS_CURSOR_EXISTS;
    result->send_eof();
    thd->server_status&= ~SERVER_STATUS_CURSOR_EXISTS;
    break;
  case HA_ERR_END_OF_FILE:
    thd->server_status|= SERVER_STATUS_LAST_ROW_SENT;
    result->send_eof();
    thd->server_status&= ~SERVER_STATUS_LAST_ROW_SENT;
    close();
    break;
  default:
    table->file->print_error(res, MYF(0));
    close();
    break;
  }
}


void Materialized_cursor::close()
{
  /* Free item_list items */
  free_items();
  if (is_rnd_inited)
    (void) table->file->ha_rnd_end();
  /*
    We need to grab table->mem_root to prevent free_tmp_table from freeing:
    the cursor object was allocated in this memory.
  */
  main_mem_root= table->mem_root;
  mem_root= &main_mem_root;
  clear_alloc_root(&table->mem_root);
  free_tmp_table(table->in_use, table);
  table= 0;
}


Materialized_cursor::~Materialized_cursor()
{
  if (is_open())
    close();
}


/***************************************************************************
 Select_materialize
****************************************************************************/

bool Select_materialize::send_result_set_metadata(List<Item> &list, uint flags)
{
  DBUG_ASSERT(table == 0);
  if (create_result_table(unit->thd, unit->get_unit_column_types(),
<<<<<<< HEAD
                          FALSE, thd->variables.option_bits | TMP_TABLE_ALL_COLUMNS, ""))
=======
                          FALSE,
                          thd->variables.option_bits | TMP_TABLE_ALL_COLUMNS,
                          "", FALSE))
>>>>>>> adda25c7
    return TRUE;

  materialized_cursor= new (&table->mem_root)
                       Materialized_cursor(result, table);

  if (! materialized_cursor)
  {
    free_tmp_table(table->in_use, table);
    table= 0;
    return TRUE;
  }
  if (materialized_cursor->fill_item_list(unit->thd, list))
  {
    delete materialized_cursor;
    table= 0;
    materialized_cursor= 0;
    return TRUE;
  }

  return FALSE;
}
<|MERGE_RESOLUTION|>--- conflicted
+++ resolved
@@ -368,13 +368,9 @@
 {
   DBUG_ASSERT(table == 0);
   if (create_result_table(unit->thd, unit->get_unit_column_types(),
-<<<<<<< HEAD
-                          FALSE, thd->variables.option_bits | TMP_TABLE_ALL_COLUMNS, ""))
-=======
                           FALSE,
                           thd->variables.option_bits | TMP_TABLE_ALL_COLUMNS,
                           "", FALSE))
->>>>>>> adda25c7
     return TRUE;
 
   materialized_cursor= new (&table->mem_root)
