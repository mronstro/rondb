<<<<<<< HEAD
/* Copyright (c) 2001, 2016, Oracle and/or its affiliates. All rights reserved.
=======
/* Copyright (c) 2001, 2017, Oracle and/or its affiliates. All rights reserved.
>>>>>>> acbe037c

   This program is free software; you can redistribute it and/or modify
   it under the terms of the GNU General Public License as published by
   the Free Software Foundation; version 2 of the License.

   This program is distributed in the hope that it will be useful,
   but WITHOUT ANY WARRANTY; without even the implied warranty of
   MERCHANTABILITY or FITNESS FOR A PARTICULAR PURPOSE.  See the
   GNU General Public License for more details.

   You should have received a copy of the GNU General Public License
   along with this program; if not, write to the Free Software
   Foundation, Inc., 51 Franklin St, Fifth Floor, Boston, MA  02110-1301  USA */

/*
  Process query expressions that are composed of

  1. UNION of query blocks, and/or

  2. have ORDER BY / LIMIT clauses in more than one level.

  An example of 2) is:

    (SELECT * FROM t1 ORDER BY a LIMIT 10) ORDER BY b LIMIT 5

  UNION's  were introduced by Monty and Sinisa <sinisa@mysql.com>
*/

#include "sql_union.h"
#include "sql_select.h"
#include "sql_cursor.h"
#include "sql_base.h"                           // fill_record
#include "filesort.h"                           // filesort_free_buffers
#include "sql_tmp_table.h"                      // tmp tables
#include "sql_optimizer.h"                      // JOIN
#include "opt_explain.h"                        // explain_no_table
#include "opt_explain_format.h"


int Query_result_union::prepare(List<Item> &list, SELECT_LEX_UNIT *u)
{
  unit= u;
  return 0;
}


bool Query_result_union::send_data(List<Item> &values)
{
  // Skip "offset" number of rows before producing rows
  if (unit->offset_limit_cnt > 0)
  {
    unit->offset_limit_cnt--;
    return false;
  }
  if (fill_record(thd, table, table->visible_field_ptr(), values, NULL, NULL))
    return true;                /* purecov: inspected */

  if (!check_unique_constraint(table))
    return false;

  const int error= table->file->ha_write_row(table->record[0]);
  if (error)
  {
    // create_ondisk_from_heap will generate error if needed
    if (!table->file->is_ignorable_error(error) &&
        create_ondisk_from_heap(thd, table, tmp_table_param.start_recinfo, 
                                &tmp_table_param.recinfo, error, true, NULL))
      return true;            /* purecov: inspected */
    // Table's engine changed, index is not initialized anymore
    if (table->hash_field)
      table->file->ha_index_init(0, false);
  }
  return false;
}


bool Query_result_union::send_eof()
{
  return false;
}


bool Query_result_union::flush()
{
  const int error= table->file->extra(HA_EXTRA_NO_CACHE);
  if (error)
  {
    table->file->print_error(error, MYF(0)); /* purecov: inspected */
    return true;                             /* purecov: inspected */
  }
  return false;
}

/**
  Create a temporary table to store the result of Query_result_union.

  @param thd                thread handle
  @param column_types       a list of items used to define columns of the
                            temporary table
  @param is_union_distinct  if set, the temporary table will eliminate
                            duplicates on insert
  @param options            create options
  @param table_alias        name of the temporary table
  @param bit_fields_as_long convert bit fields to ulonglong

  @details
    Create a temporary table that is used to store the result of a UNION,
    derived table, or a materialized cursor.

  @returns false if table created, true if error
*/

bool Query_result_union::create_result_table(THD *thd_arg,
                                             List<Item> *column_types,
                                             bool is_union_distinct,
                                             ulonglong options,
                                             const char *table_alias,
                                             bool bit_fields_as_long,
                                             bool create_table)
{
  DBUG_ASSERT(table == NULL);
  tmp_table_param= Temp_table_param();
  count_field_types(thd_arg->lex->current_select(), &tmp_table_param,
                    *column_types, false, true);
  tmp_table_param.skip_create_table= !create_table;
  tmp_table_param.bit_fields_as_long= bit_fields_as_long;
  tmp_table_param.can_use_pk_for_unique= !is_union_mixed_with_union_all;

  if (! (table= create_tmp_table(thd_arg, &tmp_table_param, *column_types,
                                 NULL, is_union_distinct, true,
                                 options, HA_POS_ERROR, (char*) table_alias)))
    return true;
  if (create_table)
  {
    table->file->extra(HA_EXTRA_WRITE_CACHE);
    table->file->extra(HA_EXTRA_IGNORE_DUP_KEY);
    if (table->hash_field)
      table->file->ha_index_init(0, 0);
  }
  return false;
}


/**
  Reset and empty the temporary table that stores the materialized query result.

  @note The cleanup performed here is exactly the same as for the two temp
  tables of JOIN - exec_tmp_table_[1 | 2].
*/

void Query_result_union::cleanup()
{
  if (table == NULL)
    return;
  table->file->extra(HA_EXTRA_RESET_STATE);
  if (table->hash_field)
    table->file->ha_index_or_rnd_end();
  table->file->ha_delete_all_rows();
  free_io_cache(table);
  filesort_free_buffers(table,0);
}


/**
  UNION result that is passed directly to the receiving Query_result
  without filling a temporary table.

  Function calls are forwarded to the wrapped Query_result, but some
  functions are expected to be called only once for each query, so
  they are only executed for the first query block in the union (except
  for send_eof(), which is executed only for the last query block).

  This Query_result is used when a UNION is not DISTINCT and doesn't
  have a global ORDER BY clause. @see st_select_lex_unit::prepare().
*/
class Query_result_union_direct :public Query_result_union
{
private:
  /// Result object that receives all rows
  Query_result *result;
  /// The last query block of the union
  SELECT_LEX *last_select_lex;

  /// Wrapped result has received metadata
  bool done_send_result_set_metadata;
  /// Wrapped result has initialized tables
  bool done_initialize_tables;

  /// Accumulated current_found_rows
  ulonglong current_found_rows;

  /// Number of rows offset
  ha_rows offset;
  /// Number of rows limit + offset, @see Query_result_union_direct::send_data()
  ha_rows limit;

public:
  Query_result_union_direct(Query_result *result, SELECT_LEX *last_select_lex)
    :result(result), last_select_lex(last_select_lex),
    done_send_result_set_metadata(false), done_initialize_tables(false),
    current_found_rows(0)
  {}
  bool change_query_result(Query_result *new_result);
  uint field_count(List<Item> &fields) const
  {
    // Only called for top-level Query_results, usually Query_result_send
    DBUG_ASSERT(false); /* purecov: inspected */
    return 0; /* purecov: inspected */
  }
  bool postponed_prepare(List<Item> &types);
  bool send_result_set_metadata(List<Item> &list, uint flags);
  bool send_data(List<Item> &items);
  bool initialize_tables (JOIN *join= NULL);
  void send_error(uint errcode, const char *err)
  {
    result->send_error(errcode, err); /* purecov: inspected */
  }
  bool send_eof();
  bool flush() { return false; }
  bool check_simple_select() const
  {
    // Only called for top-level Query_results, usually Query_result_send
    DBUG_ASSERT(false); /* purecov: inspected */
    return false; /* purecov: inspected */
  }
  void abort_result_set()
  {
    result->abort_result_set(); /* purecov: inspected */
  }
  void cleanup() {}
  void set_thd(THD *thd_arg)
  {
    /*
      Only called for top-level Query_results, usually Query_result_send,
      and for the results of subquery engines
      (select_<something>_subselect).
    */
    DBUG_ASSERT(false); /* purecov: inspected */
  }
  void begin_dataset()
  {
    // Only called for sp_cursor::Select_fetch_into_spvars
    DBUG_ASSERT(false); /* purecov: inspected */
  }
};


/**
  Replace the current query result with new_result and prepare it.  

  @param new_result New query result

  @returns false if success, true if error
*/
bool Query_result_union_direct::change_query_result(Query_result *new_result)
{
  result= new_result;
  return (result->prepare(unit->types, unit) || result->prepare2());
}


bool Query_result_union_direct::postponed_prepare(List<Item> &types)
{
  if (result != NULL)
    return (result->prepare(types, unit) || result->prepare2());
  else
    return false;
}


bool Query_result_union_direct::send_result_set_metadata(List<Item> &list,
                                                         uint flags)
{
  if (done_send_result_set_metadata)
    return false;
  done_send_result_set_metadata= true;

  /*
    Set global offset and limit to be used in send_data(). These can
    be variables in prepared statements or stored programs, so they
    must be reevaluated for each execution.
   */
  offset= unit->global_parameters()->get_offset();
  limit= unit->global_parameters()->get_limit();
  if (limit + offset >= limit)
    limit+= offset;
  else
    limit= HA_POS_ERROR; /* purecov: inspected */

  return result->send_result_set_metadata(unit->types, flags);
}


bool Query_result_union_direct::send_data(List<Item> &items)
{
  if (limit == 0)
    return false;
  limit--;
  if (offset)
  {
    offset--;
    return false;
  }

  if (fill_record(thd, table, table->field, items, NULL, NULL))
    return true; /* purecov: inspected */

  return result->send_data(unit->item_list);
}


bool Query_result_union_direct::initialize_tables(JOIN *join)
{
  if (done_initialize_tables)
    return false;
  done_initialize_tables= true;

  return result->initialize_tables(join);
}


bool Query_result_union_direct::send_eof()
{
  /*
    Accumulate the found_rows count for the current query block into the UNION.
    Number of rows returned from a query block is always non-negative.
  */
  ulonglong offset= thd->lex->current_select()->get_offset();
  current_found_rows+= thd->current_found_rows > offset ?
                       thd->current_found_rows - offset : 0;

  if (unit->thd->lex->current_select() == last_select_lex)
  {
    /*
      If SQL_CALC_FOUND_ROWS is not enabled, adjust the current_found_rows
      according to the global limit and offset defined.
    */
    if (!(unit->first_select()->active_options() & OPTION_FOUND_ROWS))
    {
      ha_rows global_limit= unit->global_parameters()->get_limit();
      ha_rows global_offset= unit->global_parameters()->get_offset();

      if (global_limit != HA_POS_ERROR)
      {
        if (global_offset != HA_POS_ERROR)
          global_limit+= global_offset;

        if (current_found_rows > global_limit)
          current_found_rows= global_limit;
      }
    }
    thd->current_found_rows= current_found_rows;

    // Reset and make ready for re-execution
    // @todo: Dangerous if we have an error midway?
    done_send_result_set_metadata= false;
    done_initialize_tables= false;

    return result->send_eof();
  }
  else
    return false;
}


/**
  Prepare the fake_select_lex query block

  @param thd		 Thread handler

  @returns false if success, true if error
*/

bool st_select_lex_unit::prepare_fake_select_lex(THD *thd_arg)
{
  DBUG_ENTER("st_select_lex_unit::prepare_fake_select_lex");

  DBUG_ASSERT(thd_arg->lex->current_select() == fake_select_lex);

  // The UNION result table is input table for this query block
  fake_select_lex->table_list.link_in_list(&result_table_list,
                                           &result_table_list.next_local);

  // Set up the result table for name resolution
  fake_select_lex->context.table_list= 
    fake_select_lex->context.first_name_resolution_table= 
    fake_select_lex->get_table_list();
  if (!fake_select_lex->first_execution)
  {
    for (ORDER *order= fake_select_lex->order_list.first;
         order;
         order= order->next)
      order->item= &order->item_ptr;
  }
  for (ORDER *order= fake_select_lex->order_list.first;
       order;
       order=order->next)
  {
    (*order->item)->walk(&Item::change_context_processor,
                         Item::WALK_POSTFIX,
                         (uchar*) &fake_select_lex->context);
  }
  fake_select_lex->set_query_result(query_result());

  /*
    For subqueries in form "a IN (SELECT .. UNION SELECT ..):
    when optimizing the fake_select_lex that reads the results of the union
    from a temporary table, do not mark the temp. table as constant because
    the contents in it may vary from one subquery execution to another.
  */
  fake_select_lex->make_active_options(
     (first_select()->active_options() & OPTION_FOUND_ROWS) |
     OPTION_NO_CONST_TABLES |
     SELECT_NO_UNLOCK,
     0);
  fake_select_lex->fields_list= item_list;

  /*
    We need to add up n_sum_items in order to make the correct
    allocation in setup_ref_array().
    Don't add more sum_items if we have already done SELECT_LEX::prepare
    for this (with a different join object)
  */
  if (fake_select_lex->ref_pointer_array.is_null())
    fake_select_lex->n_child_sum_items+= fake_select_lex->n_sum_items;

  DBUG_ASSERT(fake_select_lex->with_wild == 0 &&
              fake_select_lex->master_unit() == this &&
              !fake_select_lex->group_list.elements &&
              fake_select_lex->where_cond() == NULL &&
              fake_select_lex->having_cond() == NULL);

  if (fake_select_lex->prepare(thd_arg))
    DBUG_RETURN(true);

  DBUG_RETURN(false);
}


/**
  Prepares all query blocks of a query expression, including fake_select_lex

  @param thd_arg       Thread handler
  @param sel_result    Result object where the unit's output should go.
  @param added_options These options will be added to the query blocks.
  @param removed_options Options that cannot be used for this query

  @returns false if success, true if error
 */
bool st_select_lex_unit::prepare(THD *thd_arg, Query_result *sel_result,
                                 ulonglong added_options,
                                 ulonglong removed_options)
{
  DBUG_ENTER("st_select_lex_unit::prepare");

  DBUG_ASSERT(!is_prepared());

  SELECT_LEX *lex_select_save= thd_arg->lex->current_select();

  Query_result *tmp_result;
  bool instantiate_tmp_table= false;

  SELECT_LEX *last_select= first_select();
  while (last_select->next_select())
    last_select= last_select->next_select();

  set_query_result(sel_result);

  thd_arg->lex->set_current_select(first_select());

  // Save fake_select_lex in case we don't need it for anything but
  // global parameters.
  if (saved_fake_select_lex == NULL && // Don't overwrite on PS second prepare
      fake_select_lex != NULL)
  {
    thd->lock_query_plan();
    saved_fake_select_lex= fake_select_lex;
    thd->unlock_query_plan();
  }

  const bool simple_query_expression= is_simple();

  // Create query result object for use by underlying query blocks
  if (!simple_query_expression)
  {
    if (is_union() && !union_needs_tmp_table())
    {
      if (!(tmp_result= union_result=
              new Query_result_union_direct(sel_result, last_select)))
        goto err; /* purecov: inspected */
      if (fake_select_lex != NULL)
      {
        thd->lock_query_plan();
        fake_select_lex= NULL;
        thd->unlock_query_plan();
      }
      instantiate_tmp_table= false;
    }
    else
    {
      if (!(tmp_result= union_result= new Query_result_union()))
        goto err; /* purecov: inspected */
      instantiate_tmp_table= true;
    }
  }
  else
  {
    // Only one query block, and no "fake" object: No extra result needed:
    tmp_result= sel_result;
  }

  first_select()->context.resolve_in_select_list= true;

  for (SELECT_LEX *sl= first_select(); sl; sl= sl->next_select())
  {
    sl->set_query_result(tmp_result);
    sl->make_active_options(added_options | SELECT_NO_UNLOCK, removed_options);
    sl->fields_list= sl->item_list;

    /*
      setup_tables_done_option should be set only for very first SELECT,
      because it protect from second setup_tables call for select-like non
      select commands (DELETE/INSERT/...) and they use only very first
      SELECT (for union it can be only INSERT ... SELECT).
    */
    added_options&= ~OPTION_SETUP_TABLES_DONE;

    thd_arg->lex->set_current_select(sl);

    if (sl->prepare(thd_arg))
      goto err;

    /*
      Use items list of underlaid select for derived tables to preserve
      information about fields lengths and exact types
    */
    if (simple_query_expression)
      types= first_select()->item_list;
    else if (sl == first_select())
    {
      types.empty();
      List_iterator_fast<Item> it(sl->item_list);
      Item *item_tmp;
      while ((item_tmp= it++))
      {
        /*
          If the outer query has a GROUP BY clause, an outer reference to this
          query block may have been wrapped in a Item_outer_ref, which has not
          been fixed yet. An Item_type_holder must be created based on a fixed
          Item, so use the inner Item instead.
        */
        DBUG_ASSERT(item_tmp->fixed ||
                    (item_tmp->type() == Item::REF_ITEM &&
                     ((Item_ref *)(item_tmp))->ref_type() ==
                     Item_ref::OUTER_REF));
        if (!item_tmp->fixed)
          item_tmp= item_tmp->real_item();

	/* Error's in 'new' will be detected after loop */
	types.push_back(new Item_type_holder(thd_arg, item_tmp));
      }
      if (thd_arg->is_error())
	goto err; // out of memory
    }
    else
    {
      if (types.elements != sl->item_list.elements)
      {
	my_message(ER_WRONG_NUMBER_OF_COLUMNS_IN_SELECT,
		   ER(ER_WRONG_NUMBER_OF_COLUMNS_IN_SELECT),MYF(0));
	goto err;
      }
      List_iterator_fast<Item> it(sl->item_list);
      List_iterator_fast<Item> tp(types);	
      Item *type, *item_tmp;
      while ((type= tp++, item_tmp= it++))
      {
        if (((Item_type_holder*)type)->join_types(thd_arg, item_tmp))
	  DBUG_RETURN(true);
      }
    }
  }

  /*
    If the query is using Query_result_union_direct, we have postponed
    preparation of the underlying Query_result until column types are known.
  */
  if (union_result != NULL && union_result->postponed_prepare(types))
    DBUG_RETURN(true);

  if (!simple_query_expression)
  {
    /*
      Check that it was possible to aggregate all collations together for UNION.
      We need this in case of UNION DISTINCT, to filter out duplicates using
      the proper collation.

      TODO: consider removing this test in case of UNION ALL.
    */
    List_iterator_fast<Item> tp(types);
    Item *type;

    while ((type= tp++))
    {
      if (type->result_type() == STRING_RESULT &&
          type->collation.derivation == DERIVATION_NONE)
      {
        my_error(ER_CANT_AGGREGATE_NCOLLATIONS, MYF(0), "UNION");
        goto err;
      }
    }
    ulonglong create_options= first_select()->active_options() |
                              TMP_TABLE_ALL_COLUMNS;
    /*
      Force the temporary table to be a MyISAM table if we're going to use
      fulltext functions (MATCH ... AGAINST .. IN BOOLEAN MODE) when reading
      from it (this should be removed when fulltext search is moved
      out of MyISAM).
    */
    if (fake_select_lex && fake_select_lex->ftfunc_list->elements)
      create_options|= TMP_TABLE_FORCE_MYISAM;

    if (union_distinct)
    {
      // Mixed UNION and UNION ALL
      if (union_distinct != last_select)
        union_result->is_union_mixed_with_union_all= true;
    }
    if (union_result->create_result_table(thd, &types, MY_TEST(union_distinct),
                                          create_options, "", false,
                                          instantiate_tmp_table))
      goto err;
    memset(&result_table_list, 0, sizeof(result_table_list));
    result_table_list.db= (char*) "";
    result_table_list.table_name= result_table_list.alias= (char*) "union";
    result_table_list.table= table= union_result->table;
    table->pos_in_table_list= &result_table_list;
    result_table_list.select_lex= fake_select_lex ?
                                     fake_select_lex : saved_fake_select_lex;
    result_table_list.set_tableno(0);

    result_table_list.set_privileges(SELECT_ACL);

    if (!item_list.elements)
    {
      Prepared_stmt_arena_holder ps_arena_holder(thd);
      if (table->fill_item_list(&item_list))
        goto err;            /* purecov: inspected */
    }
    else
    {
      /*
        We're in execution of a prepared statement or stored procedure:
        reset field items to point at fields from the created temporary table.
      */
      table->reset_item_list(&item_list);
    }
    if (fake_select_lex != NULL)
    {
      thd_arg->lex->set_current_select(fake_select_lex);

      if (prepare_fake_select_lex(thd_arg))
        goto err;
    }
  }

  thd_arg->lex->set_current_select(lex_select_save);

  set_prepared();          // All query blocks prepared, update the state

  DBUG_RETURN(false);

err:
  (void) cleanup(false);
  DBUG_RETURN(true);
}


/**
  Optimize all query blocks of a query expression, including fake_select_lex

  @param thd    thread handler

  @returns false if optimization successful, true if error
*/

bool st_select_lex_unit::optimize(THD *thd)
{
  DBUG_ENTER("st_select_lex_unit::optimize");

  DBUG_ASSERT(is_prepared() && !is_optimized());

  SELECT_LEX *save_select= thd->lex->current_select();

  for (SELECT_LEX *sl= first_select(); sl; sl= sl->next_select())
  {
    thd->lex->set_current_select(sl);

    // LIMIT is required for optimization
    set_limit(sl);

    if (sl->optimize(thd))
      DBUG_RETURN(true);

    /*
      Accumulate estimated number of rows.
      1. Implicitly grouped query has one row (with HAVING it has zero or one
         rows).
      2. If GROUP BY clause is optimized away because it was a constant then
         query produces at most one row.
    */
    if (query_result())
      query_result()->estimated_rowcount+=
        sl->is_implicitly_grouped() || sl->join->group_optimized_away ?
          1 :  sl->join->best_rowcount;

  }
  if (fake_select_lex)
  {
    thd->lex->set_current_select(fake_select_lex);

    set_limit(fake_select_lex);

    /*
      In EXPLAIN command, constant subqueries that do not use any
      tables are executed two times:
       - 1st time is a real evaluation to get the subquery value
       - 2nd time is to produce EXPLAIN output rows.
      1st execution sets certain members (e.g. Query_result) to perform
      subquery execution rather than EXPLAIN line production. In order 
      to reset them back, we re-do all of the actions (yes it is ugly).
    */
    DBUG_ASSERT(fake_select_lex->with_wild == 0 &&
                fake_select_lex->master_unit() == this &&
                !fake_select_lex->group_list.elements &&
                fake_select_lex->get_table_list() == &result_table_list &&
                fake_select_lex->where_cond() == NULL &&
                fake_select_lex->having_cond() == NULL);

    if (fake_select_lex->optimize(thd))
      DBUG_RETURN(true);
  }
  set_optimized();    // All query blocks optimized, update the state
  thd->lex->set_current_select(save_select);

  DBUG_RETURN(false);
}


/**
  Explain query starting from this unit.

  @param ethd  THD of explaining thread

  @return false if success, true if error
*/

bool st_select_lex_unit::explain(THD *ethd)
{
  DBUG_ENTER("st_select_lex_unit::explain");

#ifndef DBUG_OFF
  SELECT_LEX *lex_select_save= thd->lex->current_select();
#endif
  Explain_format *fmt= ethd->lex->explain_format;
  const bool other= (thd != ethd);
  bool ret= false;

  if (!other)
  {
    DBUG_ASSERT(!is_simple() && is_optimized());
    set_executed();
  }

  if (fmt->begin_context(CTX_UNION))
    DBUG_RETURN(true);

  for (SELECT_LEX *sl= first_select(); sl; sl= sl->next_select())
  {
    if (fmt->begin_context(CTX_QUERY_SPEC))
      DBUG_RETURN(true);
    if (explain_query_specification(ethd, sl, CTX_JOIN) ||
        fmt->end_context(CTX_QUERY_SPEC))
      DBUG_RETURN(true);
  }

  if (fake_select_lex != NULL)
  {
    // Don't save result as it's needed only for consequent exec.
    ret= explain_query_specification(ethd, fake_select_lex, CTX_UNION_RESULT);
  }
  if (!other)
    DBUG_ASSERT(thd->lex->current_select() == lex_select_save);

  if (ret)
    DBUG_RETURN(true);
  fmt->end_context(CTX_UNION);

  DBUG_RETURN(false);
}


/**
  Execute a query expression that may be a UNION and/or have an ordered result.

  @param thd          thread handle

  @returns false if success, true if error
*/

bool st_select_lex_unit::execute(THD *thd)
{
  DBUG_ENTER("st_select_lex_unit::exec");
  DBUG_ASSERT(!is_simple() && is_optimized());

  if (is_executed() && !uncacheable)
    DBUG_RETURN(false);

  SELECT_LEX *lex_select_save= thd->lex->current_select();

  bool status= false;          // Execution error status

  // Set "executed" state, even though execution may end with an error
  set_executed();
  
  if (item)
  {
    item->reset_value_registration();

    if (item->assigned())
    {
      item->assigned(false); // Prepare for re-execution of this unit
      item->reset();
      if (table->is_created())
      {
        table->file->ha_delete_all_rows();
        table->file->info(HA_STATUS_VARIABLE);
      }
    }
    // re-enable indexes for next subquery execution
    if (union_distinct && table->file->ha_enable_indexes(HA_KEY_SWITCH_ALL))
      DBUG_RETURN(true);       /* purecov: inspected */
  }

  for (SELECT_LEX *sl= first_select(); sl; sl= sl->next_select())
  {
    thd->lex->set_current_select(sl);

    if (sl->join->is_executed())
      sl->join->reset();

    // Set limit and offset for each execution:
    set_limit(sl);

    // Execute this query block
    sl->join->exec();
    status= sl->join->error != 0;

    if (sl == union_distinct)
    {
      // This is UNION DISTINCT, so there should be a fake_select_lex
      DBUG_ASSERT(fake_select_lex != NULL);
      if (table->file->ha_disable_indexes(HA_KEY_SWITCH_ALL))
        DBUG_RETURN(true); /* purecov: inspected */
      table->no_keyread= 1;
    }
    if (status)
      DBUG_RETURN(true);

    if (union_result->flush())
      DBUG_RETURN(true); /* purecov: inspected */
  }

  if (fake_select_lex != NULL)
  {
    thd->lex->set_current_select(fake_select_lex);

    int error= table->file->info(HA_STATUS_VARIABLE);
    if (error)
    {
      table->file->print_error(error, MYF(0)); /* purecov: inspected */
      DBUG_RETURN(true);                       /* purecov: inspected */
    }
    // Index might have been used to weedout duplicates for UNION DISTINCT
    table->file->ha_index_or_rnd_end();
    set_limit(fake_select_lex);
    JOIN *join= fake_select_lex->join;
    join->reset();
    join->exec();
    status= join->error != 0;
    fake_select_lex->table_list.empty();
    thd->current_found_rows= (ulonglong)table->file->stats.records;
  }

  thd->lex->set_current_select(lex_select_save);
  DBUG_RETURN(status);
}


/**
  Cleanup this query expression object after preparation or one round
  of execution. After the cleanup, the object can be reused for a
  new round of execution, but a new optimization will be needed before
  the execution.

  @return false if previous execution was successful, and true otherwise
*/

bool st_select_lex_unit::cleanup(bool full)
{
  DBUG_ENTER("st_select_lex_unit::cleanup");

  DBUG_ASSERT(thd == current_thd);

  if (cleaned >= (full ? UC_CLEAN : UC_PART_CLEAN))
    DBUG_RETURN(false);

  cleaned= (full ? UC_CLEAN : UC_PART_CLEAN);

  bool error= false;
  for (SELECT_LEX *sl= first_select(); sl; sl= sl->next_select())
    error|= sl->cleanup(full);

  if (fake_select_lex)
    error|= fake_select_lex->cleanup(full);

  // fake_select_lex's table depends on Temp_table_param inside union_result
  if (full && union_result)
  {
    union_result->cleanup();
    delete union_result;
    union_result= NULL; // Safety
    if (table)
      free_tmp_table(thd, table);
    table= NULL; // Safety
  }

  /*
    explain_marker is (mostly) a property determined at prepare time and must
    thus be preserved for the next execution, if this is a prepared statement.
  */

  DBUG_RETURN(error);
}


#ifndef DBUG_OFF
void st_select_lex_unit::assert_not_fully_clean()
{
  DBUG_ASSERT(cleaned < UC_CLEAN);
  SELECT_LEX *sl= first_select();
  for (;;)
  {
    if (!sl)
    {
      sl= fake_select_lex;
      if (!sl)
        break;
    }
    for (SELECT_LEX_UNIT *lex_unit= sl->first_inner_unit(); lex_unit ;
         lex_unit= lex_unit->next_unit())
      lex_unit->assert_not_fully_clean();
    if (sl == fake_select_lex)
      break;
    else
      sl= sl->next_select();
  }
}
#endif


void st_select_lex_unit::reinit_exec_mechanism()
{
  prepared= optimized= executed= false;
#ifndef DBUG_OFF
  if (is_union())
  {
    List_iterator_fast<Item> it(item_list);
    Item *field;
    while ((field= it++))
    {
      /*
	we can't cleanup here, because it broke link to temporary table field,
	but have to drop fixed flag to allow next fix_field of this field
	during re-executing
      */
      field->fixed= 0;
    }
  }
#endif
}


/**
  Change the query result object used to return the final result of
  the unit, replacing occurences of old_result with new_result.

  @param new_result New query result object
  @param old_result Old query result object

  @retval false Success
  @retval true  Error
*/

bool
st_select_lex_unit::change_query_result(Query_result_interceptor *new_result,
                                        Query_result_interceptor *old_result)
{
  for (SELECT_LEX *sl= first_select(); sl; sl= sl->next_select())
  {
    if (sl->query_result() && sl->change_query_result(new_result, old_result))
      return true; /* purecov: inspected */
  }
  set_query_result(new_result);
  return false;
}

/**
  Get column type information for this query expression.

  For a single query block the column types are taken from the list
  of selected items of this block.

  For a union this function assumes that st_select_lex_unit::prepare()
  has been called and returns the type holders that were created for unioned
  column types of all query blocks.

  @note
    The implementation of this function should be in sync with
    st_select_lex_unit::prepare()

  @returns List of items as specified in function description
*/

List<Item> *st_select_lex_unit::get_unit_column_types()
{
  DBUG_ASSERT(is_prepared());

  return is_union() ? &types : &first_select()->item_list;
}


/**
  Get field list for this query expression.

  For a UNION of query blocks, return the field list generated during prepare.
  For a single query block, return the field list after all possible
  intermediate query processing steps are done (optimization is complete).

  @returns List containing fields of the query expression.
*/

List<Item> *st_select_lex_unit::get_field_list()
{
  DBUG_ASSERT(is_optimized());

  return is_union() ? &types : first_select()->join->fields;
}


/**
  Cleanup after preparation or one round of execution.

  @return false if previous execution was successful, and true otherwise
*/

bool st_select_lex::cleanup(bool full)
{
  DBUG_ENTER("st_select_lex::cleanup()");

  bool error= false;
  if (join)
  {
    if (full)
    {
      DBUG_ASSERT(join->select_lex == this);
      error= join->destroy();
      delete join;
      join= NULL;
    }
    else
      join->cleanup();
  }

  for (SELECT_LEX_UNIT *lex_unit= first_inner_unit(); lex_unit ;
       lex_unit= lex_unit->next_unit())
  {
    error|= lex_unit->cleanup(full);
  }
  inner_refs_list.empty();
  DBUG_RETURN(error);
}


void st_select_lex::cleanup_all_joins()
{
  if (join)
    join->cleanup();

  for (SELECT_LEX_UNIT *unit= first_inner_unit(); unit; unit= unit->next_unit())
  {
    for (SELECT_LEX *sl= unit->first_select(); sl; sl= sl->next_select())
      sl->cleanup_all_joins();
  }
}<|MERGE_RESOLUTION|>--- conflicted
+++ resolved
@@ -1,8 +1,4 @@
-<<<<<<< HEAD
-/* Copyright (c) 2001, 2016, Oracle and/or its affiliates. All rights reserved.
-=======
 /* Copyright (c) 2001, 2017, Oracle and/or its affiliates. All rights reserved.
->>>>>>> acbe037c
 
    This program is free software; you can redistribute it and/or modify
    it under the terms of the GNU General Public License as published by
@@ -556,7 +552,7 @@
         */
         DBUG_ASSERT(item_tmp->fixed ||
                     (item_tmp->type() == Item::REF_ITEM &&
-                     ((Item_ref *)(item_tmp))->ref_type() ==
+                     down_cast<Item_ref *>(item_tmp)->ref_type() ==
                      Item_ref::OUTER_REF));
         if (!item_tmp->fixed)
           item_tmp= item_tmp->real_item();
