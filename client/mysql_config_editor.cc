--- conflicted
+++ resolved
@@ -702,15 +702,8 @@
   Create the login file if it does not exist, check
   and set its permissions and modes.
 
-<<<<<<< HEAD
-  @return -1              Error
-           0              Success
-=======
-  @param void
-
   @return  TRUE           Error
            FALSE          Success
->>>>>>> 0c6076f8
 */
 
 static my_bool check_and_create_login_file(void)
