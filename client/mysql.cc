/*
   Copyright (c) 2000, 2014, Oracle and/or its affiliates. All rights reserved.

   This program is free software; you can redistribute it and/or modify
   it under the terms of the GNU General Public License as published by
   the Free Software Foundation; version 2 of the License.

   This program is distributed in the hope that it will be useful,
   but WITHOUT ANY WARRANTY; without even the implied warranty of
   MERCHANTABILITY or FITNESS FOR A PARTICULAR PURPOSE.  See the
   GNU General Public License for more details.

   You should have received a copy of the GNU General Public License
   along with this program; if not, write to the Free Software
   Foundation, Inc., 51 Franklin St, Fifth Floor, Boston, MA 02110-1301  USA
*/

/* mysql command tool
 * Commands compatible with mSQL by David J. Hughes
 *
 * Written by:
 *   Michael 'Monty' Widenius
 *   Andi Gutmans  <andi@zend.com>
 *   Zeev Suraski  <zeev@zend.com>
 *   Jani Tolonen  <jani@mysql.com>
 *   Matt Wagner   <matt@mysql.com>
 *   Jeremy Cole   <jcole@mysql.com>
 *   Tonu Samuel   <tonu@mysql.com>
 *   Harrison Fisk <harrison@mysql.com>
 *
 **/

#include "client_priv.h"
#include "my_default.h"
#include <m_ctype.h>
#include <stdarg.h>
#include <my_dir.h>
#ifndef __GNU_LIBRARY__
#define __GNU_LIBRARY__		      // Skip warnings in getopt.h
#endif
#include "my_readline.h"
#include <signal.h>
#include <violite.h>
#include "prealloced_array.h"

#ifdef HAVE_SYS_IOCTL_H
#include <sys/ioctl.h>
#endif

#if defined(USE_LIBEDIT_INTERFACE)
#include <locale.h>
#endif

#ifdef   HAVE_PWD_H
#include <pwd.h>
#endif

#if defined(HAVE_TERM_H)
#include <curses.h>
#include <term.h>
#endif

#if defined(_WIN32)
#include <conio.h>
#else
#include <readline.h>
#define HAVE_READLINE
#define USE_POPEN
#endif

#include <algorithm>

using std::min;
using std::max;

const char *VER= "14.14";

/* Don't try to make a nice table if the data is too big */
#define MAX_COLUMN_LENGTH	     1024

/* Buffer to hold 'version' and 'version_comment' */
static char *server_version= NULL;

/* Array of options to pass to libemysqld */
#define MAX_SERVER_ARGS               64

/* Maximum memory limit that can be claimed by alloca(). */
#define MAX_ALLOCA_SIZE              512

#include "sql_string.h"

<<<<<<< HEAD
=======
extern "C" {
#if defined(HAVE_CURSES_H) && defined(HAVE_TERM_H)
#include <curses.h>
#include <term.h>
#else
#if defined(HAVE_TERMIOS_H)
#include <termios.h>
#include <unistd.h>
#elif defined(HAVE_ASM_TERMBITS_H) && (!defined __GLIBC__ || !(__GLIBC__ > 2 || __GLIBC__ == 2 && __GLIBC_MINOR__ > 0))
#include <asm/termbits.h>		// Standard linux
#endif
#undef VOID
#if defined(HAVE_TERMCAP_H)
#include <termcap.h>
#else
#ifdef HAVE_CURSES_H
#include <curses.h>
#endif
#undef SYSV				// hack to avoid syntax error
#ifdef HAVE_TERM_H
#include <term.h>
#endif
#endif
#endif

#if defined(_WIN32)
#include <conio.h>
// Not using syslog but EventLog on Win32, so a dummy facility is enough.
#define LOG_USER 0
#else
#include <syslog.h>
#include <readline.h>
#define HAVE_READLINE
#define USE_POPEN
#endif
}

>>>>>>> f8c28227
#ifdef FN_NO_CASE_SENSE
#define cmp_database(cs,A,B) my_strcasecmp((cs), (A), (B))
#else
#define cmp_database(cs,A,B) strcmp((A),(B))
#endif

#include "completion_hash.h"
#include <welcome_copyright_notice.h> // ORACLE_WELCOME_COPYRIGHT_NOTICE

#define PROMPT_CHAR '\\'
#define DEFAULT_DELIMITER ";"

#define MAX_BATCH_BUFFER_SIZE (1024L * 1024L * 1024L)

typedef struct st_status
{
  int exit_status;
  ulong query_start_line;
  char *file_name;
  LINE_BUFFER *line_buff;
  bool batch,add_to_history;
} STATUS;


static HashTable ht;
static char **defaults_argv;

enum enum_info_type { INFO_INFO,INFO_ERROR,INFO_RESULT};
typedef enum enum_info_type INFO_TYPE;

static MYSQL mysql;			/* The connection */
static my_bool ignore_errors=0,wait_flag=0,quick=0,
               connected=0,opt_raw_data=0,unbuffered=0,output_tables=0,
	       opt_rehash=1,skip_updates=0,safe_updates=0,one_database=0,
	       opt_compress=0, using_opt_local_infile=0,
	       vertical=0, line_numbers=1, column_names=1,opt_html=0,
               opt_xml=0,opt_nopager=1, opt_outfile=0, named_cmds= 0,
	       tty_password= 0, opt_nobeep=0, opt_reconnect=1,
	       opt_secure_auth= TRUE,
               default_pager_set= 0, opt_sigint_ignore= 0,
               auto_vertical_output= 0,
               show_warnings= 0, executing_query= 0, interrupted_query= 0,
               ignore_spaces= 0, sigint_received= 0, opt_syslog= 0;
static my_bool debug_info_flag, debug_check_flag;
static my_bool column_types_flag;
static my_bool preserve_comments= 0;
static ulong opt_max_allowed_packet, opt_net_buffer_length;
static uint verbose=0,opt_silent=0,opt_mysql_port=0, opt_local_infile=0;
static uint opt_enable_cleartext_plugin= 0;
static my_bool using_opt_enable_cleartext_plugin= 0;
static uint my_end_arg;
static char * opt_mysql_unix_port=0;
static char *opt_bind_addr = NULL;
static int connect_flag=CLIENT_INTERACTIVE;
static my_bool opt_binary_mode= FALSE;
static my_bool opt_connect_expired_password= FALSE;
static char *current_host,*current_db,*current_user=0,*opt_password=0,
            *current_prompt=0, *delimiter_str= 0,
            *default_charset= (char*) MYSQL_AUTODETECT_CHARSET_NAME,
            *opt_init_command= 0;
static char *histfile;
static char *histfile_tmp;
static char *opt_histignore= NULL;
DYNAMIC_STRING histignore_buffer;
static String glob_buffer,old_buffer;
static String processed_prompt;
static char *full_username=0,*part_username=0,*default_prompt=0;
static char *current_os_user= 0, *current_os_sudouser= 0;
static int wait_time = 5;
static STATUS status;
static ulong select_limit,max_join_size,opt_connect_timeout=0;
static char mysql_charsets_dir[FN_REFLEN+1];
static char *opt_plugin_dir= 0, *opt_default_auth= 0;
#if !defined(HAVE_YASSL)
static char *opt_server_public_key= 0;
#endif
static const char *xmlmeta[] = {
  "&", "&amp;",
  "<", "&lt;",
  ">", "&gt;",
  "\"", "&quot;",
  /* Turn \0 into a space. Why not &#0;? That's not valid XML or HTML. */
  "\0", " ",
  0, 0
};
static const char *day_names[]={"Sun","Mon","Tue","Wed","Thu","Fri","Sat"};
static const char *month_names[]={"Jan","Feb","Mar","Apr","May","Jun","Jul",
			    "Aug","Sep","Oct","Nov","Dec"};
static char default_pager[FN_REFLEN];
static char pager[FN_REFLEN], outfile[FN_REFLEN];
static FILE *PAGER, *OUTFILE;
static MEM_ROOT hash_mem_root;
static uint prompt_counter;
static char delimiter[16]= DEFAULT_DELIMITER;
static size_t delimiter_length= 1;
unsigned short terminal_width= 80;

#if defined (_WIN32) && !defined (EMBEDDED_LIBRARY)
static char *shared_memory_base_name=0;
#endif
static uint opt_protocol=0;
static const CHARSET_INFO *charset_info= &my_charset_latin1;

#include "sslopt-vars.h"

const char *default_dbug_option="d:t:o,/tmp/mysql.trace";

#ifdef _WIN32
/*
  A flag that indicates if --execute buffer has already been converted,
  to avoid double conversion on reconnect.
*/
static my_bool execute_buffer_conversion_done= 0;

/*
  my_win_is_console(...) is quite slow.
  We cache my_win_is_console() results for stdout and stderr.
  Any other output files, except stdout and stderr,
  cannot be Windows console.
  Note, if mysql.exe is executed from a service, its _fileno(stdout) is -1,
  so shift (1 << -1) can return implementation defined result.
  This corner case is taken into account, as the shift result
  will be multiplied to 0 and we'll get 0 as a result.
  The same is true for stderr.
*/
static uint win_is_console_cache= 
  (MY_TEST(my_win_is_console(stdout)) * (1 << _fileno(stdout))) |
  (MY_TEST(my_win_is_console(stderr)) * (1 << _fileno(stderr)));

static inline my_bool
my_win_is_console_cached(FILE *file)
{
  return win_is_console_cache & (1 << _fileno(file));
}
#endif /* _WIN32 */

/* Various printing flags */
#define MY_PRINT_ESC_0 1  /* Replace 0x00 bytes to "\0"              */
#define MY_PRINT_SPS_0 2  /* Replace 0x00 bytes to space             */
#define MY_PRINT_XML   4  /* Encode XML entities                     */
#define MY_PRINT_MB    8  /* Recognize multi-byte characters         */
#define MY_PRINT_CTRL 16  /* Replace TAB, NL, CR to "\t", "\n", "\r" */

void tee_write(FILE *file, const char *s, size_t slen, int flags);
void tee_fprintf(FILE *file, const char *fmt, ...);
void tee_fputs(const char *s, FILE *file);
void tee_puts(const char *s, FILE *file);
void tee_putc(int c, FILE *file);
static void tee_print_sized_data(const char *, unsigned int, unsigned int, bool);
/* The names of functions that actually do the manipulation. */
static int get_options(int argc,char **argv);
extern "C" my_bool get_one_option(int optid, const struct my_option *opt,
                                  char *argument);
static int com_quit(String *str,char*),
	   com_go(String *str,char*), com_ego(String *str,char*),
	   com_print(String *str,char*),
	   com_help(String *str,char*), com_clear(String *str,char*),
	   com_connect(String *str,char*), com_status(String *str,char*),
	   com_use(String *str,char*), com_source(String *str, char*),
	   com_rehash(String *str, char*), com_tee(String *str, char*),
           com_notee(String *str, char*), com_charset(String *str,char*),
           com_prompt(String *str, char*), com_delimiter(String *str, char*),
     com_warnings(String *str, char*), com_nowarnings(String *str, char*),
     com_resetconnection(String *str, char*);

#ifdef USE_POPEN
static int com_nopager(String *str, char*), com_pager(String *str, char*),
           com_edit(String *str,char*), com_shell(String *str, char *);
#endif

static int read_and_execute(bool interactive);
static void init_connection_options(MYSQL *mysql);
static int sql_connect(char *host,char *database,char *user,char *password,
		       uint silent);
static const char *server_version_string(MYSQL *mysql);
static int put_info(const char *str,INFO_TYPE info,uint error=0,
		    const char *sql_state=0);
static int put_error(MYSQL *mysql);
static void safe_put_field(const char *pos,ulong length);
static void xmlencode_print(const char *src, uint length);
static void init_pager();
static void end_pager();
static void init_tee(const char *);
static void end_tee();
static const char* construct_prompt();
static inline void reset_prompt(char *in_string, bool *ml_comment);
static char *get_arg(char *line, my_bool get_next_arg);
static void init_username();
static void add_int_to_prompt(int toadd);
static int get_result_width(MYSQL_RES *res);
static int get_field_disp_length(MYSQL_FIELD * field);
static int normalize_dbname(const char *line, char *buff, uint buff_size);
static int get_quote_count(const char *line);

typedef Prealloced_array<LEX_STRING, 16> Histignore_patterns;
Histignore_patterns *histignore_patterns;

static my_bool check_histignore(const char *string);
static my_bool parse_histignore();
static my_bool init_hist_patterns();
static void free_hist_patterns();

static void add_filtered_history(const char *string);
static void add_syslog(const char *buffer);          /* for syslog */
static void fix_line(String *buffer);

static void get_current_os_user();
static void get_current_os_sudouser();

/* A structure which contains information on the commands this program
   can understand. */

typedef struct {
  const char *name;		/* User printable name of the function. */
  char cmd_char;		/* msql command character */
  int (*func)(String *str,char *); /* Function to call to do the job. */
  bool takes_params;		/* Max parameters for command */
  const char *doc;		/* Documentation for this function.  */
} COMMANDS;

static COMMANDS commands[] = {
  { "?",      '?', com_help,   1, "Synonym for `help'." },
  { "clear",  'c', com_clear,  0, "Clear the current input statement."},
  { "connect",'r', com_connect,1,
    "Reconnect to the server. Optional arguments are db and host." },
  { "delimiter", 'd', com_delimiter,    1,
    "Set statement delimiter." },
#ifdef USE_POPEN
  { "edit",   'e', com_edit,   0, "Edit command with $EDITOR."},
#endif
  { "ego",    'G', com_ego,    0,
    "Send command to mysql server, display result vertically."},
  { "exit",   'q', com_quit,   0, "Exit mysql. Same as quit."},
  { "go",     'g', com_go,     0, "Send command to mysql server." },
  { "help",   'h', com_help,   1, "Display this help." },
#ifdef USE_POPEN
  { "nopager",'n', com_nopager,0, "Disable pager, print to stdout." },
#endif
  { "notee",  't', com_notee,  0, "Don't write into outfile." },
#ifdef USE_POPEN
  { "pager",  'P', com_pager,  1, 
    "Set PAGER [to_pager]. Print the query results via PAGER." },
#endif
  { "print",  'p', com_print,  0, "Print current command." },
  { "prompt", 'R', com_prompt, 1, "Change your mysql prompt."},
  { "quit",   'q', com_quit,   0, "Quit mysql." },
  { "rehash", '#', com_rehash, 0, "Rebuild completion hash." },
  { "source", '.', com_source, 1,
    "Execute an SQL script file. Takes a file name as an argument."},
  { "status", 's', com_status, 0, "Get status information from the server."},
#ifdef USE_POPEN
  { "system", '!', com_shell,  1, "Execute a system shell command."},
#endif
  { "tee",    'T', com_tee,    1, 
    "Set outfile [to_outfile]. Append everything into given outfile." },
  { "use",    'u', com_use,    1,
    "Use another database. Takes database name as argument." },
  { "charset",    'C', com_charset,    1,
    "Switch to another charset. Might be needed for processing binlog with multi-byte charsets." },
  { "warnings", 'W', com_warnings,  0,
    "Show warnings after every statement." },
  { "nowarning", 'w', com_nowarnings, 0,
    "Don't show warnings after every statement." },
  { "resetconnection",  'x', com_resetconnection, 0,
    "Clean session context." },
  /* Get bash-like expansion for some commands */
  { "create table",     0, 0, 0, ""},
  { "create database",  0, 0, 0, ""},
  { "show databases",   0, 0, 0, ""},
  { "show fields from", 0, 0, 0, ""},
  { "show keys from",   0, 0, 0, ""},
  { "show tables",      0, 0, 0, ""},
  { "load data from",   0, 0, 0, ""},
  { "alter table",      0, 0, 0, ""},
  { "set option",       0, 0, 0, ""},
  { "lock tables",      0, 0, 0, ""},
  { "unlock tables",    0, 0, 0, ""},
  /* generated 2006-12-28.  Refresh occasionally from lexer. */
  { "ACTION", 0, 0, 0, ""},
  { "ADD", 0, 0, 0, ""},
  { "AFTER", 0, 0, 0, ""},
  { "AGAINST", 0, 0, 0, ""},
  { "AGGREGATE", 0, 0, 0, ""},
  { "ALL", 0, 0, 0, ""},
  { "ALGORITHM", 0, 0, 0, ""},
  { "ALTER", 0, 0, 0, ""},
  { "ANALYZE", 0, 0, 0, ""},
  { "AND", 0, 0, 0, ""},
  { "ANY", 0, 0, 0, ""},
  { "AS", 0, 0, 0, ""},
  { "ASC", 0, 0, 0, ""},
  { "ASCII", 0, 0, 0, ""},
  { "ASENSITIVE", 0, 0, 0, ""},
  { "AUTO_INCREMENT", 0, 0, 0, ""},
  { "AVG", 0, 0, 0, ""},
  { "AVG_ROW_LENGTH", 0, 0, 0, ""},
  { "BACKUP", 0, 0, 0, ""},
  { "BDB", 0, 0, 0, ""},
  { "BEFORE", 0, 0, 0, ""},
  { "BEGIN", 0, 0, 0, ""},
  { "BERKELEYDB", 0, 0, 0, ""},
  { "BETWEEN", 0, 0, 0, ""},
  { "BIGINT", 0, 0, 0, ""},
  { "BINARY", 0, 0, 0, ""},
  { "BINLOG", 0, 0, 0, ""},
  { "BIT", 0, 0, 0, ""},
  { "BLOB", 0, 0, 0, ""},
  { "BOOL", 0, 0, 0, ""},
  { "BOOLEAN", 0, 0, 0, ""},
  { "BOTH", 0, 0, 0, ""},
  { "BTREE", 0, 0, 0, ""},
  { "BY", 0, 0, 0, ""},
  { "BYTE", 0, 0, 0, ""},
  { "CACHE", 0, 0, 0, ""},
  { "CALL", 0, 0, 0, ""},
  { "CASCADE", 0, 0, 0, ""},
  { "CASCADED", 0, 0, 0, ""},
  { "CASE", 0, 0, 0, ""},
  { "CHAIN", 0, 0, 0, ""},
  { "CHANGE", 0, 0, 0, ""},
  { "CHANGED", 0, 0, 0, ""},
  { "CHAR", 0, 0, 0, ""},
  { "CHARACTER", 0, 0, 0, ""},
  { "CHARSET", 0, 0, 0, ""},
  { "CHECK", 0, 0, 0, ""},
  { "CHECKSUM", 0, 0, 0, ""},
  { "CIPHER", 0, 0, 0, ""},
  { "CLIENT", 0, 0, 0, ""},
  { "CLOSE", 0, 0, 0, ""},
  { "CODE", 0, 0, 0, ""},
  { "COLLATE", 0, 0, 0, ""},
  { "COLLATION", 0, 0, 0, ""},
  { "COLUMN", 0, 0, 0, ""},
  { "COLUMNS", 0, 0, 0, ""},
  { "COMMENT", 0, 0, 0, ""},
  { "COMMIT", 0, 0, 0, ""},
  { "COMMITTED", 0, 0, 0, ""},
  { "COMPACT", 0, 0, 0, ""},
  { "COMPRESSED", 0, 0, 0, ""},
  { "CONCURRENT", 0, 0, 0, ""},
  { "CONDITION", 0, 0, 0, ""},
  { "CONNECTION", 0, 0, 0, ""},
  { "CONSISTENT", 0, 0, 0, ""},
  { "CONSTRAINT", 0, 0, 0, ""},
  { "CONTAINS", 0, 0, 0, ""},
  { "CONTINUE", 0, 0, 0, ""},
  { "CONVERT", 0, 0, 0, ""},
  { "CREATE", 0, 0, 0, ""},
  { "CROSS", 0, 0, 0, ""},
  { "CUBE", 0, 0, 0, ""},
  { "CURRENT_DATE", 0, 0, 0, ""},
  { "CURRENT_TIME", 0, 0, 0, ""},
  { "CURRENT_TIMESTAMP", 0, 0, 0, ""},
  { "CURRENT_USER", 0, 0, 0, ""},
  { "CURSOR", 0, 0, 0, ""},
  { "DATA", 0, 0, 0, ""},
  { "DATABASE", 0, 0, 0, ""},
  { "DATABASES", 0, 0, 0, ""},
  { "DATE", 0, 0, 0, ""},
  { "DATETIME", 0, 0, 0, ""},
  { "DAY", 0, 0, 0, ""},
  { "DAY_HOUR", 0, 0, 0, ""},
  { "DAY_MICROSECOND", 0, 0, 0, ""},
  { "DAY_MINUTE", 0, 0, 0, ""},
  { "DAY_SECOND", 0, 0, 0, ""},
  { "DEALLOCATE", 0, 0, 0, ""},     
  { "DEC", 0, 0, 0, ""},
  { "DECIMAL", 0, 0, 0, ""},
  { "DECLARE", 0, 0, 0, ""},
  { "DEFAULT", 0, 0, 0, ""},
  { "DEFINER", 0, 0, 0, ""},
  { "DELAYED", 0, 0, 0, ""},
  { "DELAY_KEY_WRITE", 0, 0, 0, ""},
  { "DELETE", 0, 0, 0, ""},
  { "DESC", 0, 0, 0, ""},
  { "DESCRIBE", 0, 0, 0, ""},
  { "DES_KEY_FILE", 0, 0, 0, ""},
  { "DETERMINISTIC", 0, 0, 0, ""},
  { "DIRECTORY", 0, 0, 0, ""},
  { "DISABLE", 0, 0, 0, ""},
  { "DISCARD", 0, 0, 0, ""},
  { "DISTINCT", 0, 0, 0, ""},
  { "DISTINCTROW", 0, 0, 0, ""},
  { "DIV", 0, 0, 0, ""},
  { "DO", 0, 0, 0, ""},
  { "DOUBLE", 0, 0, 0, ""},
  { "DROP", 0, 0, 0, ""},
  { "DUAL", 0, 0, 0, ""},
  { "DUMPFILE", 0, 0, 0, ""},
  { "DUPLICATE", 0, 0, 0, ""},
  { "DYNAMIC", 0, 0, 0, ""},
  { "EACH", 0, 0, 0, ""},
  { "ELSE", 0, 0, 0, ""},
  { "ELSEIF", 0, 0, 0, ""},
  { "ENABLE", 0, 0, 0, ""},
  { "ENCLOSED", 0, 0, 0, ""},
  { "END", 0, 0, 0, ""},
  { "ENGINE", 0, 0, 0, ""},
  { "ENGINES", 0, 0, 0, ""},
  { "ENUM", 0, 0, 0, ""},
  { "ERRORS", 0, 0, 0, ""},
  { "ESCAPE", 0, 0, 0, ""},
  { "ESCAPED", 0, 0, 0, ""},
  { "EVENTS", 0, 0, 0, ""},
  { "EXECUTE", 0, 0, 0, ""},
  { "EXISTS", 0, 0, 0, ""},
  { "EXIT", 0, 0, 0, ""},
  { "EXPANSION", 0, 0, 0, ""},
  { "EXPLAIN", 0, 0, 0, ""},
  { "EXTENDED", 0, 0, 0, ""},
  { "FALSE", 0, 0, 0, ""},
  { "FAST", 0, 0, 0, ""},
  { "FETCH", 0, 0, 0, ""},
  { "FIELDS", 0, 0, 0, ""},
  { "FILE", 0, 0, 0, ""},
  { "FIRST", 0, 0, 0, ""},
  { "FIXED", 0, 0, 0, ""},
  { "FLOAT", 0, 0, 0, ""},
  { "FLOAT4", 0, 0, 0, ""},
  { "FLOAT8", 0, 0, 0, ""},
  { "FLUSH", 0, 0, 0, ""},
  { "FOR", 0, 0, 0, ""},
  { "FORCE", 0, 0, 0, ""},
  { "FOREIGN", 0, 0, 0, ""},
  { "FOUND", 0, 0, 0, ""},
  { "FROM", 0, 0, 0, ""},
  { "FULL", 0, 0, 0, ""},
  { "FULLTEXT", 0, 0, 0, ""},
  { "FUNCTION", 0, 0, 0, ""},
  { "GEOMETRY", 0, 0, 0, ""},
  { "GEOMETRYCOLLECTION", 0, 0, 0, ""},
  { "GET_FORMAT", 0, 0, 0, ""},
  { "GLOBAL", 0, 0, 0, ""},
  { "GRANT", 0, 0, 0, ""},
  { "GRANTS", 0, 0, 0, ""},
  { "GROUP", 0, 0, 0, ""},
  { "HANDLER", 0, 0, 0, ""},
  { "HASH", 0, 0, 0, ""},
  { "HAVING", 0, 0, 0, ""},
  { "HELP", 0, 0, 0, ""},
  { "HIGH_PRIORITY", 0, 0, 0, ""},
  { "HOSTS", 0, 0, 0, ""},
  { "HOUR", 0, 0, 0, ""},
  { "HOUR_MICROSECOND", 0, 0, 0, ""},
  { "HOUR_MINUTE", 0, 0, 0, ""},
  { "HOUR_SECOND", 0, 0, 0, ""},
  { "IDENTIFIED", 0, 0, 0, ""},
  { "IF", 0, 0, 0, ""},
  { "IGNORE", 0, 0, 0, ""},
  { "IMPORT", 0, 0, 0, ""},
  { "IN", 0, 0, 0, ""},
  { "INDEX", 0, 0, 0, ""},
  { "INDEXES", 0, 0, 0, ""},
  { "INFILE", 0, 0, 0, ""},
  { "INNER", 0, 0, 0, ""},
  { "INNOBASE", 0, 0, 0, ""},
  { "INNODB", 0, 0, 0, ""},
  { "INOUT", 0, 0, 0, ""},
  { "INSENSITIVE", 0, 0, 0, ""},
  { "INSERT", 0, 0, 0, ""},
  { "INSERT_METHOD", 0, 0, 0, ""},
  { "INT", 0, 0, 0, ""},
  { "INT1", 0, 0, 0, ""},
  { "INT2", 0, 0, 0, ""},
  { "INT3", 0, 0, 0, ""},
  { "INT4", 0, 0, 0, ""},
  { "INT8", 0, 0, 0, ""},
  { "INTEGER", 0, 0, 0, ""},
  { "INTERVAL", 0, 0, 0, ""},
  { "INTO", 0, 0, 0, ""},
  { "IO_THREAD", 0, 0, 0, ""},
  { "IS", 0, 0, 0, ""},
  { "ISOLATION", 0, 0, 0, ""},
  { "ISSUER", 0, 0, 0, ""},
  { "ITERATE", 0, 0, 0, ""},
  { "INVOKER", 0, 0, 0, ""},
  { "JOIN", 0, 0, 0, ""},
  { "KEY", 0, 0, 0, ""},
  { "KEYS", 0, 0, 0, ""},
  { "KILL", 0, 0, 0, ""},
  { "LANGUAGE", 0, 0, 0, ""},
  { "LAST", 0, 0, 0, ""},
  { "LEADING", 0, 0, 0, ""},
  { "LEAVE", 0, 0, 0, ""},
  { "LEAVES", 0, 0, 0, ""},
  { "LEFT", 0, 0, 0, ""},
  { "LEVEL", 0, 0, 0, ""},
  { "LIKE", 0, 0, 0, ""},
  { "LIMIT", 0, 0, 0, ""},
  { "LINES", 0, 0, 0, ""},
  { "LINESTRING", 0, 0, 0, ""},
  { "LOAD", 0, 0, 0, ""},
  { "LOCAL", 0, 0, 0, ""},
  { "LOCALTIME", 0, 0, 0, ""},
  { "LOCALTIMESTAMP", 0, 0, 0, ""},
  { "LOCK", 0, 0, 0, ""},
  { "LOCKS", 0, 0, 0, ""},
  { "LOGS", 0, 0, 0, ""},
  { "LONG", 0, 0, 0, ""},
  { "LONGBLOB", 0, 0, 0, ""},
  { "LONGTEXT", 0, 0, 0, ""},
  { "LOOP", 0, 0, 0, ""},
  { "LOW_PRIORITY", 0, 0, 0, ""},
  { "MASTER", 0, 0, 0, ""},
  { "MASTER_CONNECT_RETRY", 0, 0, 0, ""},
  { "MASTER_HOST", 0, 0, 0, ""},
  { "MASTER_LOG_FILE", 0, 0, 0, ""},
  { "MASTER_LOG_POS", 0, 0, 0, ""},
  { "MASTER_PASSWORD", 0, 0, 0, ""},
  { "MASTER_PORT", 0, 0, 0, ""},
  { "MASTER_SERVER_ID", 0, 0, 0, ""},
  { "MASTER_SSL", 0, 0, 0, ""},
  { "MASTER_SSL_CA", 0, 0, 0, ""},
  { "MASTER_SSL_CAPATH", 0, 0, 0, ""},
  { "MASTER_SSL_CERT", 0, 0, 0, ""},
  { "MASTER_SSL_CIPHER", 0, 0, 0, ""},
  { "MASTER_SSL_KEY", 0, 0, 0, ""},
  { "MASTER_USER", 0, 0, 0, ""},
  { "MATCH", 0, 0, 0, ""},
  { "MAX_CONNECTIONS_PER_HOUR", 0, 0, 0, ""},
  { "MAX_QUERIES_PER_HOUR", 0, 0, 0, ""},
  { "MAX_ROWS", 0, 0, 0, ""},
  { "MAX_UPDATES_PER_HOUR", 0, 0, 0, ""},
  { "MAX_USER_CONNECTIONS", 0, 0, 0, ""},
  { "MEDIUM", 0, 0, 0, ""},
  { "MEDIUMBLOB", 0, 0, 0, ""},
  { "MEDIUMINT", 0, 0, 0, ""},
  { "MEDIUMTEXT", 0, 0, 0, ""},
  { "MERGE", 0, 0, 0, ""},
  { "MICROSECOND", 0, 0, 0, ""},
  { "MIDDLEINT", 0, 0, 0, ""},
  { "MIGRATE", 0, 0, 0, ""},
  { "MINUTE", 0, 0, 0, ""},
  { "MINUTE_MICROSECOND", 0, 0, 0, ""},
  { "MINUTE_SECOND", 0, 0, 0, ""},
  { "MIN_ROWS", 0, 0, 0, ""},
  { "MOD", 0, 0, 0, ""},
  { "MODE", 0, 0, 0, ""},
  { "MODIFIES", 0, 0, 0, ""},
  { "MODIFY", 0, 0, 0, ""},
  { "MONTH", 0, 0, 0, ""},
  { "MULTILINESTRING", 0, 0, 0, ""},
  { "MULTIPOINT", 0, 0, 0, ""},
  { "MULTIPOLYGON", 0, 0, 0, ""},
  { "MUTEX", 0, 0, 0, ""},
  { "NAME", 0, 0, 0, ""},
  { "NAMES", 0, 0, 0, ""},
  { "NATIONAL", 0, 0, 0, ""},
  { "NATURAL", 0, 0, 0, ""},
  { "NDB", 0, 0, 0, ""},
  { "NDBCLUSTER", 0, 0, 0, ""},
  { "NCHAR", 0, 0, 0, ""},
  { "NEW", 0, 0, 0, ""},
  { "NEXT", 0, 0, 0, ""},
  { "NO", 0, 0, 0, ""},
  { "NONE", 0, 0, 0, ""},
  { "NOT", 0, 0, 0, ""},
  { "NO_WRITE_TO_BINLOG", 0, 0, 0, ""},
  { "NULL", 0, 0, 0, ""},
  { "NUMERIC", 0, 0, 0, ""},
  { "NVARCHAR", 0, 0, 0, ""},
  { "OFFSET", 0, 0, 0, ""},
  { "ON", 0, 0, 0, ""},
  { "ONE", 0, 0, 0, ""},
  { "ONE_SHOT", 0, 0, 0, ""},
  { "OPEN", 0, 0, 0, ""},
  { "OPTIMIZE", 0, 0, 0, ""},
  { "OPTION", 0, 0, 0, ""},
  { "OPTIONALLY", 0, 0, 0, ""},
  { "OR", 0, 0, 0, ""},
  { "ORDER", 0, 0, 0, ""},
  { "OUT", 0, 0, 0, ""},
  { "OUTER", 0, 0, 0, ""},
  { "OUTFILE", 0, 0, 0, ""},
  { "PACK_KEYS", 0, 0, 0, ""},
  { "PARTIAL", 0, 0, 0, ""},
  { "PASSWORD", 0, 0, 0, ""},
  { "PHASE", 0, 0, 0, ""},
  { "POINT", 0, 0, 0, ""},
  { "POLYGON", 0, 0, 0, ""},
  { "PRECISION", 0, 0, 0, ""},
  { "PREPARE", 0, 0, 0, ""},
  { "PREV", 0, 0, 0, ""},
  { "PRIMARY", 0, 0, 0, ""},
  { "PRIVILEGES", 0, 0, 0, ""},
  { "PROCEDURE", 0, 0, 0, ""},
  { "PROCESS", 0, 0, 0, ""},
  { "PROCESSLIST", 0, 0, 0, ""},
  { "PURGE", 0, 0, 0, ""},
  { "QUARTER", 0, 0, 0, ""},
  { "QUERY", 0, 0, 0, ""},
  { "QUICK", 0, 0, 0, ""},
  { "READ", 0, 0, 0, ""},
  { "READS", 0, 0, 0, ""},
  { "REAL", 0, 0, 0, ""},
  { "RECOVER", 0, 0, 0, ""},
  { "REDUNDANT", 0, 0, 0, ""},
  { "REFERENCES", 0, 0, 0, ""},
  { "REGEXP", 0, 0, 0, ""},
  { "RELAY_LOG_FILE", 0, 0, 0, ""},
  { "RELAY_LOG_POS", 0, 0, 0, ""},
  { "RELAY_THREAD", 0, 0, 0, ""},
  { "RELEASE", 0, 0, 0, ""},
  { "RELOAD", 0, 0, 0, ""},
  { "RENAME", 0, 0, 0, ""},
  { "REPAIR", 0, 0, 0, ""},
  { "REPEATABLE", 0, 0, 0, ""},
  { "REPLACE", 0, 0, 0, ""},
  { "REPLICATION", 0, 0, 0, ""},
  { "REPEAT", 0, 0, 0, ""},
  { "REQUIRE", 0, 0, 0, ""},
  { "RESET", 0, 0, 0, ""},
  { "RESTORE", 0, 0, 0, ""},
  { "RESTRICT", 0, 0, 0, ""},
  { "RESUME", 0, 0, 0, ""},
  { "RETURN", 0, 0, 0, ""},
  { "RETURNS", 0, 0, 0, ""},
  { "REVOKE", 0, 0, 0, ""},
  { "RIGHT", 0, 0, 0, ""},
  { "RLIKE", 0, 0, 0, ""},
  { "ROLLBACK", 0, 0, 0, ""},
  { "ROLLUP", 0, 0, 0, ""},
  { "ROUTINE", 0, 0, 0, ""},
  { "ROW", 0, 0, 0, ""},
  { "ROWS", 0, 0, 0, ""},
  { "ROW_FORMAT", 0, 0, 0, ""},
  { "RTREE", 0, 0, 0, ""},
  { "SAVEPOINT", 0, 0, 0, ""},
  { "SCHEMA", 0, 0, 0, ""},
  { "SCHEMAS", 0, 0, 0, ""},
  { "SECOND", 0, 0, 0, ""},
  { "SECOND_MICROSECOND", 0, 0, 0, ""},
  { "SECURITY", 0, 0, 0, ""},
  { "SELECT", 0, 0, 0, ""},
  { "SENSITIVE", 0, 0, 0, ""},
  { "SEPARATOR", 0, 0, 0, ""},
  { "SERIAL", 0, 0, 0, ""},
  { "SERIALIZABLE", 0, 0, 0, ""},
  { "SESSION", 0, 0, 0, ""},
  { "SET", 0, 0, 0, ""},
  { "SHARE", 0, 0, 0, ""},
  { "SHOW", 0, 0, 0, ""},
  { "SHUTDOWN", 0, 0, 0, ""},
  { "SIGNED", 0, 0, 0, ""},
  { "SIMPLE", 0, 0, 0, ""},
  { "SLAVE", 0, 0, 0, ""},
  { "SNAPSHOT", 0, 0, 0, ""},
  { "SMALLINT", 0, 0, 0, ""},
  { "SOME", 0, 0, 0, ""},
  { "SONAME", 0, 0, 0, ""},
  { "SOUNDS", 0, 0, 0, ""},
  { "SPATIAL", 0, 0, 0, ""},
  { "SPECIFIC", 0, 0, 0, ""},
  { "SQL", 0, 0, 0, ""},
  { "SQLEXCEPTION", 0, 0, 0, ""},
  { "SQLSTATE", 0, 0, 0, ""},
  { "SQLWARNING", 0, 0, 0, ""},
  { "SQL_BIG_RESULT", 0, 0, 0, ""},
  { "SQL_BUFFER_RESULT", 0, 0, 0, ""},
  { "SQL_CACHE", 0, 0, 0, ""},
  { "SQL_CALC_FOUND_ROWS", 0, 0, 0, ""},
  { "SQL_NO_CACHE", 0, 0, 0, ""},
  { "SQL_SMALL_RESULT", 0, 0, 0, ""},
  { "SQL_THREAD", 0, 0, 0, ""},
  { "SQL_TSI_SECOND", 0, 0, 0, ""},
  { "SQL_TSI_MINUTE", 0, 0, 0, ""},
  { "SQL_TSI_HOUR", 0, 0, 0, ""},
  { "SQL_TSI_DAY", 0, 0, 0, ""},
  { "SQL_TSI_WEEK", 0, 0, 0, ""},
  { "SQL_TSI_MONTH", 0, 0, 0, ""},
  { "SQL_TSI_QUARTER", 0, 0, 0, ""},
  { "SQL_TSI_YEAR", 0, 0, 0, ""},
  { "SSL", 0, 0, 0, ""},
  { "START", 0, 0, 0, ""},
  { "STARTING", 0, 0, 0, ""},
  { "STATUS", 0, 0, 0, ""},
  { "STOP", 0, 0, 0, ""},
  { "STORAGE", 0, 0, 0, ""},
  { "STRAIGHT_JOIN", 0, 0, 0, ""},
  { "STRING", 0, 0, 0, ""},
  { "STRIPED", 0, 0, 0, ""},
  { "SUBJECT", 0, 0, 0, ""},
  { "SUPER", 0, 0, 0, ""},
  { "SUSPEND", 0, 0, 0, ""},
  { "TABLE", 0, 0, 0, ""},
  { "TABLES", 0, 0, 0, ""},
  { "TABLESPACE", 0, 0, 0, ""},
  { "TEMPORARY", 0, 0, 0, ""},
  { "TEMPTABLE", 0, 0, 0, ""},
  { "TERMINATED", 0, 0, 0, ""},
  { "TEXT", 0, 0, 0, ""},
  { "THEN", 0, 0, 0, ""},
  { "TIME", 0, 0, 0, ""},
  { "TIMESTAMP", 0, 0, 0, ""},
  { "TIMESTAMPADD", 0, 0, 0, ""},
  { "TIMESTAMPDIFF", 0, 0, 0, ""},
  { "TINYBLOB", 0, 0, 0, ""},
  { "TINYINT", 0, 0, 0, ""},
  { "TINYTEXT", 0, 0, 0, ""},
  { "TO", 0, 0, 0, ""},
  { "TRAILING", 0, 0, 0, ""},
  { "TRANSACTION", 0, 0, 0, ""},
  { "TRIGGER", 0, 0, 0, ""},
  { "TRIGGERS", 0, 0, 0, ""},
  { "TRUE", 0, 0, 0, ""},
  { "TRUNCATE", 0, 0, 0, ""},
  { "TYPE", 0, 0, 0, ""},
  { "TYPES", 0, 0, 0, ""},
  { "UNCOMMITTED", 0, 0, 0, ""},
  { "UNDEFINED", 0, 0, 0, ""},
  { "UNDO", 0, 0, 0, ""},
  { "UNICODE", 0, 0, 0, ""},
  { "UNION", 0, 0, 0, ""},
  { "UNIQUE", 0, 0, 0, ""},
  { "UNKNOWN", 0, 0, 0, ""},
  { "UNLOCK", 0, 0, 0, ""},
  { "UNSIGNED", 0, 0, 0, ""},
  { "UNTIL", 0, 0, 0, ""},
  { "UPDATE", 0, 0, 0, ""},
  { "UPGRADE", 0, 0, 0, ""},
  { "USAGE", 0, 0, 0, ""},
  { "USE", 0, 0, 0, ""},
  { "USER", 0, 0, 0, ""},
  { "USER_RESOURCES", 0, 0, 0, ""},
  { "USE_FRM", 0, 0, 0, ""},
  { "USING", 0, 0, 0, ""},
  { "UTC_DATE", 0, 0, 0, ""},
  { "UTC_TIME", 0, 0, 0, ""},
  { "UTC_TIMESTAMP", 0, 0, 0, ""},
  { "VALUE", 0, 0, 0, ""},
  { "VALUES", 0, 0, 0, ""},
  { "VARBINARY", 0, 0, 0, ""},
  { "VARCHAR", 0, 0, 0, ""},
  { "VARCHARACTER", 0, 0, 0, ""},
  { "VARIABLES", 0, 0, 0, ""},
  { "VARYING", 0, 0, 0, ""},
  { "WARNINGS", 0, 0, 0, ""},
  { "WEEK", 0, 0, 0, ""},
  { "WHEN", 0, 0, 0, ""},
  { "WHERE", 0, 0, 0, ""},
  { "WHILE", 0, 0, 0, ""},
  { "VIEW", 0, 0, 0, ""},
  { "WITH", 0, 0, 0, ""},
  { "WORK", 0, 0, 0, ""},
  { "WRITE", 0, 0, 0, ""},
  { "X509", 0, 0, 0, ""},
  { "XOR", 0, 0, 0, ""},
  { "XA", 0, 0, 0, ""},
  { "YEAR", 0, 0, 0, ""},
  { "YEAR_MONTH", 0, 0, 0, ""},
  { "ZEROFILL", 0, 0, 0, ""},
  { "ABS", 0, 0, 0, ""},
  { "ACOS", 0, 0, 0, ""},
  { "ADDDATE", 0, 0, 0, ""},
  { "ADDTIME", 0, 0, 0, ""},
  { "AES_ENCRYPT", 0, 0, 0, ""},
  { "AES_DECRYPT", 0, 0, 0, ""},
  { "AREA", 0, 0, 0, ""},
  { "ASIN", 0, 0, 0, ""},
  { "ASBINARY", 0, 0, 0, ""},
  { "ASTEXT", 0, 0, 0, ""},
  { "ASWKB", 0, 0, 0, ""},
  { "ASWKT", 0, 0, 0, ""},
  { "ATAN", 0, 0, 0, ""},
  { "ATAN2", 0, 0, 0, ""},
  { "BENCHMARK", 0, 0, 0, ""},
  { "BIN", 0, 0, 0, ""},
  { "BIT_COUNT", 0, 0, 0, ""},
  { "BIT_OR", 0, 0, 0, ""},
  { "BIT_AND", 0, 0, 0, ""},
  { "BIT_XOR", 0, 0, 0, ""},
  { "CAST", 0, 0, 0, ""},
  { "CEIL", 0, 0, 0, ""},
  { "CEILING", 0, 0, 0, ""},
  { "BIT_LENGTH", 0, 0, 0, ""},
  { "CENTROID", 0, 0, 0, ""},
  { "CHAR_LENGTH", 0, 0, 0, ""},
  { "CHARACTER_LENGTH", 0, 0, 0, ""},
  { "COALESCE", 0, 0, 0, ""},
  { "COERCIBILITY", 0, 0, 0, ""},
  { "COMPRESS", 0, 0, 0, ""},
  { "CONCAT", 0, 0, 0, ""},
  { "CONCAT_WS", 0, 0, 0, ""},
  { "CONNECTION_ID", 0, 0, 0, ""},
  { "CONV", 0, 0, 0, ""},
  { "CONVERT_TZ", 0, 0, 0, ""},
  { "COUNT", 0, 0, 0, ""},
  { "COS", 0, 0, 0, ""},
  { "COT", 0, 0, 0, ""},
  { "CRC32", 0, 0, 0, ""},
  { "CROSSES", 0, 0, 0, ""},
  { "CURDATE", 0, 0, 0, ""},
  { "CURTIME", 0, 0, 0, ""},
  { "DATE_ADD", 0, 0, 0, ""},
  { "DATEDIFF", 0, 0, 0, ""},
  { "DATE_FORMAT", 0, 0, 0, ""},
  { "DATE_SUB", 0, 0, 0, ""},
  { "DAYNAME", 0, 0, 0, ""},
  { "DAYOFMONTH", 0, 0, 0, ""},
  { "DAYOFWEEK", 0, 0, 0, ""},
  { "DAYOFYEAR", 0, 0, 0, ""},
  { "DECODE", 0, 0, 0, ""},
  { "DEGREES", 0, 0, 0, ""},
  { "DES_ENCRYPT", 0, 0, 0, ""},
  { "DES_DECRYPT", 0, 0, 0, ""},
  { "DIMENSION", 0, 0, 0, ""},
  { "DISJOINT", 0, 0, 0, ""},
  { "ELT", 0, 0, 0, ""},
  { "ENCODE", 0, 0, 0, ""},
  { "ENCRYPT", 0, 0, 0, ""},
  { "ENDPOINT", 0, 0, 0, ""},
  { "ENVELOPE", 0, 0, 0, ""},
  { "EQUALS", 0, 0, 0, ""},
  { "EXTERIORRING", 0, 0, 0, ""},
  { "EXTRACT", 0, 0, 0, ""},
  { "EXP", 0, 0, 0, ""},
  { "EXPORT_SET", 0, 0, 0, ""},
  { "FIELD", 0, 0, 0, ""},
  { "FIND_IN_SET", 0, 0, 0, ""},
  { "FLOOR", 0, 0, 0, ""},
  { "FORMAT", 0, 0, 0, ""},
  { "FOUND_ROWS", 0, 0, 0, ""},
  { "FROM_DAYS", 0, 0, 0, ""},
  { "FROM_UNIXTIME", 0, 0, 0, ""},
  { "GET_LOCK", 0, 0, 0, ""},
  { "GEOMETRYN", 0, 0, 0, ""},
  { "GEOMETRYTYPE", 0, 0, 0, ""},
  { "GEOMCOLLFROMTEXT", 0, 0, 0, ""},
  { "GEOMCOLLFROMWKB", 0, 0, 0, ""},
  { "GEOMETRYCOLLECTIONFROMTEXT", 0, 0, 0, ""},
  { "GEOMETRYCOLLECTIONFROMWKB", 0, 0, 0, ""},
  { "GEOMETRYFROMTEXT", 0, 0, 0, ""},
  { "GEOMETRYFROMWKB", 0, 0, 0, ""},
  { "GEOMFROMTEXT", 0, 0, 0, ""},
  { "GEOMFROMWKB", 0, 0, 0, ""},
  { "GLENGTH", 0, 0, 0, ""},
  { "GREATEST", 0, 0, 0, ""},
  { "GROUP_CONCAT", 0, 0, 0, ""},
  { "GROUP_UNIQUE_USERS", 0, 0, 0, ""},
  { "HEX", 0, 0, 0, ""},
  { "IFNULL", 0, 0, 0, ""},
  { "INET_ATON", 0, 0, 0, ""},
  { "INET_NTOA", 0, 0, 0, ""},
  { "INSTR", 0, 0, 0, ""},
  { "INTERIORRINGN", 0, 0, 0, ""},
  { "INTERSECTS", 0, 0, 0, ""},
  { "ISCLOSED", 0, 0, 0, ""},
  { "ISEMPTY", 0, 0, 0, ""},
  { "ISNULL", 0, 0, 0, ""},
  { "IS_FREE_LOCK", 0, 0, 0, ""},
  { "IS_USED_LOCK", 0, 0, 0, ""},
  { "LAST_INSERT_ID", 0, 0, 0, ""},
  { "ISSIMPLE", 0, 0, 0, ""},
  { "LAST_DAY", 0, 0, 0, ""},
  { "LCASE", 0, 0, 0, ""},
  { "LEAST", 0, 0, 0, ""},
  { "LENGTH", 0, 0, 0, ""},
  { "LN", 0, 0, 0, ""},
  { "LINEFROMTEXT", 0, 0, 0, ""},
  { "LINEFROMWKB", 0, 0, 0, ""},
  { "LINESTRINGFROMTEXT", 0, 0, 0, ""},
  { "LINESTRINGFROMWKB", 0, 0, 0, ""},
  { "LOAD_FILE", 0, 0, 0, ""},
  { "LOCATE", 0, 0, 0, ""},
  { "LOG", 0, 0, 0, ""},
  { "LOG2", 0, 0, 0, ""},
  { "LOG10", 0, 0, 0, ""},
  { "LOWER", 0, 0, 0, ""},
  { "LPAD", 0, 0, 0, ""},
  { "LTRIM", 0, 0, 0, ""},
  { "MAKE_SET", 0, 0, 0, ""},
  { "MAKEDATE", 0, 0, 0, ""},
  { "MAKETIME", 0, 0, 0, ""},
  { "MASTER_POS_WAIT", 0, 0, 0, ""},
  { "MAX", 0, 0, 0, ""},
  { "MBRCONTAINS", 0, 0, 0, ""},
  { "MBRDISJOINT", 0, 0, 0, ""},
  { "MBREQUAL", 0, 0, 0, ""},
  { "MBRINTERSECTS", 0, 0, 0, ""},
  { "MBROVERLAPS", 0, 0, 0, ""},
  { "MBRTOUCHES", 0, 0, 0, ""},
  { "MBRWITHIN", 0, 0, 0, ""},
  { "MD5", 0, 0, 0, ""},
  { "MID", 0, 0, 0, ""},
  { "MIN", 0, 0, 0, ""},
  { "MLINEFROMTEXT", 0, 0, 0, ""},
  { "MLINEFROMWKB", 0, 0, 0, ""},
  { "MPOINTFROMTEXT", 0, 0, 0, ""},
  { "MPOINTFROMWKB", 0, 0, 0, ""},
  { "MPOLYFROMTEXT", 0, 0, 0, ""},
  { "MPOLYFROMWKB", 0, 0, 0, ""},
  { "MONTHNAME", 0, 0, 0, ""},
  { "MULTILINESTRINGFROMTEXT", 0, 0, 0, ""},
  { "MULTILINESTRINGFROMWKB", 0, 0, 0, ""},
  { "MULTIPOINTFROMTEXT", 0, 0, 0, ""},
  { "MULTIPOINTFROMWKB", 0, 0, 0, ""},
  { "MULTIPOLYGONFROMTEXT", 0, 0, 0, ""},
  { "MULTIPOLYGONFROMWKB", 0, 0, 0, ""},
  { "NAME_CONST", 0, 0, 0, ""},
  { "NOW", 0, 0, 0, ""},
  { "NULLIF", 0, 0, 0, ""},
  { "NUMGEOMETRIES", 0, 0, 0, ""},
  { "NUMINTERIORRINGS", 0, 0, 0, ""},
  { "NUMPOINTS", 0, 0, 0, ""},
  { "OCTET_LENGTH", 0, 0, 0, ""},
  { "OCT", 0, 0, 0, ""},
  { "ORD", 0, 0, 0, ""},
  { "OVERLAPS", 0, 0, 0, ""},
  { "PERIOD_ADD", 0, 0, 0, ""},
  { "PERIOD_DIFF", 0, 0, 0, ""},
  { "PI", 0, 0, 0, ""},
  { "POINTFROMTEXT", 0, 0, 0, ""},
  { "POINTFROMWKB", 0, 0, 0, ""},
  { "POINTN", 0, 0, 0, ""},
  { "POLYFROMTEXT", 0, 0, 0, ""},
  { "POLYFROMWKB", 0, 0, 0, ""},
  { "POLYGONFROMTEXT", 0, 0, 0, ""},
  { "POLYGONFROMWKB", 0, 0, 0, ""},
  { "POSITION", 0, 0, 0, ""},
  { "POW", 0, 0, 0, ""},
  { "POWER", 0, 0, 0, ""},
  { "QUOTE", 0, 0, 0, ""},
  { "RADIANS", 0, 0, 0, ""},
  { "RAND", 0, 0, 0, ""},
  { "RELEASE_LOCK", 0, 0, 0, ""},
  { "REVERSE", 0, 0, 0, ""},
  { "ROUND", 0, 0, 0, ""},
  { "ROW_COUNT", 0, 0, 0, ""},
  { "RPAD", 0, 0, 0, ""},
  { "RTRIM", 0, 0, 0, ""},
  { "SEC_TO_TIME", 0, 0, 0, ""},
  { "SESSION_USER", 0, 0, 0, ""},
  { "SUBDATE", 0, 0, 0, ""},
  { "SIGN", 0, 0, 0, ""},
  { "SIN", 0, 0, 0, ""},
  { "SHA", 0, 0, 0, ""},
  { "SHA1", 0, 0, 0, ""},
  { "SLEEP", 0, 0, 0, ""},
  { "SOUNDEX", 0, 0, 0, ""},
  { "SPACE", 0, 0, 0, ""},
  { "SQRT", 0, 0, 0, ""},
  { "SRID", 0, 0, 0, ""},
  { "STARTPOINT", 0, 0, 0, ""},
  { "STD", 0, 0, 0, ""},
  { "STDDEV", 0, 0, 0, ""},
  { "STDDEV_POP", 0, 0, 0, ""},
  { "STDDEV_SAMP", 0, 0, 0, ""},
  { "STR_TO_DATE", 0, 0, 0, ""},
  { "STRCMP", 0, 0, 0, ""},
  { "SUBSTR", 0, 0, 0, ""},
  { "SUBSTRING", 0, 0, 0, ""},
  { "SUBSTRING_INDEX", 0, 0, 0, ""},
  { "SUBTIME", 0, 0, 0, ""},
  { "SUM", 0, 0, 0, ""},
  { "SYSDATE", 0, 0, 0, ""},
  { "SYSTEM_USER", 0, 0, 0, ""},
  { "TAN", 0, 0, 0, ""},
  { "TIME_FORMAT", 0, 0, 0, ""},
  { "TIME_TO_SEC", 0, 0, 0, ""},
  { "TIMEDIFF", 0, 0, 0, ""},
  { "TO_DAYS", 0, 0, 0, ""},
  { "TOUCHES", 0, 0, 0, ""},
  { "TRIM", 0, 0, 0, ""},
  { "UCASE", 0, 0, 0, ""},
  { "UNCOMPRESS", 0, 0, 0, ""},
  { "UNCOMPRESSED_LENGTH", 0, 0, 0, ""},
  { "UNHEX", 0, 0, 0, ""},
  { "UNIQUE_USERS", 0, 0, 0, ""},
  { "UNIX_TIMESTAMP", 0, 0, 0, ""},
  { "UPPER", 0, 0, 0, ""},
  { "UUID", 0, 0, 0, ""},
  { "VARIANCE", 0, 0, 0, ""},
  { "VAR_POP", 0, 0, 0, ""},
  { "VAR_SAMP", 0, 0, 0, ""},
  { "VERSION", 0, 0, 0, ""},
  { "WEEKDAY", 0, 0, 0, ""},
  { "WEEKOFYEAR", 0, 0, 0, ""},
  { "WITHIN", 0, 0, 0, ""},
  { "X", 0, 0, 0, ""},
  { "Y", 0, 0, 0, ""},
  { "YEARWEEK", 0, 0, 0, ""},
  /* end sentinel */
  { (char *)NULL,       0, 0, 0, ""}
};

static const char *load_default_groups[]= { "mysql","client",0 };

static int         embedded_server_arg_count= 0;
static char       *embedded_server_args[MAX_SERVER_ARGS];
static const char *embedded_server_groups[]=
{ "server", "embedded", "mysql_SERVER", 0 };

#ifdef HAVE_READLINE
/*
 HIST_ENTRY is defined for libedit, but not for the real readline
 Need to redefine it for real readline to find it
*/
#if !defined(HAVE_HIST_ENTRY)
typedef struct _hist_entry {
  const char      *line;
  const char      *data;
} HIST_ENTRY; 
#endif

extern "C" int add_history(const char *command); /* From readline directory */
extern "C" int read_history(const char *command);
extern "C" int write_history(const char *command);
extern "C" HIST_ENTRY *history_get(int num);
extern "C" int history_length;
static int not_in_history(const char *line);
static void initialize_readline (char *name);
#endif                                          /* HAVE_READLINE */

static COMMANDS *find_command(char *name);
static COMMANDS *find_command(char cmd_name);
static bool add_line(String &buffer, char *line, size_t line_length,
                     char *in_string, bool *ml_comment, bool truncated);
static void remove_cntrl(String &buffer);
static void print_table_data(MYSQL_RES *result);
static void print_table_data_html(MYSQL_RES *result);
static void print_table_data_xml(MYSQL_RES *result);
static void print_tab_data(MYSQL_RES *result);
static void print_table_data_vertically(MYSQL_RES *result);
static void print_warnings(void);
static ulong start_timer(void);
static void end_timer(ulong start_time,char *buff);
static void mysql_end_timer(ulong start_time,char *buff);
static void nice_time(double sec,char *buff,bool part_second);
static void kill_query(const char* reason);
extern "C" void mysql_end(int sig);
extern "C" void handle_ctrlc_signal(int sig);
extern "C" void handle_quit_signal(int sig);
#if defined(HAVE_TERMIOS_H) && defined(GWINSZ_IN_SYS_IOCTL)
static void window_resize(int sig);
#endif

const char DELIMITER_NAME[]= "delimiter";
const uint DELIMITER_NAME_LEN= sizeof(DELIMITER_NAME) - 1;
inline bool is_delimiter_command(char *name, ulong len)
{
  /*
    Delimiter command has a parameter, so the length of the whole command
    is larger than DELIMITER_NAME_LEN.  We don't care the parameter, so
    only name(first DELIMITER_NAME_LEN bytes) is checked.
  */
  return (len >= DELIMITER_NAME_LEN &&
          !my_strnncoll(charset_info, (uchar*) name, DELIMITER_NAME_LEN,
                        (uchar *) DELIMITER_NAME, DELIMITER_NAME_LEN));
}

/**
   Get the index of a command in the commands array.

   @param cmd_char    Short form command.

   @return int
     The index of the command is returned if it is found, else -1 is returned.
*/
inline int get_command_index(char cmd_char)
{
  /*
    All client-specific commands are in the first part of commands array
    and have a function to implement it.
  */
  for (uint i= 0; *commands[i].func != NULL; i++)
    if (commands[i].cmd_char == cmd_char)
      return i;
  return -1;
}

static int delimiter_index= -1;
static int charset_index= -1;
static bool real_binary_mode= FALSE;

#ifdef _WIN32
BOOL windows_ctrl_handler(DWORD fdwCtrlType)
{
  switch (fdwCtrlType)
  {
  case CTRL_C_EVENT:
  case CTRL_BREAK_EVENT:
    handle_ctrlc_signal(SIGINT);
    /* Indicate that signal has beed handled. */  
    return TRUE;
  case CTRL_CLOSE_EVENT:
  case CTRL_LOGOFF_EVENT:
  case CTRL_SHUTDOWN_EVENT:
    handle_quit_signal(SIGINT + 1);
  }
  /* Pass signal to the next control handler function. */
  return FALSE;
}
#endif


int main(int argc,char *argv[])
{
  char buff[80];

  MY_INIT(argv[0]);
  DBUG_ENTER("main");
  DBUG_PROCESS(argv[0]);

  charset_index= get_command_index('C');
  delimiter_index= get_command_index('d');
  delimiter_str= delimiter;
  default_prompt = my_strdup(PSI_NOT_INSTRUMENTED,
                             getenv("MYSQL_PS1") ? 
			     getenv("MYSQL_PS1") : 
			     "mysql> ",MYF(MY_WME));
  current_prompt = my_strdup(PSI_NOT_INSTRUMENTED,
                             default_prompt,MYF(MY_WME));
  prompt_counter=0;

  outfile[0]=0;			// no (default) outfile
  my_stpcpy(pager, "stdout");	// the default, if --pager wasn't given
  {
    char *tmp=getenv("PAGER");
    if (tmp && strlen(tmp))
    {
      default_pager_set= 1;
      my_stpcpy(default_pager, tmp);
    }
  }
  if (!isatty(0) || !isatty(1))
  {
    status.batch=1; opt_silent=1;
    ignore_errors=0;
  }
  else
    status.add_to_history=1;
  status.exit_status=1;

  {
    /* 
     The file descriptor-layer may be out-of-sync with the file-number layer,
     so we make sure that "stdout" is really open.  If its file is closed then
     explicitly close the FD layer. 
    */
    int stdout_fileno_copy;
    stdout_fileno_copy= dup(fileno(stdout)); /* Okay if fileno fails. */
    if (stdout_fileno_copy == -1)
      fclose(stdout);
    else
      close(stdout_fileno_copy);             /* Clean up dup(). */
  }

#ifdef _WIN32
  /* Convert command line parameters from UTF16LE to UTF8MB4. */
  my_win_translate_command_line_args(&my_charset_utf8mb4_bin, &argc, &argv);
#endif

  my_getopt_use_args_separator= TRUE;
  if (load_defaults("my",load_default_groups,&argc,&argv))
  {
    my_end(0);
    exit(1);
  }
  my_getopt_use_args_separator= FALSE;

  defaults_argv=argv;
  if (get_options(argc, (char **) argv))
  {
    free_defaults(defaults_argv);
    my_end(0);
    exit(1);
  }
  if (status.batch && !status.line_buff &&
      !(status.line_buff= batch_readline_init(MAX_BATCH_BUFFER_SIZE, stdin)))
  {
    put_info("Can't initialize batch_readline - may be the input source is "
             "a directory or a block device.", INFO_ERROR, 0);
    free_defaults(defaults_argv);
    my_end(0);
    exit(1);
  }
  if (mysql_server_init(embedded_server_arg_count, embedded_server_args, 
                        (char**) embedded_server_groups))
  {
    put_error(NULL);
    free_defaults(defaults_argv);
    my_end(0);
    exit(1);
  }
  glob_buffer.realloc(512);
  completion_hash_init(&ht, 128);
  init_alloc_root(PSI_NOT_INSTRUMENTED, &hash_mem_root, 16384, 0);
  memset(&mysql, 0, sizeof(mysql));
  if (sql_connect(current_host,current_db,current_user,opt_password,
		  opt_silent))
  {
    quick= 1;					// Avoid history
    status.exit_status= 1;
    mysql_end(-1);
  }
  if (!status.batch)
    ignore_errors=1;				// Don't abort monitor

#ifndef _WIN32
  signal(SIGINT, handle_ctrlc_signal);          // Catch SIGINT to clean up
  signal(SIGQUIT, mysql_end);			// Catch SIGQUIT to clean up
  signal(SIGHUP, handle_quit_signal);           // Catch SIGHUP to clean up
#else
  SetConsoleCtrlHandler((PHANDLER_ROUTINE) windows_ctrl_handler, TRUE);
#endif


#if defined(HAVE_TERMIOS_H) && defined(GWINSZ_IN_SYS_IOCTL)
  /* Readline will call this if it installs a handler */
  signal(SIGWINCH, window_resize);
  /* call the SIGWINCH handler to get the default term width */
  window_resize(0);
#endif

  put_info("Welcome to the MySQL monitor.  Commands end with ; or \\g.",
	   INFO_INFO);
  my_snprintf((char*) glob_buffer.ptr(), glob_buffer.alloced_length(),
	   "Your MySQL connection id is %lu\nServer version: %s\n",
	   mysql_thread_id(&mysql), server_version_string(&mysql));
  put_info((char*) glob_buffer.ptr(),INFO_INFO);

  put_info(ORACLE_WELCOME_COPYRIGHT_NOTICE("2000"), INFO_INFO);

  if (!status.batch && !quick && !opt_html && !opt_xml)
  {
    init_dynamic_string(&histignore_buffer, "*IDENTIFIED*:*PASSWORD*",
                        1024, 1024);

    /*
      More history-ignore patterns can be supplied using either --histignore
      option or MYSQL_HISTIGNORE environment variable. If supplied, it will
      get appended to the default pattern (*IDENTIFIED*:*PASSWORD*). In case
      both are specified, pattern(s) supplied using --histignore option will
      be used.
    */
    if (opt_histignore)
    {
      dynstr_append(&histignore_buffer, ":");
      dynstr_append(&histignore_buffer, opt_histignore);
    }
    else if (getenv("MYSQL_HISTIGNORE"))
    {
      dynstr_append(&histignore_buffer, ":");
      dynstr_append(&histignore_buffer, getenv("MYSQL_HISTIGNORE"));
    }

    parse_histignore();

#ifdef HAVE_READLINE
  initialize_readline((char*) my_progname);

    /* read-history from file, default ~/.mysql_history*/
    if (getenv("MYSQL_HISTFILE"))
      histfile=my_strdup(PSI_NOT_INSTRUMENTED,
                         getenv("MYSQL_HISTFILE"),MYF(MY_WME));
    else if (getenv("HOME"))
    {
      histfile=(char*) my_malloc(PSI_NOT_INSTRUMENTED,
                                 (uint) strlen(getenv("HOME"))
				 + (uint) strlen("/.mysql_history")+2,
				 MYF(MY_WME));
      if (histfile)
	sprintf(histfile,"%s/.mysql_history",getenv("HOME"));
      char link_name[FN_REFLEN];
      if (my_readlink(link_name, histfile, 0) == 0 &&
          strncmp(link_name, "/dev/null", 10) == 0)
      {
        /* The .mysql_history file is a symlink to /dev/null, don't use it */
        my_free(histfile);
        histfile= 0;
      }
    }

    /* We used to suggest setting MYSQL_HISTFILE=/dev/null. */
    if (histfile && strncmp(histfile, "/dev/null", 10) == 0)
      histfile= NULL;

    if (histfile && histfile[0])
    {
      if (verbose)
	tee_fprintf(stdout, "Reading history-file %s\n",histfile);
      read_history(histfile);
      if (!(histfile_tmp= (char*) my_malloc(PSI_NOT_INSTRUMENTED,
                                            (uint) strlen(histfile) + 5,
					    MYF(MY_WME))))
      {
	fprintf(stderr, "Couldn't allocate memory for temp histfile!\n");
	exit(1);
      }
      sprintf(histfile_tmp, "%s.TMP", histfile);
    }
#endif
  }

  sprintf(buff, "%s",
	  "Type 'help;' or '\\h' for help. Type '\\c' to clear the current input statement.\n");
  put_info(buff,INFO_INFO);
  status.exit_status= read_and_execute(!status.batch);
  if (opt_outfile)
    end_tee();
  mysql_end(0);
  DBUG_RETURN(0);				// Keep compiler happy
}

void mysql_end(int sig)
{
#ifndef _WIN32
  /*
    Ingnoring SIGQUIT, SIGINT and SIGHUP signals when cleanup process starts.
    This will help in resolving the double free issues, which occures in case
    the signal handler function is started in between the clean up function.
  */
  signal(SIGQUIT, SIG_IGN);
  signal(SIGINT, SIG_IGN);
  signal(SIGHUP, SIG_IGN);
#endif

  mysql_close(&mysql);
#ifdef HAVE_READLINE
  if (!status.batch && !quick && !opt_html && !opt_xml &&
      histfile && histfile[0])
  {
    /* write-history */
    if (verbose)
      tee_fprintf(stdout, "Writing history-file %s\n",histfile);
    if (!write_history(histfile_tmp))
      my_rename(histfile_tmp, histfile, MYF(MY_WME));
  }
  batch_readline_end(status.line_buff);
  completion_hash_free(&ht);
  free_root(&hash_mem_root,MYF(0));

  my_free(histfile);
  my_free(histfile_tmp);
#endif
  my_free(opt_histignore);
  dynstr_free(&histignore_buffer);
  free_hist_patterns();

  my_free(current_os_user);
  my_free(current_os_sudouser);

  if (opt_syslog)
    my_closelog();

  if (sig >= 0)
    put_info(sig ? "Aborted" : "Bye", INFO_RESULT);
  glob_buffer.free();
  old_buffer.free();
  processed_prompt.free();
  my_free(server_version);
  my_free(opt_password);
  my_free(opt_mysql_unix_port);
  my_free(current_db);
  my_free(current_host);
  my_free(current_user);
  my_free(full_username);
  my_free(part_username);
  my_free(default_prompt);
#if defined (_WIN32) && !defined (EMBEDDED_LIBRARY)
  my_free(shared_memory_base_name);
#endif
  my_free(current_prompt);
  while (embedded_server_arg_count > 1)
    my_free(embedded_server_args[--embedded_server_arg_count]);
  mysql_server_end();
  free_defaults(defaults_argv);
  my_end(my_end_arg);
  exit(status.exit_status);
}


/**
  SIGINT signal handler.

  @description
    This function handles SIGINT (Ctrl - C). It sends a 'KILL [QUERY]' command
    to the server if a query is currently executing. On Windows, 'Ctrl - Break'
    is treated alike.

  @param [IN]               Signal number
*/

void handle_ctrlc_signal(int sig)
{
  sigint_received= 1;

  /* Skip rest if --sigint-ignore is used. */
  if (opt_sigint_ignore)
    return;

  if (executing_query)
    kill_query("^C");
  /* else, do nothing, just terminate the current line (like /c command). */
  return;
}


/**
   Handler to perform a cleanup and quit the program.

   @description
     This function would send a 'KILL [QUERY]' command to the server if a
     query is currently executing and then it invokes mysql_thread_end()/
     mysql_end() in order to terminate the mysql client process.

  @param [IN]               Signal number
*/

void handle_quit_signal(int sig)
{
  const char *reason= "Terminal close";

  if (!executing_query)
  {
    tee_fprintf(stdout, "%s -- exit!\n", reason);
    goto err;
  }

  kill_query(reason);

err:
#ifdef _WIN32
  /*
   When a signal is raised on Windows, the OS creates a new thread to
   handle the interrupt. Once that thread completes, the main thread
   continues running only to find that it's resources have already been
   free'd when the signal handler called mysql_end().
  */
  mysql_thread_end();
  return;
#else
  mysql_end(sig);
#endif
}


/* Send 'KILL QUERY' command to the server. */
static
void kill_query(const char *reason)
{
  char kill_buffer[40];
  MYSQL *kill_mysql= NULL;

  kill_mysql= mysql_init(kill_mysql);
  init_connection_options(kill_mysql);

  if (!mysql_real_connect(kill_mysql, current_host, current_user,
                          opt_password, "", opt_mysql_port,
                          opt_mysql_unix_port, 0))
  {
    tee_fprintf(stdout, "%s -- Sorry, cannot connect to the server to kill "
                "query, giving up ...\n", reason);
    goto err;
  }

  interrupted_query ++;

  /* mysqld < 5 does not understand KILL QUERY, skip to KILL CONNECTION */
  sprintf(kill_buffer, "KILL %s%lu",
          (mysql_get_server_version(&mysql) < 50000) ? "" : "QUERY ",
          mysql_thread_id(&mysql));

  if (verbose)
    tee_fprintf(stdout, "%s -- sending \"%s\" to server ...\n", reason,
                kill_buffer);
  mysql_real_query(kill_mysql, kill_buffer,
                   static_cast<ulong>(strlen(kill_buffer)));
  tee_fprintf(stdout, "%s -- query aborted\n", reason);

err:
  mysql_close(kill_mysql);
  return;
}


#if defined(HAVE_TERMIOS_H) && defined(GWINSZ_IN_SYS_IOCTL)
void window_resize(int sig)
{
  struct winsize window_size;

  if (ioctl(fileno(stdin), TIOCGWINSZ, &window_size) == 0)
    terminal_width= window_size.ws_col;
}
#endif

static struct my_option my_long_options[] =
{
  {"help", '?', "Display this help and exit.", 0, 0, 0, GET_NO_ARG, NO_ARG, 0,
   0, 0, 0, 0, 0},
  {"help", 'I', "Synonym for -?", 0, 0, 0, GET_NO_ARG, NO_ARG, 0,
   0, 0, 0, 0, 0},
  {"auto-rehash", OPT_AUTO_REHASH,
   "Enable automatic rehashing. One doesn't need to use 'rehash' to get table "
   "and field completion, but startup and reconnecting may take a longer time. "
   "Disable with --disable-auto-rehash.",
   &opt_rehash, &opt_rehash, 0, GET_BOOL, NO_ARG, 1, 0, 0, 0,
   0, 0},
  {"no-auto-rehash", 'A',
   "No automatic rehashing. One has to use 'rehash' to get table and field "
   "completion. This gives a quicker start of mysql and disables rehashing "
   "on reconnect.",
   0, 0, 0, GET_NO_ARG, NO_ARG, 0, 0, 0, 0, 0, 0},
   {"auto-vertical-output", OPT_AUTO_VERTICAL_OUTPUT,
    "Automatically switch to vertical output mode if the result is wider "
    "than the terminal width.",
    &auto_vertical_output, &auto_vertical_output, 0, GET_BOOL, NO_ARG, 0,
    0, 0, 0, 0, 0},
  {"batch", 'B',
   "Don't use history file. Disable interactive behavior. (Enables --silent.)",
   0, 0, 0, GET_NO_ARG, NO_ARG, 0, 0, 0, 0, 0, 0},
  {"bind-address", 0, "IP address to bind to.",
   (uchar**) &opt_bind_addr, (uchar**) &opt_bind_addr, 0, GET_STR,
   REQUIRED_ARG, 0, 0, 0, 0, 0, 0},
  {"character-sets-dir", OPT_CHARSETS_DIR,
   "Directory for character set files.", &charsets_dir,
   &charsets_dir, 0, GET_STR, REQUIRED_ARG, 0, 0, 0, 0, 0, 0},
  {"column-type-info", OPT_COLUMN_TYPES, "Display column type information.",
   &column_types_flag, &column_types_flag,
   0, GET_BOOL, NO_ARG, 0, 0, 0, 0, 0, 0},
  {"comments", 'c', "Preserve comments. Send comments to the server."
   " The default is --skip-comments (discard comments), enable with --comments.",
   &preserve_comments, &preserve_comments,
   0, GET_BOOL, NO_ARG, 0, 0, 0, 0, 0, 0},
  {"compress", 'C', "Use compression in server/client protocol.",
   &opt_compress, &opt_compress, 0, GET_BOOL, NO_ARG, 0, 0, 0,
   0, 0, 0},
#ifdef DBUG_OFF
  {"debug", '#', "This is a non-debug version. Catch this and exit.",
   0,0, 0, GET_DISABLED, OPT_ARG, 0, 0, 0, 0, 0, 0},
  {"debug-check", OPT_DEBUG_CHECK, "This is a non-debug version. Catch this and exit.",
   0, 0, 0,
   GET_DISABLED, NO_ARG, 0, 0, 0, 0, 0, 0},
  {"debug-info", 'T', "This is a non-debug version. Catch this and exit.", 0,
   0, 0, GET_DISABLED, NO_ARG, 0, 0, 0, 0, 0, 0},
#else
  {"debug", '#', "Output debug log.", &default_dbug_option,
   &default_dbug_option, 0, GET_STR, OPT_ARG, 0, 0, 0, 0, 0, 0},
  {"debug-check", OPT_DEBUG_CHECK, "Check memory and open file usage at exit.",
   &debug_check_flag, &debug_check_flag, 0,
   GET_BOOL, NO_ARG, 0, 0, 0, 0, 0, 0},
  {"debug-info", 'T', "Print some debug info at exit.", &debug_info_flag,
   &debug_info_flag, 0, GET_BOOL, NO_ARG, 0, 0, 0, 0, 0, 0},
#endif
  {"database", 'D', "Database to use.", &current_db,
   &current_db, 0, GET_STR_ALLOC, REQUIRED_ARG, 0, 0, 0, 0, 0, 0},
  {"default-character-set", OPT_DEFAULT_CHARSET,
   "Set the default character set.", &default_charset,
   &default_charset, 0, GET_STR, REQUIRED_ARG, 0, 0, 0, 0, 0, 0},
  {"delimiter", OPT_DELIMITER, "Delimiter to be used.", &delimiter_str,
   &delimiter_str, 0, GET_STR, REQUIRED_ARG, 0, 0, 0, 0, 0, 0},
  {"enable_cleartext_plugin", OPT_ENABLE_CLEARTEXT_PLUGIN, 
    "Enable/disable the clear text authentication plugin.",
   &opt_enable_cleartext_plugin, &opt_enable_cleartext_plugin, 
   0, GET_BOOL, OPT_ARG, 0, 0, 0, 0, 0, 0},
  {"execute", 'e', "Execute command and quit. (Disables --force and history file.)", 0,
   0, 0, GET_STR, REQUIRED_ARG, 0, 0, 0, 0, 0, 0},
  {"vertical", 'E', "Print the output of a query (rows) vertically.",
   &vertical, &vertical, 0, GET_BOOL, NO_ARG, 0, 0, 0, 0, 0,
   0},
  {"force", 'f', "Continue even if we get an SQL error.",
   &ignore_errors, &ignore_errors, 0, GET_BOOL, NO_ARG, 0, 0,
   0, 0, 0, 0},
  {"histignore", OPT_HISTIGNORE, "A colon-separated list of patterns to "
   "keep statements from getting logged into syslog and mysql history.",
   &opt_histignore, &opt_histignore, 0, GET_STR_ALLOC, REQUIRED_ARG,
   0, 0, 0, 0, 0, 0},
  {"named-commands", 'G',
   "Enable named commands. Named commands mean this program's internal "
   "commands; see mysql> help . When enabled, the named commands can be "
   "used from any line of the query, otherwise only from the first line, "
   "before an enter. Disable with --disable-named-commands. This option "
   "is disabled by default.",
   &named_cmds, &named_cmds, 0, GET_BOOL, NO_ARG, 0, 0, 0, 0,
   0, 0},
  {"ignore-spaces", 'i', "Ignore space after function names.",
   &ignore_spaces, &ignore_spaces, 0, GET_BOOL, NO_ARG, 0, 0,
   0, 0, 0, 0},
  {"init-command", OPT_INIT_COMMAND,
   "SQL Command to execute when connecting to MySQL server. Will "
   "automatically be re-executed when reconnecting.",
   &opt_init_command, &opt_init_command, 0,
   GET_STR, REQUIRED_ARG, 0, 0, 0, 0, 0, 0},
  {"local-infile", OPT_LOCAL_INFILE, "Enable/disable LOAD DATA LOCAL INFILE.",
   &opt_local_infile, &opt_local_infile, 0, GET_BOOL, OPT_ARG, 0, 0, 0, 0, 0, 0},
  {"no-beep", 'b', "Turn off beep on error.", &opt_nobeep,
   &opt_nobeep, 0, GET_BOOL, NO_ARG, 0, 0, 0, 0, 0, 0},
  {"host", 'h', "Connect to host.", &current_host,
   &current_host, 0, GET_STR_ALLOC, REQUIRED_ARG, 0, 0, 0, 0, 0, 0},
  {"html", 'H', "Produce HTML output.", &opt_html, &opt_html,
   0, GET_BOOL, NO_ARG, 0, 0, 0, 0, 0, 0},
  {"xml", 'X', "Produce XML output.", &opt_xml, &opt_xml, 0,
   GET_BOOL, NO_ARG, 0, 0, 0, 0, 0, 0},
  {"line-numbers", OPT_LINE_NUMBERS, "Write line numbers for errors.",
   &line_numbers, &line_numbers, 0, GET_BOOL,
   NO_ARG, 1, 0, 0, 0, 0, 0},
  {"skip-line-numbers", 'L', "Don't write line number for errors.", 0, 0, 0, GET_NO_ARG,
   NO_ARG, 0, 0, 0, 0, 0, 0},
  {"unbuffered", 'n', "Flush buffer after each query.", &unbuffered,
   &unbuffered, 0, GET_BOOL, NO_ARG, 0, 0, 0, 0, 0, 0},
  {"column-names", OPT_COLUMN_NAMES, "Write column names in results.",
   &column_names, &column_names, 0, GET_BOOL,
   NO_ARG, 1, 0, 0, 0, 0, 0},
  {"skip-column-names", 'N',
   "Don't write column names in results.",
   0, 0, 0, GET_NO_ARG, NO_ARG, 0, 0, 0, 0, 0, 0},
  {"sigint-ignore", OPT_SIGINT_IGNORE, "Ignore SIGINT (CTRL-C).",
   &opt_sigint_ignore,  &opt_sigint_ignore, 0, GET_BOOL,
   NO_ARG, 0, 0, 0, 0, 0, 0},
  {"one-database", 'o',
   "Ignore statements except those that occur while the default "
   "database is the one named at the command line.",
   0, 0, 0, GET_NO_ARG, NO_ARG, 0, 0, 0, 0, 0, 0},
#ifdef USE_POPEN
  {"pager", OPT_PAGER,
   "Pager to use to display results. If you don't supply an option, the "
   "default pager is taken from your ENV variable PAGER. Valid pagers are "
   "less, more, cat [> filename], etc. See interactive help (\\h) also. "
   "This option does not work in batch mode. Disable with --disable-pager. "
   "This option is disabled by default.",
   0, 0, 0, GET_STR, OPT_ARG, 0, 0, 0, 0, 0, 0},
#endif
  {"password", 'p',
   "Password to use when connecting to server. If password is not given it's asked from the tty.",
   0, 0, 0, GET_PASSWORD, OPT_ARG, 0, 0, 0, 0, 0, 0},
#ifdef _WIN32
  {"pipe", 'W', "Use named pipes to connect to server.", 0, 0, 0, GET_NO_ARG,
   NO_ARG, 0, 0, 0, 0, 0, 0},
#endif
  {"port", 'P', "Port number to use for connection or 0 for default to, in "
   "order of preference, my.cnf, $MYSQL_TCP_PORT, "
#if MYSQL_PORT_DEFAULT == 0
   "/etc/services, "
#endif
   "built-in default (" STRINGIFY_ARG(MYSQL_PORT) ").",
   &opt_mysql_port,
   &opt_mysql_port, 0, GET_UINT, REQUIRED_ARG, 0, 0, 0, 0, 0,  0},
  {"prompt", OPT_PROMPT, "Set the mysql prompt to this value.",
   &current_prompt, &current_prompt, 0, GET_STR_ALLOC,
   REQUIRED_ARG, 0, 0, 0, 0, 0, 0},
  {"protocol", OPT_MYSQL_PROTOCOL, "The protocol to use for connection (tcp, socket, pipe, memory).",
   0, 0, 0, GET_STR,  REQUIRED_ARG, 0, 0, 0, 0, 0, 0},
  {"quick", 'q',
   "Don't cache result, print it row by row. This may slow down the server "
   "if the output is suspended. Doesn't use history file.",
   &quick, &quick, 0, GET_BOOL, NO_ARG, 0, 0, 0, 0, 0, 0},
  {"raw", 'r', "Write fields without conversion. Used with --batch.",
   &opt_raw_data, &opt_raw_data, 0, GET_BOOL, NO_ARG, 0, 0, 0,
   0, 0, 0},
  {"reconnect", OPT_RECONNECT, "Reconnect if the connection is lost. Disable "
   "with --disable-reconnect. This option is enabled by default.",
   &opt_reconnect, &opt_reconnect, 0, GET_BOOL, NO_ARG, 1, 0, 0, 0, 0, 0},
  {"silent", 's', "Be more silent. Print results with a tab as separator, "
   "each row on new line.", 0, 0, 0, GET_NO_ARG, NO_ARG, 0, 0, 0, 0, 0, 0},
#if defined (_WIN32) && !defined (EMBEDDED_LIBRARY)
  {"shared-memory-base-name", OPT_SHARED_MEMORY_BASE_NAME,
   "Base name of shared memory.", &shared_memory_base_name,
   &shared_memory_base_name, 0, GET_STR_ALLOC, REQUIRED_ARG, 0, 0, 0, 0, 0, 0},
#endif
  {"socket", 'S', "The socket file to use for connection.",
   &opt_mysql_unix_port, &opt_mysql_unix_port, 0, GET_STR_ALLOC,
   REQUIRED_ARG, 0, 0, 0, 0, 0, 0},
#include "sslopt-longopts.h"
  {"table", 't', "Output in table format.", &output_tables,
   &output_tables, 0, GET_BOOL, NO_ARG, 0, 0, 0, 0, 0, 0},
  {"tee", OPT_TEE,
   "Append everything into outfile. See interactive help (\\h) also. "
   "Does not work in batch mode. Disable with --disable-tee. "
   "This option is disabled by default.",
   0, 0, 0, GET_STR, REQUIRED_ARG, 0, 0, 0, 0, 0, 0},
  {"user", 'u', "User for login if not current user.", &current_user,
   &current_user, 0, GET_STR_ALLOC, REQUIRED_ARG, 0, 0, 0, 0, 0, 0},
  {"safe-updates", 'U', "Only allow UPDATE and DELETE that uses keys.",
   &safe_updates, &safe_updates, 0, GET_BOOL, NO_ARG, 0, 0,
   0, 0, 0, 0},
  {"i-am-a-dummy", 'U', "Synonym for option --safe-updates, -U.",
   &safe_updates, &safe_updates, 0, GET_BOOL, NO_ARG, 0, 0,
   0, 0, 0, 0},
  {"verbose", 'v', "Write more. (-v -v -v gives the table output format).", 0,
   0, 0, GET_NO_ARG, NO_ARG, 0, 0, 0, 0, 0, 0},
  {"version", 'V', "Output version information and exit.", 0, 0, 0,
   GET_NO_ARG, NO_ARG, 0, 0, 0, 0, 0, 0},
  {"wait", 'w', "Wait and retry if connection is down.", 0, 0, 0, GET_NO_ARG,
   NO_ARG, 0, 0, 0, 0, 0, 0},
  {"connect_timeout", OPT_CONNECT_TIMEOUT,
   "Number of seconds before connection timeout.",
   &opt_connect_timeout, &opt_connect_timeout, 0, GET_ULONG, REQUIRED_ARG,
   0, 0, 3600*12, 0, 0, 0},
  {"max_allowed_packet", OPT_MAX_ALLOWED_PACKET,
   "The maximum packet length to send to or receive from server.",
   &opt_max_allowed_packet, &opt_max_allowed_packet, 0,
   GET_ULONG, REQUIRED_ARG, 16 *1024L*1024L, 4096,
   (longlong) 2*1024L*1024L*1024L, MALLOC_OVERHEAD, 1024, 0},
  {"net_buffer_length", OPT_NET_BUFFER_LENGTH,
   "The buffer size for TCP/IP and socket communication.",
   &opt_net_buffer_length, &opt_net_buffer_length, 0, GET_ULONG,
   REQUIRED_ARG, 16384, 1024, 512*1024*1024L, MALLOC_OVERHEAD, 1024, 0},
  {"select_limit", OPT_SELECT_LIMIT,
   "Automatic limit for SELECT when using --safe-updates.",
   &select_limit, &select_limit, 0, GET_ULONG, REQUIRED_ARG, 1000L,
   1, ULONG_MAX, 0, 1, 0},
  {"max_join_size", OPT_MAX_JOIN_SIZE,
   "Automatic limit for rows in a join when using --safe-updates.",
   &max_join_size, &max_join_size, 0, GET_ULONG, REQUIRED_ARG, 1000000L,
   1, ULONG_MAX, 0, 1, 0},
  {"secure-auth", OPT_SECURE_AUTH, "Refuse client connecting to server if it"
    " uses old (pre-4.1.1) protocol. Deprecated. Always TRUE",
    &opt_secure_auth, &opt_secure_auth, 0, GET_BOOL, NO_ARG, 1, 0, 0, 0, 0, 0},
  {"server-arg", OPT_SERVER_ARG, "Send embedded server this as a parameter.",
   0, 0, 0, GET_STR, REQUIRED_ARG, 0, 0, 0, 0, 0, 0},
  {"show-warnings", OPT_SHOW_WARNINGS, "Show warnings after every statement.",
    &show_warnings, &show_warnings, 0, GET_BOOL, NO_ARG,
    0, 0, 0, 0, 0, 0},
  {"syslog", 'j', "Log filtered interactive commands to syslog. Filtering of "
   "commands depends on the patterns supplied via histignore option besides "
   "the default patterns." , 0, 0, 0, GET_NO_ARG, NO_ARG, 0, 0, 0, 0, 0, 0},
  {"plugin_dir", OPT_PLUGIN_DIR, "Directory for client-side plugins.",
    &opt_plugin_dir, &opt_plugin_dir, 0,
   GET_STR, REQUIRED_ARG, 0, 0, 0, 0, 0, 0},
  {"default_auth", OPT_DEFAULT_AUTH,
    "Default authentication client-side plugin to use.",
    &opt_default_auth, &opt_default_auth, 0,
   GET_STR, REQUIRED_ARG, 0, 0, 0, 0, 0, 0},
  {"binary-mode", OPT_BINARY_MODE,
   "By default, ASCII '\\0' is disallowed and '\\r\\n' is translated to '\\n'. "
   "This switch turns off both features, and also turns off parsing of all client"
   "commands except \\C and DELIMITER, in non-interactive mode (for input "
   "piped to mysql or loaded using the 'source' command). This is necessary "
   "when processing output from mysqlbinlog that may contain blobs.",
   &opt_binary_mode, &opt_binary_mode, 0, GET_BOOL, NO_ARG, 0, 0, 0, 0, 0, 0},
#if !defined(HAVE_YASSL)
  {"server-public-key-path", OPT_SERVER_PUBLIC_KEY,
   "File path to the server public RSA key in PEM format.",
   &opt_server_public_key, &opt_server_public_key, 0,
   GET_STR, REQUIRED_ARG, 0, 0, 0, 0, 0, 0},
#endif
  {"connect-expired-password", 0,
   "Notify the server that this client is prepared to handle expired "
   "password sandbox mode.",
   &opt_connect_expired_password, &opt_connect_expired_password, 0, GET_BOOL,
   NO_ARG, 0, 0, 0, 0, 0, 0},
  { 0, 0, 0, 0, 0, 0, GET_NO_ARG, NO_ARG, 0, 0, 0, 0, 0, 0}
};


static void usage(int version)
{
#if defined(USE_LIBEDIT_INTERFACE)
  const char* readline= "";
#else
  const char* readline= "readline";
#endif

#ifdef HAVE_READLINE
  printf("%s  Ver %s Distrib %s, for %s (%s) using %s %s\n",
	 my_progname, VER, MYSQL_SERVER_VERSION, SYSTEM_TYPE, MACHINE_TYPE,
         readline, rl_library_version);
#else
  printf("%s  Ver %s Distrib %s, for %s (%s)\n", my_progname, VER,
	MYSQL_SERVER_VERSION, SYSTEM_TYPE, MACHINE_TYPE);
#endif

  if (version)
    return;
  puts(ORACLE_WELCOME_COPYRIGHT_NOTICE("2000"));
  printf("Usage: %s [OPTIONS] [database]\n", my_progname);
  my_print_help(my_long_options);
  print_defaults("my", load_default_groups);
  my_print_variables(my_long_options);
}


my_bool
get_one_option(int optid, const struct my_option *opt __attribute__((unused)),
	       char *argument)
{
  switch(optid) {
  case OPT_CHARSETS_DIR:
    strmake(mysql_charsets_dir, argument, sizeof(mysql_charsets_dir) - 1);
    charsets_dir = mysql_charsets_dir;
    break;
  case OPT_DELIMITER:
    if (argument == disabled_my_option) 
    {
      my_stpcpy(delimiter, DEFAULT_DELIMITER);
    }
    else 
    {
      /* Check that delimiter does not contain a backslash */
      if (!strstr(argument, "\\")) 
      {
        strmake(delimiter, argument, sizeof(delimiter) - 1);
      }
      else 
      {
        put_info("DELIMITER cannot contain a backslash character", INFO_ERROR);
        return 0;
      } 
    }
    delimiter_length= (uint)strlen(delimiter);
    delimiter_str= delimiter;
    break;
  case OPT_LOCAL_INFILE:
    using_opt_local_infile=1;
    break;
  case OPT_ENABLE_CLEARTEXT_PLUGIN:
    using_opt_enable_cleartext_plugin= TRUE;
    break;
  case OPT_TEE:
    if (argument == disabled_my_option)
    {
      if (opt_outfile)
	end_tee();
    }
    else
      init_tee(argument);
    break;
  case OPT_PAGER:
    if (argument == disabled_my_option)
      opt_nopager= 1;
    else
    {
      opt_nopager= 0;
      if (argument && strlen(argument))
      {
	default_pager_set= 1;
	strmake(pager, argument, sizeof(pager) - 1);
	my_stpcpy(default_pager, pager);
      }
      else if (default_pager_set)
	my_stpcpy(pager, default_pager);
      else
	opt_nopager= 1;
    }
    break;
  case OPT_MYSQL_PROTOCOL:
#ifndef EMBEDDED_LIBRARY
    opt_protocol= find_type_or_exit(argument, &sql_protocol_typelib,
                                    opt->name);
#endif
    break;
  case OPT_SECURE_AUTH:
    CLIENT_WARN_DEPRECATED_NO_REPLACEMENT("--secure-auth");
    if (!opt_secure_auth)
    {
      usage(0);
      exit(1);
    }
    break;
  case OPT_SERVER_ARG:
#ifdef EMBEDDED_LIBRARY
    /*
      When the embedded server is being tested, the client needs to be
      able to pass command-line arguments to the embedded server so it can
      locate the language files and data directory.
    */
    if (!embedded_server_arg_count)
    {
      embedded_server_arg_count= 1;
      embedded_server_args[0]= (char*) "";
    }
    if (embedded_server_arg_count == MAX_SERVER_ARGS-1 ||
        !(embedded_server_args[embedded_server_arg_count++]=
          my_strdup(PSI_NOT_INSTRUMENTED,
                    argument, MYF(MY_FAE))))
    {
        put_info("Can't use server argument", INFO_ERROR);
        return 0;
    }
#else /*EMBEDDED_LIBRARY */
    printf("WARNING: --server-arg option not supported in this configuration.\n");
#endif
    break;
  case 'A':
    opt_rehash= 0;
    break;
  case 'N':
    column_names= 0;
    break;
  case 'e':
    status.batch= 1;
    status.add_to_history= 0;
    if (!status.line_buff)
      ignore_errors= 0;                         // do it for the first -e only
    if (!(status.line_buff= batch_readline_command(status.line_buff, argument)))
      return 1;
    break;
  case 'j':
    if (my_openlog("MysqlClient", 0, LOG_USER)) {
      /* error */
      put_info(strerror(errno), INFO_ERROR, errno);
      return 1;
    }
    get_current_os_user();
    get_current_os_sudouser();
    opt_syslog= 1;
    break;
  case 'o':
    if (argument == disabled_my_option)
      one_database= 0;
    else
      one_database= skip_updates= 1;
    break;
  case 'p':
    if (argument == disabled_my_option)
      argument= (char*) "";			// Don't require password
    if (argument)
    {
      char *start= argument;
      my_free(opt_password);
      opt_password= my_strdup(PSI_NOT_INSTRUMENTED,
                              argument, MYF(MY_FAE));
      while (*argument) *argument++= 'x';		// Destroy argument
      if (*start)
	start[1]=0 ;
      tty_password= 0;
    }
    else
      tty_password= 1;
    break;
  case '#':
    DBUG_PUSH(argument ? argument : default_dbug_option);
    debug_info_flag= 1;
    break;
  case 's':
    if (argument == disabled_my_option)
      opt_silent= 0;
    else
      opt_silent++;
    break;
  case 'v':
    if (argument == disabled_my_option)
      verbose= 0;
    else
      verbose++;
    break;
  case 'B':
    status.batch= 1;
    status.add_to_history= 0;
    set_if_bigger(opt_silent,1);                         // more silent
    break;
  case 'W':
#ifdef _WIN32
    opt_protocol = MYSQL_PROTOCOL_PIPE;
#endif
    break;
#include <sslopt-case.h>
  case 'V':
    usage(1);
    exit(0);
  case 'I':
  case '?':
    usage(0);
    exit(0);
  }
  return 0;
}


static int get_options(int argc, char **argv)
{
  char *tmp, *pagpoint;
  int ho_error;
  MYSQL_PARAMETERS *mysql_params= mysql_get_parameters();

  tmp= (char *) getenv("MYSQL_HOST");
  if (tmp)
    current_host= my_strdup(PSI_NOT_INSTRUMENTED,
                            tmp, MYF(MY_WME));

  pagpoint= getenv("PAGER");
  if (!((char*) (pagpoint)))
  {
    my_stpcpy(pager, "stdout");
    opt_nopager= 1;
  }
  else
    my_stpcpy(pager, pagpoint);
  my_stpcpy(default_pager, pager);

  opt_max_allowed_packet= *mysql_params->p_max_allowed_packet;
  opt_net_buffer_length= *mysql_params->p_net_buffer_length;

  if ((ho_error=handle_options(&argc, &argv, my_long_options, get_one_option)))
    exit(ho_error);

  *mysql_params->p_max_allowed_packet= opt_max_allowed_packet;
  *mysql_params->p_net_buffer_length= opt_net_buffer_length;

  if (status.batch) /* disable pager and outfile in this case */
  {
    my_stpcpy(default_pager, "stdout");
    my_stpcpy(pager, "stdout");
    opt_nopager= 1;
    default_pager_set= 0;
    opt_outfile= 0;
    opt_reconnect= 0;
    connect_flag= 0; /* Not in interactive mode */
  }
  
  if (argc > 1)
  {
    usage(0);
    exit(1);
  }
  if (argc == 1)
  {
    skip_updates= 0;
    my_free(current_db);
    current_db= my_strdup(PSI_NOT_INSTRUMENTED,
                          *argv, MYF(MY_WME));
  }
  if (tty_password)
    opt_password= get_tty_password(NullS);
  if (debug_info_flag)
    my_end_arg= MY_CHECK_ERROR | MY_GIVE_INFO;
  if (debug_check_flag)
    my_end_arg= MY_CHECK_ERROR;

  if (ignore_spaces)
    connect_flag|= CLIENT_IGNORE_SPACE;

  return(0);
}

static int read_and_execute(bool interactive)
{
#if defined(_WIN32)
  String tmpbuf;
  String buffer;
#endif

  /*
    line can be allocated by:
    - batch_readline. Use my_free()
    - my_win_console_readline. Do not free, see tmpbuf.
    - readline. Use free()
  */
  char	*line= NULL;
  char	in_string=0;
  ulong line_number=0;
  bool ml_comment= 0;  
  COMMANDS *com;
  size_t line_length= 0;
  status.exit_status=1;

  real_binary_mode= !interactive && opt_binary_mode;
  for (;;)
  {
    /* Reset as SIGINT has already got handled. */
    sigint_received= 0;

    if (!interactive)
    {
      /*
        batch_readline can return 0 on EOF or error.
        In that case, we need to double check that we have a valid
        line before actually setting line_length to read_length.
        */
      line= batch_readline(status.line_buff, real_binary_mode);
      if (line) 
      {
        line_length= status.line_buff->read_length;

        /*
          ASCII 0x00 is not allowed appearing in queries if it is not in binary
          mode.
        */
        if (!real_binary_mode && strlen(line) != line_length)
        {
          status.exit_status= 1;
          String msg;
          msg.append("ASCII '\\0' appeared in the statement, but this is not "
                     "allowed unless option --binary-mode is enabled and mysql is "
                     "run in non-interactive mode. Set --binary-mode to 1 if ASCII "
                     "'\\0' is expected. Query: '");
          msg.append(glob_buffer);
          msg.append(line);
          msg.append("'.");
          put_info(msg.c_ptr(), INFO_ERROR);
          break;
        }

        /*
          Skip UTF8 Byte Order Marker (BOM) 0xEFBBBF.
          Editors like "notepad" put this marker in
          the very beginning of a text file when
          you save the file using "Unicode UTF-8" format.
        */
        if (!line_number &&
             (uchar) line[0] == 0xEF &&
             (uchar) line[1] == 0xBB &&
             (uchar) line[2] == 0xBF)
        {
          line+= 3;
          // decrease the line length accordingly to the 3 bytes chopped
          line_length -=3;
        }
      }
      line_number++;
      if (!glob_buffer.length())
	status.query_start_line=line_number;
    }
    else
    {
      char *prompt= (char*) (ml_comment ? "   /*> " :
                             glob_buffer.is_empty() ?  construct_prompt() :
			     !in_string ? "    -> " :
			     in_string == '\'' ?
			     "    '> " : (in_string == '`' ?
			     "    `> " :
			     "    \"> "));
      if (opt_outfile && glob_buffer.is_empty())
	fflush(OUTFILE);

#if defined(_WIN32)
      size_t nread;
      tee_fputs(prompt, stdout);
      if (!tmpbuf.is_alloced())
        tmpbuf.alloc(65535);
      tmpbuf.length(0);
      buffer.length(0);
      line= my_win_console_readline(charset_info,
                                    (char *) tmpbuf.ptr(),
                                    tmpbuf.alloced_length(),
                                    &nread);
      if (line && (nread == 0))
      {
        tee_puts("^C", stdout);
        reset_prompt(&in_string, &ml_comment);
        continue;
      }
      else if (*line == 0x1A)                   /* (Ctrl + Z) */
        break;
#else
      if (opt_outfile)
        fputs(prompt, OUTFILE);
      /*
        free the previous entered line.
      */
      if (line)
        free(line);
      line= readline(prompt);

      if (sigint_received)
      {
        sigint_received= 0;
        tee_puts("^C", stdout);
        reset_prompt(&in_string, &ml_comment);
        continue;
      }
#endif                                          /* defined(_WIN32) */
      /*
        When Ctrl+d or Ctrl+z is pressed, the line may be NULL on some OS
        which may cause coredump.
      */
      if (opt_outfile && line)
	fprintf(OUTFILE, "%s\n", line);

      line_length= line ? strlen(line) : 0;
    }
    // End of file or system error
    if (!line)
    {
      if (status.line_buff && status.line_buff->error)
        status.exit_status= 1;
      else
        status.exit_status= 0;
      break;
    }

    /*
      Check if line is a mysql command line
      (We want to allow help, print and clear anywhere at line start
    */
    if ((named_cmds || glob_buffer.is_empty())
	&& !ml_comment && !in_string && (com= find_command(line)))
    {
      if ((*com->func)(&glob_buffer,line) > 0)
      {
        // lets log the exit/quit command.
        if (interactive && status.add_to_history && com->cmd_char == 'q')
          add_filtered_history(line);
	break;
      }
      if (glob_buffer.is_empty())		// If buffer was emptied
	in_string=0;
      if (interactive && status.add_to_history)
	add_filtered_history(line);
      continue;
    }
    if (add_line(glob_buffer, line, line_length, &in_string, &ml_comment,
                 status.line_buff ? status.line_buff->truncated : 0))
      break;
  }
  /* if in batch mode, send last query even if it doesn't end with \g or go */

  if (!interactive && !status.exit_status)
  {
    remove_cntrl(glob_buffer);
    if (!glob_buffer.is_empty())
    {
      status.exit_status=1;
      if (com_go(&glob_buffer,line) <= 0)
	status.exit_status=0;
    }
  }

#if defined(_WIN32)
  buffer.free();
  tmpbuf.free();
#else
  if (interactive)
    /*
      free the last entered line.
    */
    free(line);
#endif

  /*
    If the function is called by 'source' command, it will return to interactive
    mode, so real_binary_mode should be FALSE. Otherwise, it will exit the
    program, it is safe to set real_binary_mode to FALSE.
  */
  real_binary_mode= FALSE;
  return status.exit_status;
}


static inline void
reset_prompt(char *in_string, bool *ml_comment)
{
  glob_buffer.length(0);
  *ml_comment= 0;
  *in_string= 0;
}


/**
   It checks if the input is a short form command. It returns the command's
   pointer if a command is found, else return NULL. Note that if binary-mode
   is set, then only \C is searched for.

   @param cmd_char    A character of one byte.

   @return
     the command's pointer or NULL.
*/
static COMMANDS *find_command(char cmd_char)
{
  DBUG_ENTER("find_command");
  DBUG_PRINT("enter", ("cmd_char: %d", cmd_char));

  int index= -1;

  /*
    In binary-mode, we disallow all mysql commands except '\C'
    and DELIMITER.
  */
  if (real_binary_mode)
  {
    if (cmd_char == 'C')
      index= charset_index;
  }
  else
    index= get_command_index(cmd_char);

  if (index >= 0)
  {
    DBUG_PRINT("exit",("found command: %s", commands[index].name));
    DBUG_RETURN(&commands[index]);
  }
  else
    DBUG_RETURN((COMMANDS *) 0);
}

/**
   It checks if the input is a long form command. It returns the command's
   pointer if a command is found, else return NULL. Note that if binary-mode 
   is set, then only DELIMITER is searched for.

   @param name    A string.
   @return
     the command's pointer or NULL.
*/
static COMMANDS *find_command(char *name)
{
  uint len;
  char *end;
  DBUG_ENTER("find_command");

  DBUG_ASSERT(name != NULL);
  DBUG_PRINT("enter", ("name: '%s'", name));

  while (my_isspace(charset_info, *name))
    name++;
  /*
    If there is an \\g in the row or if the row has a delimiter but
    this is not a delimiter command, let add_line() take care of
    parsing the row and calling find_command().
  */
  if ((!real_binary_mode && strstr(name, "\\g")) ||
      (strstr(name, delimiter) &&
       !is_delimiter_command(name, DELIMITER_NAME_LEN)))
      DBUG_RETURN((COMMANDS *) 0);

  if ((end=strcont(name, " \t")))
  {
    len=(uint) (end - name);
    while (my_isspace(charset_info, *end))
      end++;
    if (!*end)
      end= 0;					// no arguments to function
  }
  else
    len= (uint) strlen(name);

  int index= -1;
  if (real_binary_mode)
  {
    if (is_delimiter_command(name, len))
      index= delimiter_index;
  }
  else
  {
    /*
      All commands are in the first part of commands array and have a function
      to implement it.
    */
    for (uint i= 0; commands[i].func; i++)
    {
      if (!my_strnncoll(&my_charset_latin1, (uchar*) name, len,
                        (uchar*) commands[i].name, len) &&
          (commands[i].name[len] == '\0') &&
          (!end || commands[i].takes_params))
      {
        index= i;
        break;
      }
    }
  }

  if (index >= 0)
  {
    DBUG_PRINT("exit", ("found command: %s", commands[index].name));
    DBUG_RETURN(&commands[index]);
  }
  DBUG_RETURN((COMMANDS *) 0);
}


static bool add_line(String &buffer, char *line, size_t line_length,
                     char *in_string, bool *ml_comment, bool truncated)
{
  uchar inchar;
  char buff[80], *pos, *out;
  COMMANDS *com;
  bool need_space= 0;
  bool ss_comment= 0;
  DBUG_ENTER("add_line");

  if (!line[0] && buffer.is_empty())
    DBUG_RETURN(0);

  if (status.add_to_history && line[0])
    add_filtered_history(line);

  char *end_of_line= line + line_length;

  for (pos= out= line; pos < end_of_line; pos++)
  {
    inchar= (uchar) *pos;
    if (!preserve_comments)
    {
      // Skip spaces at the beginning of a statement
      if (my_isspace(charset_info,inchar) && (out == line) &&
          buffer.is_empty())
        continue;
    }
    // Accept multi-byte characters as-is
    int length;
    if (use_mb(charset_info) &&
        (length= my_ismbchar(charset_info, pos, end_of_line)))
    {
      if (!*ml_comment || preserve_comments)
      {
        while (length--)
          *out++ = *pos++;
        pos--;
      }
      else
        pos+= length - 1;
      continue;
    }
    if (!*ml_comment && inchar == '\\' &&
        !(*in_string && 
          (mysql.server_status & SERVER_STATUS_NO_BACKSLASH_ESCAPES)))
    {
      // Found possbile one character command like \c

      if (!(inchar = (uchar) *++pos))
	break;				// readline adds one '\'
      if (*in_string || inchar == 'N')	// \N is short for NULL
      {					// Don't allow commands in string
	*out++='\\';
	*out++= (char) inchar;
	continue;
      }
      if ((com= find_command((char) inchar)))
      {
        // Flush previously accepted characters
        if (out != line)
        {
          buffer.append(line, (uint) (out-line));
          out= line;
        }
        
        if ((*com->func)(&buffer,pos-1) > 0)
          DBUG_RETURN(1);                       // Quit
        if (com->takes_params)
        {
          if (ss_comment)
          {
            /*
              If a client-side macro appears inside a server-side comment,
              discard all characters in the comment after the macro (that is,
              until the end of the comment rather than the next delimiter)
            */
            for (pos++; *pos && (*pos != '*' || *(pos + 1) != '/'); pos++)
              ;
            pos--;
          }
          else
          {
            for (pos++ ;
                 *pos && (*pos != *delimiter ||
                          !is_prefix(pos + 1, delimiter + 1)) ; pos++)
              ;	// Remove parameters
            if (!*pos)
              pos--;
            else 
              pos+= delimiter_length - 1; // Point at last delim char
          }
        }
      }
      else
      {
	sprintf(buff,"Unknown command '\\%c'.",inchar);
	if (put_info(buff,INFO_ERROR) > 0)
	  DBUG_RETURN(1);
	*out++='\\';
	*out++=(char) inchar;
	continue;
      }
    }
    else if (!*ml_comment && !*in_string && is_prefix(pos, delimiter))
    {
      // Found a statement. Continue parsing after the delimiter
      pos+= delimiter_length;

      if (preserve_comments)
      {
        while (my_isspace(charset_info, *pos))
          *out++= *pos++;
      }
      // Flush previously accepted characters
      if (out != line)
      {
        buffer.append(line, (uint32) (out-line));
        out= line;
      }

      if (preserve_comments && ((*pos == '#') ||
                                ((*pos == '-') &&
                                 (pos[1] == '-') &&
                                 my_isspace(charset_info, pos[2]))))
      {
        // Add trailing single line comments to this statement
        buffer.append(pos);
        pos+= strlen(pos);
      }

      pos--;

      if ((com= find_command(buffer.c_ptr())))
      {
          
        if ((*com->func)(&buffer, buffer.c_ptr()) > 0)
          DBUG_RETURN(1);                       // Quit 
      }
      else
      {
        if (com_go(&buffer, 0) > 0)             // < 0 is not fatal
          DBUG_RETURN(1);
      }
      buffer.length(0);
    }
    else if (!*ml_comment && (!*in_string && (inchar == '#' ||
                                              (inchar == '-' && pos[1] == '-' &&
                              /*
                                The third byte is either whitespace or is the
                                end of the line -- which would occur only
                                because of the user sending newline -- which is
                                itself whitespace and should also match.
                              */
			      (my_isspace(charset_info,pos[2]) ||
                               !pos[2])))))
    {
      // Flush previously accepted characters
      if (out != line)
      {
        buffer.append(line, (uint32) (out - line));
        out= line;
      }

      // comment to end of line
      if (preserve_comments)
      {
        bool started_with_nothing= !buffer.length();

        buffer.append(pos);

        /*
          A single-line comment by itself gets sent immediately so that
          client commands (delimiter, status, etc) will be interpreted on
          the next line.
        */
        if (started_with_nothing)
        {
          if (com_go(&buffer, 0) > 0)             // < 0 is not fatal
            DBUG_RETURN(1);
          buffer.length(0);
        }
      }

      break;
    }
    else if (!*in_string && inchar == '/' && *(pos+1) == '*' &&
	     *(pos+2) != '!')
    {
      if (preserve_comments)
      {
        *out++= *pos++;                       // copy '/'
        *out++= *pos;                         // copy '*'
      }
      else
        pos++;
      *ml_comment= 1;
      if (out != line)
      {
        buffer.append(line,(uint) (out-line));
        out=line;
      }
    }
    else if (*ml_comment && !ss_comment && inchar == '*' && *(pos + 1) == '/')
    {
      if (preserve_comments)
      {
        *out++= *pos++;                       // copy '*'
        *out++= *pos;                         // copy '/'
      }
      else
        pos++;
      *ml_comment= 0;
      if (out != line)
      {
        buffer.append(line, (uint32) (out - line));
        out= line;
      }
      // Consumed a 2 chars or more, and will add 1 at most,
      // so using the 'line' buffer to edit data in place is ok.
      need_space= 1;
    }      
    else
    {						// Add found char to buffer
      if (!*in_string && inchar == '/' && *(pos + 1) == '*' &&
          *(pos + 2) == '!')
        ss_comment= 1;
      else if (!*in_string && ss_comment && inchar == '*' && *(pos + 1) == '/')
        ss_comment= 0;
      if (inchar == *in_string)
	*in_string= 0;
      else if (!*ml_comment && !*in_string &&
	       (inchar == '\'' || inchar == '"' || inchar == '`'))
	*in_string= (char) inchar;
      if (!*ml_comment || preserve_comments)
      {
        if (need_space && !my_isspace(charset_info, (char)inchar))
          *out++= ' ';
        need_space= 0;
        *out++= (char) inchar;
      }
    }
  }
  if (out != line || !buffer.is_empty())
  {
    uint length=(uint) (out-line);

    if (!truncated && (!is_delimiter_command(line, length) ||
                       (*in_string || *ml_comment)))
    {
      /* 
        Don't add a new line in case there's a DELIMITER command to be 
        added to the glob buffer (e.g. on processing a line like 
        "<command>;DELIMITER <non-eof>") : similar to how a new line is 
        not added in the case when the DELIMITER is the first command 
        entered with an empty glob buffer. However, if the delimiter is
        part of a string or a comment, the new line should be added. (e.g.
        SELECT '\ndelimiter\n';\n)
      */
      *out++='\n';
      length++;
    }
    if (buffer.length() + length >= buffer.alloced_length())
      buffer.realloc(buffer.length()+length+IO_SIZE);
    if ((!*ml_comment || preserve_comments) && buffer.append(line, length))
      DBUG_RETURN(1);
  }
  DBUG_RETURN(0);
}

/*****************************************************************
	    Interface to Readline Completion
******************************************************************/

#ifdef HAVE_READLINE

C_MODE_START
static char *new_command_generator(const char *text, int);
static char **new_mysql_completion(const char *text, int start, int end);
C_MODE_END

/*
  Tell the GNU Readline library how to complete.  We want to try to complete
  on command names if this is the first word in the line, or on filenames
  if not.
*/

#if defined(USE_NEW_READLINE_INTERFACE) 
static int fake_magic_space(int, int);
extern "C" char *no_completion(const char*,int)
#elif defined(USE_LIBEDIT_INTERFACE)
static int fake_magic_space(const char *, int);
extern "C" int no_completion(const char*,int)
#else
extern "C" char *no_completion()
#endif
{
  return 0;					/* No filename completion */
}

/*	
  returns 0 if line matches the previous history entry
  returns 1 if the line doesn't match the previous history entry
*/
static int not_in_history(const char *line) 
{
  HIST_ENTRY *oldhist = history_get(history_length);
  
  if (oldhist == 0)
    return 1;
  if (strcmp(oldhist->line,line) == 0)
    return 0;
  return 1;
}


#if defined(USE_NEW_READLINE_INTERFACE)
static int fake_magic_space(int, int)
#else
static int fake_magic_space(const char *, int)
#endif
{
  rl_insert(1, ' ');
  return 0;
}


static void initialize_readline (char *name)
{
  /* Allow conditional parsing of the ~/.inputrc file. */
  rl_readline_name = name;

  /* Tell the completer that we want a crack first. */
#if defined(USE_NEW_READLINE_INTERFACE)
  rl_attempted_completion_function= (rl_completion_func_t*)&new_mysql_completion;
  rl_completion_entry_function= (rl_compentry_func_t*)&no_completion;

  rl_add_defun("magic-space", (rl_command_func_t *)&fake_magic_space, -1);
#elif defined(USE_LIBEDIT_INTERFACE)
  setlocale(LC_ALL,""); /* so as libedit use isprint */
  rl_attempted_completion_function= (CPPFunction*)&new_mysql_completion;
  rl_completion_entry_function= &no_completion;
  rl_add_defun("magic-space", (Function*)&fake_magic_space, -1);
#else
  rl_attempted_completion_function= (CPPFunction*)&new_mysql_completion;
  rl_completion_entry_function= &no_completion;
#endif
}

/*
  Attempt to complete on the contents of TEXT.  START and END show the
  region of TEXT that contains the word to complete.  We can use the
  entire line in case we want to do some simple parsing.  Return the
  array of matches, or NULL if there aren't any.
*/

static char **new_mysql_completion(const char *text,
                                   int start __attribute__((unused)),
                                   int end __attribute__((unused)))
{
  if (!status.batch && !quick)
#if defined(USE_NEW_READLINE_INTERFACE)
    return rl_completion_matches(text, new_command_generator);
#else
    return completion_matches((char *)text, (CPFunction *)new_command_generator);
#endif
  else
    return (char**) 0;
}

static char *new_command_generator(const char *text,int state)
{
  static int textlen;
  char *ptr;
  static Bucket *b;
  static entry *e;
  static uint i;

  if (!state)
    textlen=(uint) strlen(text);

  if (textlen>0)
  {						/* lookup in the hash */
    if (!state)
    {
      uint len;

      b = find_all_matches(&ht,text,(uint) strlen(text),&len);
      if (!b)
	return NullS;
      e = b->pData;
    }

    if (e)
    {
      ptr= strdup(e->str);
      e = e->pNext;
      return ptr;
    }
  }
  else
  { /* traverse the entire hash, ugly but works */

    if (!state)
    {
      /* find the first used bucket */
      for (i=0 ; i < ht.nTableSize ; i++)
      {
	if (ht.arBuckets[i])
	{
	  b = ht.arBuckets[i];
	  e = b->pData;
	  break;
	}
      }
    }
    ptr= NullS;
    while (e && !ptr)
    {					/* find valid entry in bucket */
      if ((uint) strlen(e->str) == b->nKeyLength)
	ptr = strdup(e->str);
      /* find the next used entry */
      e = e->pNext;
      if (!e)
      { /* find the next used bucket */
	b = b->pNext;
	if (!b)
	{
	  for (i++ ; i<ht.nTableSize; i++)
	  {
	    if (ht.arBuckets[i])
	    {
	      b = ht.arBuckets[i];
	      e = b->pData;
	      break;
	    }
	  }
	}
	else
	  e = b->pData;
      }
    }
    if (ptr)
      return ptr;
  }
  return NullS;
}


/* Build up the completion hash */

static void build_completion_hash(bool rehash, bool write_info)
{
  COMMANDS *cmd=commands;
  MYSQL_RES *databases=0,*tables=0;
  MYSQL_RES *fields;
  static char ***field_names= 0;
  MYSQL_ROW database_row,table_row;
  MYSQL_FIELD *sql_field;
  char buf[NAME_LEN*2+2];		 // table name plus field name plus 2
  int i,j,num_fields;
  DBUG_ENTER("build_completion_hash");

  if (status.batch || quick || !current_db)
    DBUG_VOID_RETURN;			// We don't need completion in batches
  if (!rehash)
    DBUG_VOID_RETURN;

  /* Free old used memory */
  if (field_names)
    field_names=0;
  completion_hash_clean(&ht);
  free_root(&hash_mem_root,MYF(0));

  /* hash this file's known subset of SQL commands */
  while (cmd->name) {
    add_word(&ht,(char*) cmd->name);
    cmd++;
  }

  /* hash MySQL functions (to be implemented) */

  /* hash all database names */
  if (mysql_query(&mysql,"show databases") == 0)
  {
    if (!(databases = mysql_store_result(&mysql)))
      put_info(mysql_error(&mysql),INFO_INFO);
    else
    {
      while ((database_row=mysql_fetch_row(databases)))
      {
	char *str=strdup_root(&hash_mem_root, (char*) database_row[0]);
	if (str)
	  add_word(&ht,(char*) str);
      }
      mysql_free_result(databases);
    }
  }
  /* hash all table names */
  if (mysql_query(&mysql,"show tables")==0)
  {
    if (!(tables = mysql_store_result(&mysql)))
      put_info(mysql_error(&mysql),INFO_INFO);
    else
    {
      if (mysql_num_rows(tables) > 0 && !opt_silent && write_info)
      {
	tee_fprintf(stdout, "\
Reading table information for completion of table and column names\n\
You can turn off this feature to get a quicker startup with -A\n\n");
      }
      while ((table_row=mysql_fetch_row(tables)))
      {
	char *str=strdup_root(&hash_mem_root, (char*) table_row[0]);
	if (str &&
	    !completion_hash_exists(&ht,(char*) str, (uint) strlen(str)))
	  add_word(&ht,str);
      }
    }
  }

  /* hash all field names, both with the table prefix and without it */
  if (!tables)					/* no tables */
  {
    DBUG_VOID_RETURN;
  }
  mysql_data_seek(tables,0);
  if (!(field_names= (char ***) alloc_root(&hash_mem_root,sizeof(char **) *
					   (uint) (mysql_num_rows(tables)+1))))
  {
    mysql_free_result(tables);
    DBUG_VOID_RETURN;
  }
  i=0;
  while ((table_row=mysql_fetch_row(tables)))
  {
    if ((fields=mysql_list_fields(&mysql,(const char*) table_row[0],NullS)))
    {
      num_fields=mysql_num_fields(fields);
      if (!(field_names[i] = (char **) alloc_root(&hash_mem_root,
						  sizeof(char *) *
						  (num_fields*2+1))))
      {
        mysql_free_result(fields);
        break;
      }
      field_names[i][num_fields*2]= NULL;
      j=0;
      while ((sql_field=mysql_fetch_field(fields)))
      {
	sprintf(buf,"%.64s.%.64s",table_row[0],sql_field->name);
	field_names[i][j] = strdup_root(&hash_mem_root,buf);
	add_word(&ht,field_names[i][j]);
	field_names[i][num_fields+j] = strdup_root(&hash_mem_root,
						   sql_field->name);
	if (!completion_hash_exists(&ht,field_names[i][num_fields+j],
				    (uint) strlen(field_names[i][num_fields+j])))
	  add_word(&ht,field_names[i][num_fields+j]);
	j++;
      }
      mysql_free_result(fields);
    }
    else
      field_names[i]= 0;

    i++;
  }
  mysql_free_result(tables);
  field_names[i]=0;				// End pointer
  DBUG_VOID_RETURN;
}

	/* for gnu readline */

#ifndef HAVE_INDEX
extern "C" {
extern char *index(const char *,int c),*rindex(const char *,int);

char *index(const char *s,int c)
{
  for (;;)
  {
     if (*s == (char) c) return (char*) s;
     if (!*s++) return NullS;
  }
}

char *rindex(const char *s,int c)
{
  char *t;

  t = NullS;
  do if (*s == (char) c) t = (char*) s; while (*s++);
  return (char*) t;
}
}
#endif                                          /* ! HAVE_INDEX */
#endif                                          /* HAVE_READLINE */

static void fix_line(String *final_command)
{
  int total_lines = 1;
  char *ptr = final_command->c_ptr();
  String fixed_buffer;	                        /* Converted buffer */

  /* Character if we are in a string or not */
  char str_char = '\0';

  /* find out how many lines we have and remove newlines */
  while (*ptr != '\0')
  {
    switch (*ptr) {
    /* string character */
    case '"':
    case '\'':
    case '`':
      if (str_char == '\0')                     /* open string */
        str_char= *ptr;
      else if (str_char == *ptr)                /* close string */
        str_char= '\0';
      fixed_buffer.append(ptr,1);
      break;
    case '\n':
      /* not in string, change to space if in string, leave it alone */
      fixed_buffer.append(str_char == '\0' ? " " : "\n");
      total_lines ++;
      break;
    case '\\':
      fixed_buffer.append('\\');
      /* need to see if the backslash is escaping anything */
      if (str_char)
      {
        ptr++;
        /* special characters that need escaping */
        if (*ptr == '\'' || *ptr == '"' || *ptr == '\\')
          fixed_buffer.append(ptr, 1);
        else
          ptr --;
      }
      break;

    default:
      fixed_buffer.append(ptr, 1);
    }
    ptr ++;
  }
  if (total_lines > 1)
    add_filtered_history(fixed_buffer.ptr());
}


/* Add the given line to mysql history and syslog. */
static void add_filtered_history(const char *string)
{
  if (!check_histignore(string))
  {
#ifdef HAVE_READLINE
    if (not_in_history(string))
      add_history(string);
#endif
    if (opt_syslog)
      add_syslog(string);
  }
}


/**
  Perform a check on the given string if it contains
  any of the histignore patterns.

  @param string [IN]        String that needs to be checked.

  @return Operation status
      @retval 0    No match found
      @retval 1    Match found
*/

static
my_bool check_histignore(const char *string)
{
  int rc;

  LEX_STRING *tmp;

  DBUG_ENTER("check_histignore");

  for (tmp= histignore_patterns->begin();
       tmp != histignore_patterns->end(); ++tmp)
  {
    if ((rc= charset_info->coll->wildcmp(charset_info,
                                         string, string + strlen(string),
                                         tmp->str, tmp->str + tmp->length,
                                         wild_prefix, wild_one,
                                         wild_many)) == 0)
      DBUG_RETURN(1);
  }
  DBUG_RETURN(0);
}


/**
  Parse the histignore list into pattern tokens.

  @return Operation status
      @retval 0    Success
      @retval 1    Failure
*/

static
my_bool parse_histignore()
{
  LEX_STRING pattern;

  char *token;
  const char *search= ":";

  DBUG_ENTER("parse_histignore");

  if (init_hist_patterns())
    DBUG_RETURN(1);

  token= strtok(histignore_buffer.str, search);

  while(token != NULL)
  {
    pattern.str= token;
    pattern.length= strlen(pattern.str);
    histignore_patterns->push_back(pattern);
    token= strtok(NULL, search);
  }
  DBUG_RETURN(0);
}

static
my_bool init_hist_patterns()
{
  histignore_patterns=
    new (std::nothrow) Histignore_patterns(PSI_NOT_INSTRUMENTED);
  return histignore_patterns == NULL;
}

static
void free_hist_patterns()
{
  delete histignore_patterns;
}

void add_syslog(const char *line) {
  char buff[MAX_SYSLOG_MESSAGE_SIZE];
  my_snprintf(buff, sizeof(buff), "SYSTEM_USER:'%s', MYSQL_USER:'%s', "
              "CONNECTION_ID:%lu, DB_SERVER:'%s', DB:'%s', QUERY:'%s'",
              /* use the cached user/sudo_user value. */
              current_os_sudouser ? current_os_sudouser :
              current_os_user ? current_os_user : "--",
              current_user ? current_user : "--",
              mysql_thread_id(&mysql),
              current_host ? current_host : "--",
              current_db ? current_db : "--",
              line);

  (void) my_syslog(charset_info, INFORMATION_LEVEL, buff);
  return;
}

static int reconnect(void)
{
  /* purecov: begin tested */
  if (opt_reconnect)
  {
    put_info("No connection. Trying to reconnect...",INFO_INFO);
    (void) com_connect((String *) 0, 0);
    if (opt_rehash)
      com_rehash(NULL, NULL);
  }
  if (!connected)
    return put_info("Can't connect to the server\n",INFO_ERROR);
  /* purecov: end */
  return 0;
}

static void get_current_db()
{
  MYSQL_RES *res;

  /* If one_database is set, current_db is not supposed to change. */
  if (one_database)
    return;

  my_free(current_db);
  current_db= NULL;
  /* In case of error below current_db will be NULL */
  if (!mysql_query(&mysql, "SELECT DATABASE()") &&
      (res= mysql_use_result(&mysql)))
  {
    MYSQL_ROW row= mysql_fetch_row(res);
    if (row && row[0])
      current_db= my_strdup(PSI_NOT_INSTRUMENTED,
                            row[0], MYF(MY_WME));
    mysql_free_result(res);
  }
}

/***************************************************************************
 The different commands
***************************************************************************/

int mysql_real_query_for_lazy(const char *buf, size_t length)
{
  for (uint retry=0;; retry++)
  {
    int error;
    if (!mysql_real_query(&mysql,buf,length))
      return 0;
    error= put_error(&mysql);
    if (mysql_errno(&mysql) != CR_SERVER_GONE_ERROR || retry > 1 ||
        !opt_reconnect)
      return error;
    if (reconnect())
      return error;
  }
}

int mysql_store_result_for_lazy(MYSQL_RES **result)
{
  if ((*result=mysql_store_result(&mysql)))
    return 0;

  if (mysql_error(&mysql)[0])
    return put_error(&mysql);
  return 0;
}

static void print_help_item(MYSQL_ROW *cur, int num_name, int num_cat, char *last_char)
{
  char ccat= (*cur)[num_cat][0];
  if (*last_char != ccat)
  {
    put_info(ccat == 'Y' ? "categories:" : "topics:", INFO_INFO);
    *last_char= ccat;
  }
  tee_fprintf(PAGER, "   %s\n", (*cur)[num_name]);
}


static int com_server_help(String *buffer __attribute__((unused)),
			   char *line __attribute__((unused)), char *help_arg)
{
  MYSQL_ROW cur;
  const char *server_cmd;
  char cmd_buf[100 + 1];
  MYSQL_RES *result;
  int error;
  
  if (help_arg[0] != '\'')
  {
	char *end_arg= strend(help_arg);
	if(--end_arg)
	{
		while (my_isspace(charset_info,*end_arg))
          end_arg--;
		*++end_arg= '\0';
	}
	(void) strxnmov(cmd_buf, sizeof(cmd_buf), "help '", help_arg, "'", NullS);
  }
  else
    (void) strxnmov(cmd_buf, sizeof(cmd_buf), "help ", help_arg, NullS);

  server_cmd= cmd_buf;

  if (!status.batch)
  {
    old_buffer= *buffer;
    old_buffer.copy();
  }

  if (!connected && reconnect())
    return 1;

  if ((error= mysql_real_query_for_lazy(server_cmd,(int)strlen(server_cmd))) ||
      (error= mysql_store_result_for_lazy(&result)))
    return error;

  if (result)
  {
    unsigned int num_fields= mysql_num_fields(result);
    my_ulonglong num_rows= mysql_num_rows(result);
    mysql_fetch_fields(result);
    if (num_fields==3 && num_rows==1)
    {
      if (!(cur= mysql_fetch_row(result)))
      {
	error= -1;
	goto err;
      }

      init_pager();
      tee_fprintf(PAGER,   "Name: \'%s\'\n", cur[0]);
      tee_fprintf(PAGER,   "Description:\n%s", cur[1]);
      if (cur[2] && *((char*)cur[2]))
	tee_fprintf(PAGER, "Examples:\n%s", cur[2]);
      tee_fprintf(PAGER,   "\n");
      end_pager();
    }
    else if (num_fields >= 2 && num_rows)
    {
      init_pager();
      char last_char= 0;

      int num_name= 0, num_cat= 0;

      if (num_fields == 2)
      {
	put_info("Many help items for your request exist.", INFO_INFO);
	put_info("To make a more specific request, please type 'help <item>',\nwhere <item> is one of the following", INFO_INFO);
	num_name= 0;
	num_cat= 1;
      }
      else if ((cur= mysql_fetch_row(result)))
      {
	tee_fprintf(PAGER, "You asked for help about help category: \"%s\"\n", cur[0]);
	put_info("For more information, type 'help <item>', where <item> is one of the following", INFO_INFO);
	num_name= 1;
	num_cat= 2;
	print_help_item(&cur,1,2,&last_char);
      }

      while ((cur= mysql_fetch_row(result)))
	print_help_item(&cur,num_name,num_cat,&last_char);
      tee_fprintf(PAGER, "\n");
      end_pager();
    }
    else
    {
      put_info("\nNothing found", INFO_INFO);
      if (native_strncasecmp(server_cmd, "help 'contents'", 15) == 0)
      {
         put_info("\nPlease check if 'help tables' are loaded.\n", INFO_INFO); 
         goto err;
      }
      put_info("Please try to run 'help contents' for a list of all accessible topics\n", INFO_INFO);
    }
  }

err:
  mysql_free_result(result);
  return error;
}

static int
com_help(String *buffer __attribute__((unused)),
	 char *line __attribute__((unused)))
{
  int i, j;
  char * help_arg= strchr(line,' '), buff[32], *end;
  if (help_arg)
  {
    while (my_isspace(charset_info,*help_arg))
      help_arg++;
	if (*help_arg)	  
	  return com_server_help(buffer,line,help_arg);
  }

  put_info("\nFor information about MySQL products and services, visit:\n"
           "   http://www.mysql.com/\n"
           "For developer information, including the MySQL Reference Manual, "
           "visit:\n"
           "   http://dev.mysql.com/\n"
           "To buy MySQL Enterprise support, training, or other products, visit:\n"
           "   https://shop.mysql.com/\n", INFO_INFO);
  put_info("List of all MySQL commands:", INFO_INFO);
  if (!named_cmds)
    put_info("Note that all text commands must be first on line and end with ';'",INFO_INFO);
  for (i = 0; commands[i].name; i++)
  {
    end= my_stpcpy(buff, commands[i].name);
    for (j= (int)strlen(commands[i].name); j < 10; j++)
      end= my_stpcpy(end, " ");
    if (commands[i].func)
      tee_fprintf(stdout, "%s(\\%c) %s\n", buff,
		  commands[i].cmd_char, commands[i].doc);
  }
  if (connected && mysql_get_server_version(&mysql) >= 40100)
    put_info("\nFor server side help, type 'help contents'\n", INFO_INFO);
  return 0;
}


	/* ARGSUSED */
static int
com_clear(String *buffer,char *line __attribute__((unused)))
{
  if (status.add_to_history)
    fix_line(buffer);
  buffer->length(0);
  return 0;
}

	/* ARGSUSED */
static int
com_charset(String *buffer __attribute__((unused)), char *line)
{
  char buff[256], *param;
  const CHARSET_INFO *new_cs;
  strmake(buff, line, sizeof(buff) - 1);
  param= get_arg(buff, 0);
  if (!param || !*param)
  {
    return put_info("Usage: \\C charset_name | charset charset_name", 
		    INFO_ERROR, 0);
  }
  new_cs= get_charset_by_csname(param, MY_CS_PRIMARY, MYF(MY_WME));
  if (new_cs)
  {
    charset_info= new_cs;
    mysql_set_character_set(&mysql, charset_info->csname);
    default_charset= (char *)charset_info->csname;
    put_info("Charset changed", INFO_INFO);
  }
  else put_info("Charset is not found", INFO_INFO);
  return 0;
}

/*
  Execute command
  Returns: 0  if ok
          -1 if not fatal error
	  1  if fatal error
*/


static int
com_go(String *buffer,char *line __attribute__((unused)))
{
  char		buff[200]; /* about 110 chars used so far */
  char		time_buff[52+3+1]; /* time max + space&parens + NUL */
  MYSQL_RES	*result;
  ulong		timer, warnings= 0;
  uint		error= 0;
  int           err= 0;

  interrupted_query= 0;
  if (!status.batch)
  {
    old_buffer= *buffer;			// Save for edit command
    old_buffer.copy();
  }

  /* Remove garbage for nicer messages */
  buff[0]= 0;
  remove_cntrl(*buffer);

  if (buffer->is_empty())
  {
    if (status.batch)				// Ignore empty quries
      return 0;
    return put_info("No query specified\n",INFO_ERROR);

  }
  if (!connected && reconnect())
  {
    buffer->length(0);				// Remove query on error
    return opt_reconnect ? -1 : 1;          // Fatal error
  }
  if (verbose)
    (void) com_print(buffer,0);

  if (skip_updates &&
      (buffer->length() < 4 || my_strnncoll(charset_info,
					    (const uchar*)buffer->ptr(),4,
					    (const uchar*)"SET ",4)))
  {
    (void) put_info("Ignoring query to other database",INFO_INFO);
    return 0;
  }

  timer=start_timer();
  executing_query= 1;
  error= mysql_real_query_for_lazy(buffer->ptr(),buffer->length());

  if (status.add_to_history)
  {
    buffer->append(vertical ? "\\G" : delimiter);
    /* Append final command onto history and syslog. */
    fix_line(buffer);
  }
 buffer->length(0);

  if (error)
    goto end;

  do
  {
    char *pos;
    bool batchmode= (status.batch && verbose <= 1) ? TRUE : FALSE;
    buff[0]= 0;

    if (quick)
    {
      if (!(result=mysql_use_result(&mysql)) && mysql_field_count(&mysql))
      {
        error= put_error(&mysql);
        goto end;
      }
    }
    else
    {
      error= mysql_store_result_for_lazy(&result);
      if (error)
        goto end;
    }

    if (verbose >= 3 || !opt_silent)
      mysql_end_timer(timer,time_buff);
    else
      time_buff[0]= '\0';

    /* Every branch must truncate  buff . */
    if (result)
    {
      if (!mysql_num_rows(result) && ! quick && !column_types_flag)
      {
	my_stpcpy(buff, "Empty set");
        if (opt_xml)
        { 
          /*
            We must print XML header and footer
            to produce a well-formed XML even if
            the result set is empty (Bug#27608).
          */
          init_pager();
          print_table_data_xml(result);
          end_pager();
        }
      }
      else
      {
	init_pager();
	if (opt_html)
	  print_table_data_html(result);
	else if (opt_xml)
	  print_table_data_xml(result);
  else if (vertical || (auto_vertical_output && (terminal_width < get_result_width(result))))
	  print_table_data_vertically(result);
	else if (opt_silent && verbose <= 2 && !output_tables)
	  print_tab_data(result);
	else
	  print_table_data(result);
        if( !batchmode )
	  sprintf(buff,"%lld %s in set",
	          mysql_num_rows(result),
		  mysql_num_rows(result) == 1LL ? "row" : "rows");
	end_pager();
        if (mysql_errno(&mysql))
          error= put_error(&mysql);
      }
    }
    else if (mysql_affected_rows(&mysql) == ~(ulonglong) 0)
      my_stpcpy(buff,"Query OK");
    else if( !batchmode )
      sprintf(buff,"Query OK, %lld %s affected",
	      mysql_affected_rows(&mysql),
	      mysql_affected_rows(&mysql) == 1LL ? "row" : "rows");

    pos=strend(buff);
    if ((warnings= mysql_warning_count(&mysql)) && !batchmode)
    {
      *pos++= ',';
      *pos++= ' ';
      pos=int10_to_str(warnings, pos, 10);
      pos=my_stpcpy(pos, " warning");
      if (warnings != 1)
	*pos++= 's';
    }
    my_stpcpy(pos, time_buff);
    put_info(buff,INFO_RESULT);
    if (mysql_info(&mysql))
      put_info(mysql_info(&mysql),INFO_RESULT);
    put_info("",INFO_RESULT);			// Empty row

    if (result && !mysql_eof(result))	/* Something wrong when using quick */
      error= put_error(&mysql);
    else if (unbuffered)
      fflush(stdout);
    mysql_free_result(result);
  } while (!(err= mysql_next_result(&mysql)));
  if (err >= 1)
    error= put_error(&mysql);

end:

 /* Show warnings if any or error occured */
  if (show_warnings == 1 && (warnings >= 1 || error))
    print_warnings();

  if (!error && !status.batch && 
      (mysql.server_status & SERVER_STATUS_DB_DROPPED))
    get_current_db();

  executing_query= 0;
  return error;				/* New command follows */
}


static void init_pager()
{
#ifdef USE_POPEN
  if (!opt_nopager)
  {
    if (!(PAGER= popen(pager, "w")))
    {
      tee_fprintf(stdout, "popen() failed! defaulting PAGER to stdout!\n");
      PAGER= stdout;
    }
  }
  else
#endif
    PAGER= stdout;
}

static void end_pager()
{
#ifdef USE_POPEN
  if (!opt_nopager)
    pclose(PAGER);
#endif
}


static void init_tee(const char *file_name)
{
  FILE* new_outfile;
  if (opt_outfile)
    end_tee();
  if (!(new_outfile= my_fopen(file_name, O_APPEND | O_WRONLY, MYF(MY_WME))))
  {
    tee_fprintf(stdout, "Error logging to file '%s'\n", file_name);
    return;
  }
  OUTFILE = new_outfile;
  strmake(outfile, file_name, FN_REFLEN-1);
  tee_fprintf(stdout, "Logging to file '%s'\n", file_name);
  opt_outfile= 1;
  return;
}


static void end_tee()
{
  my_fclose(OUTFILE, MYF(0));
  OUTFILE= 0;
  opt_outfile= 0;
  return;
}


static int
com_ego(String *buffer,char *line)
{
  int result;
  bool oldvertical=vertical;
  vertical=1;
  result=com_go(buffer,line);
  vertical=oldvertical;
  return result;
}


static const char *fieldtype2str(enum enum_field_types type)
{
  switch (type) {
    case MYSQL_TYPE_BIT:         return "BIT";
    case MYSQL_TYPE_BLOB:        return "BLOB";
    case MYSQL_TYPE_DATE:        return "DATE";
    case MYSQL_TYPE_DATETIME:    return "DATETIME";
    case MYSQL_TYPE_NEWDECIMAL:  return "NEWDECIMAL";
    case MYSQL_TYPE_DECIMAL:     return "DECIMAL";
    case MYSQL_TYPE_DOUBLE:      return "DOUBLE";
    case MYSQL_TYPE_ENUM:        return "ENUM";
    case MYSQL_TYPE_FLOAT:       return "FLOAT";
    case MYSQL_TYPE_GEOMETRY:    return "GEOMETRY";
    case MYSQL_TYPE_INT24:       return "INT24";
    case MYSQL_TYPE_LONG:        return "LONG";
    case MYSQL_TYPE_LONGLONG:    return "LONGLONG";
    case MYSQL_TYPE_LONG_BLOB:   return "LONG_BLOB";
    case MYSQL_TYPE_MEDIUM_BLOB: return "MEDIUM_BLOB";
    case MYSQL_TYPE_NEWDATE:     return "NEWDATE";
    case MYSQL_TYPE_NULL:        return "NULL";
    case MYSQL_TYPE_SET:         return "SET";
    case MYSQL_TYPE_SHORT:       return "SHORT";
    case MYSQL_TYPE_STRING:      return "STRING";
    case MYSQL_TYPE_TIME:        return "TIME";
    case MYSQL_TYPE_TIMESTAMP:   return "TIMESTAMP";
    case MYSQL_TYPE_TINY:        return "TINY";
    case MYSQL_TYPE_TINY_BLOB:   return "TINY_BLOB";
    case MYSQL_TYPE_VAR_STRING:  return "VAR_STRING";
    case MYSQL_TYPE_YEAR:        return "YEAR";
    default:                     return "?-unknown-?";
  }
}

static char *fieldflags2str(uint f) {
  static char buf[1024];
  char *s=buf;
  *s=0;
#define ff2s_check_flag(X) \
                if (f & X ## _FLAG) { s=my_stpcpy(s, # X " "); f &= ~ X ## _FLAG; }
  ff2s_check_flag(NOT_NULL);
  ff2s_check_flag(PRI_KEY);
  ff2s_check_flag(UNIQUE_KEY);
  ff2s_check_flag(MULTIPLE_KEY);
  ff2s_check_flag(BLOB);
  ff2s_check_flag(UNSIGNED);
  ff2s_check_flag(ZEROFILL);
  ff2s_check_flag(BINARY);
  ff2s_check_flag(ENUM);
  ff2s_check_flag(AUTO_INCREMENT);
  ff2s_check_flag(TIMESTAMP);
  ff2s_check_flag(SET);
  ff2s_check_flag(NO_DEFAULT_VALUE);
  ff2s_check_flag(NUM);
  ff2s_check_flag(PART_KEY);
  ff2s_check_flag(GROUP);
  ff2s_check_flag(UNIQUE);
  ff2s_check_flag(BINCMP);
  ff2s_check_flag(ON_UPDATE_NOW);
#undef ff2s_check_flag
  if (f)
    sprintf(s, " unknows=0x%04x", f);
  return buf;
}

static void
print_field_types(MYSQL_RES *result)
{
  MYSQL_FIELD   *field;
  uint i=0;

  while ((field = mysql_fetch_field(result)))
  {
    tee_fprintf(PAGER, "Field %3u:  `%s`\n"
                       "Catalog:    `%s`\n"
                       "Database:   `%s`\n"
                       "Table:      `%s`\n"
                       "Org_table:  `%s`\n"
                       "Type:       %s\n"
                       "Collation:  %s (%u)\n"
                       "Length:     %lu\n"
                       "Max_length: %lu\n"
                       "Decimals:   %u\n"
                       "Flags:      %s\n\n",
                ++i,
                field->name, field->catalog, field->db, field->table,
                field->org_table, fieldtype2str(field->type),
                get_charset_name(field->charsetnr), field->charsetnr,
                field->length, field->max_length, field->decimals,
                fieldflags2str(field->flags));
  }
  tee_puts("", PAGER);
}


static void
print_table_data(MYSQL_RES *result)
{
  String separator(256);
  MYSQL_ROW	cur;
  MYSQL_FIELD	*field;
  bool		*num_flag;
  size_t        sz;

  sz= sizeof(bool) * mysql_num_fields(result);
  num_flag= (bool *) my_safe_alloca(sz, MAX_ALLOCA_SIZE);
  if (column_types_flag)
  {
    print_field_types(result);
    if (!mysql_num_rows(result))
      return;
    mysql_field_seek(result,0);
  }
  separator.copy("+",1,charset_info);
  while ((field = mysql_fetch_field(result)))
  {
    size_t length= column_names ? field->name_length : 0;
    if (quick)
      length= max<size_t>(length, field->length);
    else
      length= max<size_t>(length, field->max_length);
    if (length < 4 && !IS_NOT_NULL(field->flags))
      length=4;					// Room for "NULL"
    field->max_length=length;
    separator.fill(separator.length()+length+2,'-');
    separator.append('+');
  }
  separator.append('\0');                       // End marker for \0
  tee_puts((char*) separator.ptr(), PAGER);
  if (column_names)
  {
    mysql_field_seek(result,0);
    (void) tee_fputs("|", PAGER);
    for (uint off=0; (field = mysql_fetch_field(result)) ; off++)
    {
      size_t name_length= strlen(field->name);
      size_t numcells= charset_info->cset->numcells(charset_info,
                                                    field->name,
                                                    field->name + name_length);
      size_t display_length= field->max_length + name_length - numcells;
      tee_fprintf(PAGER, " %-*s |",
                  min<int>(display_length, MAX_COLUMN_LENGTH),
                  field->name);
      num_flag[off]= IS_NUM(field->type);
    }
    (void) tee_fputs("\n", PAGER);
    tee_puts((char*) separator.ptr(), PAGER);
  }

  while ((cur= mysql_fetch_row(result)))
  {
    if (interrupted_query)
      break;
    ulong *lengths= mysql_fetch_lengths(result);
    (void) tee_fputs("| ", PAGER);
    mysql_field_seek(result, 0);
    for (uint off= 0; off < mysql_num_fields(result); off++)
    {
      const char *buffer;
      uint data_length;
      uint field_max_length;
      size_t visible_length;
      uint extra_padding;

      if (off)
        (void) tee_fputs(" ", PAGER);

      if (cur[off] == NULL)
      {
        buffer= "NULL";
        data_length= 4;
      } 
      else 
      {
        buffer= cur[off];
        data_length= (uint) lengths[off];
      }

      field= mysql_fetch_field(result);
      field_max_length= field->max_length;

      /* 
       How many text cells on the screen will this string span?  If it contains
       multibyte characters, then the number of characters we occupy on screen
       will be fewer than the number of bytes we occupy in memory.

       We need to find how much screen real-estate we will occupy to know how 
       many extra padding-characters we should send with the printing function.
      */
      visible_length= charset_info->cset->numcells(charset_info, buffer, buffer + data_length);
      extra_padding= data_length - visible_length;

      if (field_max_length > MAX_COLUMN_LENGTH)
        tee_print_sized_data(buffer, data_length, MAX_COLUMN_LENGTH+extra_padding, FALSE);
      else
      {
        if (num_flag[off] != 0) /* if it is numeric, we right-justify it */
          tee_print_sized_data(buffer, data_length, field_max_length+extra_padding, TRUE);
        else 
          tee_print_sized_data(buffer, data_length, field_max_length+extra_padding, FALSE);
      }
      tee_fputs(" |", PAGER);
    }
    (void) tee_fputs("\n", PAGER);
  }
  tee_puts((char*) separator.ptr(), PAGER);
  my_safe_afree((bool *) num_flag, sz, MAX_ALLOCA_SIZE);
}

/**
  Return the length of a field after it would be rendered into text.

  This doesn't know or care about multibyte characters.  Assume we're
  using such a charset.  We can't know that all of the upcoming rows 
  for this column will have bytes that each render into some fraction
  of a character.  It's at least possible that a row has bytes that 
  all render into one character each, and so the maximum length is 
  still the number of bytes.  (Assumption 1:  This can't be better 
  because we can never know the number of characters that the DB is 
  going to send -- only the number of bytes.  2: Chars <= Bytes.)

  @param  field  Pointer to a field to be inspected

  @returns  number of character positions to be used, at most
*/
static int get_field_disp_length(MYSQL_FIELD *field)
{
  uint length= column_names ? field->name_length : 0;

  if (quick)
    length= max<uint>(length, field->length);
  else
    length= max<uint>(length, field->max_length);

  if (length < 4 && !IS_NOT_NULL(field->flags))
    length= 4;				/* Room for "NULL" */

  return length;
}

/**
  For a new result, return the max number of characters that any
  upcoming row may return.

  @param  result  Pointer to the result to judge

  @returns  The max number of characters in any row of this result
*/
static int get_result_width(MYSQL_RES *result)
{
  unsigned int len= 0;
  MYSQL_FIELD *field;
  MYSQL_FIELD_OFFSET offset;
  
#ifndef DBUG_OFF
  offset= mysql_field_tell(result);
  DBUG_ASSERT(offset == 0);
#else
  offset= 0;
#endif

  while ((field= mysql_fetch_field(result)) != NULL)
    len+= get_field_disp_length(field) + 3; /* plus bar, space, & final space */

  (void) mysql_field_seek(result, offset);	

  return len + 1; /* plus final bar. */
}

static void
tee_print_sized_data(const char *data, unsigned int data_length, unsigned int total_bytes_to_send, bool right_justified)
{
  /* 
    For '\0's print ASCII spaces instead, as '\0' is eaten by (at
    least my) console driver, and that messes up the pretty table
    grid.  (The \0 is also the reason we can't use fprintf() .) 
  */
  unsigned int i;

  if (right_justified) 
    for (i= data_length; i < total_bytes_to_send; i++)
      tee_putc((int)' ', PAGER);

  tee_write(PAGER, data, data_length, MY_PRINT_SPS_0 | MY_PRINT_MB);

  if (! right_justified) 
    for (i= data_length; i < total_bytes_to_send; i++)
      tee_putc((int)' ', PAGER);
}



static void
print_table_data_html(MYSQL_RES *result)
{
  MYSQL_ROW	cur;
  MYSQL_FIELD	*field;

  mysql_field_seek(result,0);
  (void) tee_fputs("<TABLE BORDER=1><TR>", PAGER);
  if (column_names)
  {
    while((field = mysql_fetch_field(result)))
    {
      tee_fputs("<TH>", PAGER);
      if (field->name && field->name[0])
        xmlencode_print(field->name, field->name_length);
      else
        tee_fputs(field->name ? " &nbsp; " : "NULL", PAGER);
      tee_fputs("</TH>", PAGER);
    }
    (void) tee_fputs("</TR>", PAGER);
  }
  while ((cur = mysql_fetch_row(result)))
  {
    if (interrupted_query)
      break;
    ulong *lengths=mysql_fetch_lengths(result);
    (void) tee_fputs("<TR>", PAGER);
    for (uint i=0; i < mysql_num_fields(result); i++)
    {
      (void) tee_fputs("<TD>", PAGER);
      xmlencode_print(cur[i], lengths[i]);
      (void) tee_fputs("</TD>", PAGER);
    }
    (void) tee_fputs("</TR>", PAGER);
  }
  (void) tee_fputs("</TABLE>", PAGER);
}


static void
print_table_data_xml(MYSQL_RES *result)
{
  MYSQL_ROW   cur;
  MYSQL_FIELD *fields;

  mysql_field_seek(result,0);

  tee_fputs("<?xml version=\"1.0\"?>\n\n<resultset statement=\"", PAGER);
  xmlencode_print(glob_buffer.ptr(), (int)strlen(glob_buffer.ptr()));
  tee_fputs("\" xmlns:xsi=\"http://www.w3.org/2001/XMLSchema-instance\">",
            PAGER);

  fields = mysql_fetch_fields(result);
  while ((cur = mysql_fetch_row(result)))
  {
    if (interrupted_query)
      break;
    ulong *lengths=mysql_fetch_lengths(result);
    (void) tee_fputs("\n  <row>\n", PAGER);
    for (uint i=0; i < mysql_num_fields(result); i++)
    {
      tee_fprintf(PAGER, "\t<field name=\"");
      xmlencode_print(fields[i].name, (uint) strlen(fields[i].name));
      if (cur[i])
      {
        tee_fprintf(PAGER, "\">");
        xmlencode_print(cur[i], lengths[i]);
        tee_fprintf(PAGER, "</field>\n");
      }
      else
        tee_fprintf(PAGER, "\" xsi:nil=\"true\" />\n");
    }
    (void) tee_fputs("  </row>\n", PAGER);
  }
  (void) tee_fputs("</resultset>\n", PAGER);
}


static void
print_table_data_vertically(MYSQL_RES *result)
{
  MYSQL_ROW	cur;
  uint		max_length=0;
  MYSQL_FIELD	*field;

  while ((field = mysql_fetch_field(result)))
  {
    uint length= field->name_length;
    if (length > max_length)
      max_length= length;
    field->max_length=length;
  }

  mysql_field_seek(result,0);
  for (uint row_count=1; (cur= mysql_fetch_row(result)); row_count++)
  {
    if (interrupted_query)
      break;
    mysql_field_seek(result,0);
    tee_fprintf(PAGER, 
		"*************************** %d. row ***************************\n", row_count);

    ulong *lengths= mysql_fetch_lengths(result);

    for (uint off=0; off < mysql_num_fields(result); off++)
    {
      field= mysql_fetch_field(result);
      if (column_names)
        tee_fprintf(PAGER, "%*s: ",(int) max_length,field->name);
      if (cur[off])
      {
        tee_write(PAGER, cur[off], lengths[off], MY_PRINT_SPS_0 | MY_PRINT_MB);
        tee_putc('\n', PAGER);
      }
      else
        tee_fprintf(PAGER, "NULL\n");
    }
  }
}


/* print_warnings should be called right after executing a statement */

static void print_warnings()
{
  const char   *query;
  MYSQL_RES    *result;
  MYSQL_ROW    cur;
  my_ulonglong num_rows;
  
  /* Save current error before calling "show warnings" */
  uint error= mysql_errno(&mysql);

  /* Get the warnings */
  query= "show warnings";
  mysql_real_query_for_lazy(query, strlen(query));
  mysql_store_result_for_lazy(&result);

  /* Bail out when no warnings */
  if (!result || !(num_rows= mysql_num_rows(result)))
    goto end;

  cur= mysql_fetch_row(result);

  /*
    Don't print a duplicate of the current error.  It is possible for SHOW
    WARNINGS to return multiple errors with the same code, but different
    messages.  To be safe, skip printing the duplicate only if it is the only
    warning.
  */
  if (!cur || (num_rows == 1 && error == (uint) strtoul(cur[1], NULL, 10)))
    goto end;

  /* Print the warnings */
  init_pager();
  do
  {
    tee_fprintf(PAGER, "%s (Code %s): %s\n", cur[0], cur[1], cur[2]);
  } while ((cur= mysql_fetch_row(result)));
  end_pager();

end:
  mysql_free_result(result);
}


static const char *array_value(const char **array, char key)
{
  for (; *array; array+= 2)
    if (**array == key)
      return array[1];
  return 0;
}


static void
xmlencode_print(const char *src, uint length)
{
  if (!src)
    tee_fputs("NULL", PAGER);
  else
    tee_write(PAGER, src, length, MY_PRINT_XML | MY_PRINT_MB);
}


static void
safe_put_field(const char *pos,ulong length)
{
  if (!pos)
    tee_fputs("NULL", PAGER);
  else
  {
    int flags= MY_PRINT_MB | (opt_raw_data ? 0 : (MY_PRINT_ESC_0 | MY_PRINT_CTRL));
    /* Can't use tee_fputs(), it stops with NUL characters. */
    tee_write(PAGER, pos, length, flags);
  }
}


static void
print_tab_data(MYSQL_RES *result)
{
  MYSQL_ROW	cur;
  MYSQL_FIELD	*field;
  ulong		*lengths;

  if (opt_silent < 2 && column_names)
  {
    int first=0;
    while ((field = mysql_fetch_field(result)))
    {
      if (first++)
	(void) tee_fputs("\t", PAGER);
      (void) tee_fputs(field->name, PAGER);
    }
    (void) tee_fputs("\n", PAGER);
  }
  while ((cur = mysql_fetch_row(result)))
  {
    lengths=mysql_fetch_lengths(result);
    safe_put_field(cur[0],lengths[0]);
    for (uint off=1 ; off < mysql_num_fields(result); off++)
    {
      (void) tee_fputs("\t", PAGER);
      safe_put_field(cur[off], lengths[off]);
    }
    (void) tee_fputs("\n", PAGER);
  }
}

static int
com_tee(String *buffer __attribute__((unused)),
        char *line __attribute__((unused)))
{
  char file_name[FN_REFLEN], *end, *param;

  while (my_isspace(charset_info,*line))
    line++;
  if (!(param = strchr(line, ' '))) // if outfile wasn't given, use the default
  {
    if (!strlen(outfile))
    {
      printf("No previous outfile available, you must give a filename!\n");
      return 0;
    }
    else if (opt_outfile)
    {
      tee_fprintf(stdout, "Currently logging to file '%s'\n", outfile);
      return 0;
    }
    else
      param = outfile;			//resume using the old outfile
  }

  /* eliminate the spaces before the parameters */
  while (my_isspace(charset_info,*param))
    param++;
  end= strmake(file_name, param, sizeof(file_name) - 1);
  /* remove end space from command line */
  while (end > file_name && (my_isspace(charset_info,end[-1]) || 
			     my_iscntrl(charset_info,end[-1])))
    end--;
  end[0]= 0;
  if (end == file_name)
  {
    printf("No outfile specified!\n");
    return 0;
  }
  init_tee(file_name);
  return 0;
}


static int
com_notee(String *buffer __attribute__((unused)),
	  char *line __attribute__((unused)))
{
  if (opt_outfile)
    end_tee();
  tee_fprintf(stdout, "Outfile disabled.\n");
  return 0;
}

/*
  Sorry, this command is not available in Windows.
*/

#ifdef USE_POPEN
static int
com_pager(String *buffer __attribute__((unused)),
          char *line __attribute__((unused)))
{
  char pager_name[FN_REFLEN], *end, *param;

  if (status.batch)
    return 0;
  /* Skip spaces in front of the pager command */
  while (my_isspace(charset_info, *line))
    line++;
  /* Skip the pager command */
  param= strchr(line, ' ');
  /* Skip the spaces between the command and the argument */
  while (param && my_isspace(charset_info, *param))
    param++;
  if (!param || !strlen(param)) // if pager was not given, use the default
  {
    if (!default_pager_set)
    {
      tee_fprintf(stdout, "Default pager wasn't set, using stdout.\n");
      opt_nopager=1;
      my_stpcpy(pager, "stdout");
      PAGER= stdout;
      return 0;
    }
    my_stpcpy(pager, default_pager);
  }
  else
  {
    end= strmake(pager_name, param, sizeof(pager_name)-1);
    while (end > pager_name && (my_isspace(charset_info,end[-1]) || 
                                my_iscntrl(charset_info,end[-1])))
      end--;
    end[0]=0;
    my_stpcpy(pager, pager_name);
    my_stpcpy(default_pager, pager_name);
  }
  opt_nopager=0;
  tee_fprintf(stdout, "PAGER set to '%s'\n", pager);
  return 0;
}


static int
com_nopager(String *buffer __attribute__((unused)),
	    char *line __attribute__((unused)))
{
  my_stpcpy(pager, "stdout");
  opt_nopager=1;
  PAGER= stdout;
  tee_fprintf(stdout, "PAGER set to stdout\n");
  return 0;
}
#endif


/*
  Sorry, you can't send the result to an editor in Win32
*/

#ifdef USE_POPEN
static int
com_edit(String *buffer,char *line __attribute__((unused)))
{
  char	filename[FN_REFLEN],buff[160];
  int	fd,tmp;
  const char *editor;

  if ((fd=create_temp_file(filename,NullS,"sql", O_CREAT | O_WRONLY,
			   MYF(MY_WME))) < 0)
    goto err;
  if (buffer->is_empty() && !old_buffer.is_empty())
    (void) my_write(fd,(uchar*) old_buffer.ptr(),old_buffer.length(),
		    MYF(MY_WME));
  else
    (void) my_write(fd,(uchar*) buffer->ptr(),buffer->length(),MYF(MY_WME));
  (void) my_close(fd,MYF(0));

  if (!(editor = (char *)getenv("EDITOR")) &&
      !(editor = (char *)getenv("VISUAL")))
    editor = "vi";
  strxmov(buff,editor," ",filename,NullS);
  if(system(buff) == -1)
    goto err;

  MY_STAT stat_arg;
  if (!my_stat(filename,&stat_arg,MYF(MY_WME)))
    goto err;
  if ((fd = my_open(filename,O_RDONLY, MYF(MY_WME))) < 0)
    goto err;
  (void) buffer->alloc((uint) stat_arg.st_size);
  if ((tmp=read(fd,(char*) buffer->ptr(),buffer->alloced_length())) >= 0L)
    buffer->length((uint) tmp);
  else
    buffer->length(0);
  (void) my_close(fd,MYF(0));
  (void) my_delete(filename,MYF(MY_WME));
err:
  return 0;
}
#endif


/* If arg is given, exit without errors. This happens on command 'quit' */

static int
com_quit(String *buffer __attribute__((unused)),
	 char *line __attribute__((unused)))
{
  status.exit_status=0;
  return 1;
}

static int
com_rehash(String *buffer __attribute__((unused)),
	 char *line __attribute__((unused)))
{
#ifdef HAVE_READLINE
  build_completion_hash(1, 0);
#endif
  return 0;
}


#ifdef USE_POPEN
static int
com_shell(String *buffer __attribute__((unused)),
          char *line __attribute__((unused)))
{
  char *shell_cmd;

  /* Skip space from line begin */
  while (my_isspace(charset_info, *line))
    line++;
  if (!(shell_cmd = strchr(line, ' ')))
  {
    put_info("Usage: \\! shell-command", INFO_ERROR);
    return -1;
  }
  /*
    The output of the shell command does not
    get directed to the pager or the outfile
  */
  if (system(shell_cmd) == -1)
  {
    put_info(strerror(errno), INFO_ERROR, errno);
    return -1;
  }
  return 0;
}
#endif


static int
com_print(String *buffer,char *line __attribute__((unused)))
{
  tee_puts("--------------", stdout);
  (void) tee_fputs(buffer->c_ptr(), stdout);
  if (!buffer->length() || (*buffer)[buffer->length()-1] != '\n')
    tee_putc('\n', stdout);
  tee_puts("--------------\n", stdout);
  return 0;					/* If empty buffer */
}

	/* ARGSUSED */
static int
com_connect(String *buffer, char *line)
{
  char *tmp, buff[256];
  bool save_rehash= opt_rehash;
  int error;

  memset(buff, 0, sizeof(buff));
  if (buffer)
  {
    /*
      Two null bytes are needed in the end of buff to allow
      get_arg to find end of string the second time it's called.
    */
    tmp= strmake(buff, line, sizeof(buff)-2);
#ifdef EXTRA_DEBUG
    tmp[1]= 0;
#endif
    tmp= get_arg(buff, 0);
    if (tmp && *tmp)
    {
      my_free(current_db);
      current_db= my_strdup(PSI_NOT_INSTRUMENTED,
                            tmp, MYF(MY_WME));
      tmp= get_arg(buff, 1);
      if (tmp)
      {
	my_free(current_host);
	current_host=my_strdup(PSI_NOT_INSTRUMENTED,
                               tmp,MYF(MY_WME));
      }
    }
    else
    {
      /* Quick re-connect */
      opt_rehash= 0;                            /* purecov: tested */
    }
    buffer->length(0);				// command used
  }
  else
    opt_rehash= 0;
  error=sql_connect(current_host,current_db,current_user,opt_password,0);
  opt_rehash= save_rehash;

  if (connected)
  {
    sprintf(buff,"Connection id:    %lu",mysql_thread_id(&mysql));
    put_info(buff,INFO_INFO);
    sprintf(buff,"Current database: %.128s\n",
	    current_db ? current_db : "*** NONE ***");
    put_info(buff,INFO_INFO);
  }
  return error;
}


static int com_source(String *buffer __attribute__((unused)),
                      char *line)
{
  char source_name[FN_REFLEN], *end, *param;
  LINE_BUFFER *line_buff;
  int error;
  STATUS old_status;
  FILE *sql_file;

  /* Skip space from file name */
  while (my_isspace(charset_info,*line))
    line++;
  if (!(param = strchr(line, ' ')))		// Skip command name
    return put_info("Usage: \\. <filename> | source <filename>", 
		    INFO_ERROR, 0);
  while (my_isspace(charset_info,*param))
    param++;
  end=strmake(source_name,param,sizeof(source_name)-1);
  while (end > source_name && (my_isspace(charset_info,end[-1]) || 
                               my_iscntrl(charset_info,end[-1])))
    end--;
  end[0]=0;
  unpack_filename(source_name,source_name);
  /* open file name */
  if (!(sql_file = my_fopen(source_name, O_RDONLY | O_BINARY,MYF(0))))
  {
    char buff[FN_REFLEN+60];
    sprintf(buff,"Failed to open file '%s', error: %d", source_name,errno);
    return put_info(buff, INFO_ERROR, 0);
  }

  if (!(line_buff= batch_readline_init(MAX_BATCH_BUFFER_SIZE, sql_file)))
  {
    my_fclose(sql_file,MYF(0));
    return put_info("Can't initialize batch_readline", INFO_ERROR, 0);
  }

  /* Save old status */
  old_status=status;
  memset(&status, 0, sizeof(status));

  status.batch=old_status.batch;		// Run in batch mode
  status.line_buff=line_buff;
  status.file_name=source_name;
  glob_buffer.length(0);			// Empty command buffer
  error= read_and_execute(false);
  status=old_status;				// Continue as before
  my_fclose(sql_file,MYF(0));
  batch_readline_end(line_buff);
  return error;
}


	/* ARGSUSED */
static int
com_delimiter(String *buffer __attribute__((unused)), char *line)
{
  char buff[256], *tmp;

  strmake(buff, line, sizeof(buff) - 1);
  tmp= get_arg(buff, 0);

  if (!tmp || !*tmp)
  {
    put_info("DELIMITER must be followed by a 'delimiter' character or string",
	     INFO_ERROR);
    return 0;
  }
  else
  {
    if (strstr(tmp, "\\")) 
    {
      put_info("DELIMITER cannot contain a backslash character", INFO_ERROR);
      return 0;
    }
  }
  strmake(delimiter, tmp, sizeof(delimiter) - 1);
  delimiter_length= (int)strlen(delimiter);
  delimiter_str= delimiter;
  return 0;
}

	/* ARGSUSED */
static int
com_use(String *buffer __attribute__((unused)), char *line)
{
  char *tmp, buff[FN_REFLEN + 1];
  int select_db;
  uint warnings;

  memset(buff, 0, sizeof(buff));

  /*
    In case number of quotes exceed 2, we try to get
    the normalized db name.
  */
  if (get_quote_count(line) > 2)
  {
    if (normalize_dbname(line, buff, sizeof(buff)))
      return put_error(&mysql);
    tmp= buff;
  }
  else
  {
    strmake(buff, line, sizeof(buff) - 1);
    tmp= get_arg(buff, 0);
  }

  if (!tmp || !*tmp)
  {
    put_info("USE must be followed by a database name", INFO_ERROR);
    return 0;
  }
  /*
    We need to recheck the current database, because it may change
    under our feet, for example if DROP DATABASE or RENAME DATABASE
    (latter one not yet available by the time the comment was written)
  */
  get_current_db();

  if (!current_db || cmp_database(charset_info, current_db,tmp))
  {
    if (one_database)
    {
      skip_updates= 1;
      select_db= 0;    // don't do mysql_select_db()
    }
    else
      select_db= 2;    // do mysql_select_db() and build_completion_hash()
  }
  else
  {
    /*
      USE to the current db specified.
      We do need to send mysql_select_db() to make server
      update database level privileges, which might
      change since last USE (see bug#10979).
      For performance purposes, we'll skip rebuilding of completion hash.
    */
    skip_updates= 0;
    select_db= 1;      // do only mysql_select_db(), without completion
  }

  if (select_db)
  {
    /*
      reconnect once if connection is down or if connection was found to
      be down during query
    */
    if (!connected && reconnect())
      return opt_reconnect ? -1 : 1;                        // Fatal error
    if (mysql_select_db(&mysql,tmp))
    {
      if (mysql_errno(&mysql) != CR_SERVER_GONE_ERROR)
        return put_error(&mysql);

      if (reconnect())
        return opt_reconnect ? -1 : 1;                      // Fatal error
      if (mysql_select_db(&mysql,tmp))
        return put_error(&mysql);
    }
    my_free(current_db);
    current_db=my_strdup(PSI_NOT_INSTRUMENTED,
                         tmp,MYF(MY_WME));
#ifdef HAVE_READLINE
    if (select_db > 1)
      build_completion_hash(opt_rehash, 1);
#endif
  }


  if (0 < (warnings= mysql_warning_count(&mysql)))
  {
    my_snprintf(buff, sizeof(buff),
                "Database changed, %u warning%s", warnings,
                warnings > 1 ? "s" : "");
    put_info(buff, INFO_INFO);
    if (show_warnings == 1)
      print_warnings();
  }
  else
  put_info("Database changed",INFO_INFO);
  return 0;
}

/**
  Normalize database name.

  @param line [IN]          The command.
  @param buff [OUT]         Normalized db name.
  @param buff_size [IN]     Buffer size.

  @return Operation status
      @retval 0    Success
      @retval 1    Failure

  @note Sometimes server normilizes the database names
        & APIs like mysql_select_db() expect normalized
        database names. Since it is difficult to perform
        the name conversion/normalization on the client
        side, this function tries to get the normalized
        dbname (indirectly) from the server.
*/

static int
normalize_dbname(const char *line, char *buff, uint buff_size)
{
  MYSQL_RES *res= NULL;

  /* Send the "USE db" commmand to the server. */
  if (mysql_query(&mysql, line))
    return 1;

  /*
    Now, get the normalized database name and store it
    into the buff.
  */
  if (!mysql_query(&mysql, "SELECT DATABASE()") &&
      (res= mysql_use_result(&mysql)))
  {
    MYSQL_ROW row= mysql_fetch_row(res);
    if (row && row[0])
    {
      size_t len= strlen(row[0]);
      /* Make sure there is enough room to store the dbname. */
      if ((len > buff_size) || ! memcpy(buff, row[0], len))
      {
        mysql_free_result(res);
        return 1;
      }
    }
    mysql_free_result(res);
  }

  /* Restore the original database. */
  if (current_db && mysql_select_db(&mysql, current_db))
    return 1;

  return 0;
}

static int
com_warnings(String *buffer __attribute__((unused)),
   char *line __attribute__((unused)))
{
  show_warnings = 1;
  put_info("Show warnings enabled.",INFO_INFO);
  return 0;
}

static int
com_nowarnings(String *buffer __attribute__((unused)),
   char *line __attribute__((unused)))
{
  show_warnings = 0;
  put_info("Show warnings disabled.",INFO_INFO);
  return 0;
}

/*
  Gets argument from a command on the command line. If get_next_arg is
  not defined, skips the command and returns the first argument. The
  line is modified by adding zero to the end of the argument. If
  get_next_arg is defined, then the function searches for end of string
  first, after found, returns the next argument and adds zero to the
  end. If you ever wish to use this feature, remember to initialize all
  items in the array to zero first.
*/

char *get_arg(char *line, my_bool get_next_arg)
{
  char *ptr, *start;
  my_bool quoted= 0, valid_arg= 0;
  char qtype= 0;

  ptr= line;
  if (get_next_arg)
  {
    for (; *ptr; ptr++) ;
    if (*(ptr + 1))
      ptr++;
  }
  else
  {
    /* skip leading white spaces */
    while (my_isspace(charset_info, *ptr))
      ptr++;
    if (*ptr == '\\') // short command was used
      ptr+= 2;
    else
      while (*ptr &&!my_isspace(charset_info, *ptr)) // skip command
        ptr++;
  }
  if (!*ptr)
    return NullS;
  while (my_isspace(charset_info, *ptr))
    ptr++;
  if (*ptr == '\'' || *ptr == '\"' || *ptr == '`')
  {
    qtype= *ptr;
    quoted= 1;
    ptr++;
  }
  for (start=ptr ; *ptr; ptr++)
  {
    // if it is a quoted string do not remove backslash
    if (!quoted && *ptr == '\\' && ptr[1]) // escaped character
    {
      // Remove the backslash
      my_stpmov(ptr, ptr+1);
    }
    else if ((!quoted && *ptr == ' ') || (quoted && *ptr == qtype))
    {
      *ptr= 0;
      break;
    }
  }
  valid_arg= ptr != start;
  return valid_arg ? start : NullS;
}

/*
  Number of quotes present in the command's argument.
*/
static int
get_quote_count(const char *line)
{
  int quote_count;
  const char *ptr= line;

  for(quote_count= 0; ptr ++ && *ptr; ptr= strpbrk(ptr, "\"\'`"))
    quote_count ++;

  return quote_count;
}

static int
sql_real_connect(char *host,char *database,char *user,char *password,
		 uint silent)
{
  if (connected)
  {
    connected= 0;
    mysql_close(&mysql);
  }

  mysql_init(&mysql);
  init_connection_options(&mysql);

#ifdef _WIN32
  uint cnv_errors;
  String converted_database, converted_user;
  if (!my_charset_same(&my_charset_utf8mb4_bin, mysql.charset))
  {
    /* Convert user and database from UTF8MB4 to connection character set */
    if (user)
    {
      converted_user.copy(user, strlen(user) + 1,
                          &my_charset_utf8mb4_bin, mysql.charset,
                          &cnv_errors);
      user= (char *) converted_user.ptr();
    }
    if (database)
    {
      converted_database.copy(database, strlen(database) + 1,
                              &my_charset_utf8mb4_bin, mysql.charset,
                              &cnv_errors);
      database= (char *) converted_database.ptr();
    }
  }
#endif

  if (!mysql_real_connect(&mysql, host, user, password,
                          database, opt_mysql_port, opt_mysql_unix_port,
                          connect_flag | CLIENT_MULTI_STATEMENTS))
  {
    if (!silent ||
	(mysql_errno(&mysql) != CR_CONN_HOST_ERROR &&
	 mysql_errno(&mysql) != CR_CONNECTION_ERROR))
    {
      (void) put_error(&mysql);
      (void) fflush(stdout);
      return ignore_errors ? -1 : 1;		// Abort
    }
    return -1;					// Retryable
  }

#ifdef _WIN32
  /* Convert --execute buffer from UTF8MB4 to connection character set */
  if (!execute_buffer_conversion_done++ &&
      status.line_buff &&
      !status.line_buff->file && /* Convert only -e buffer, not real file */
      status.line_buff->buffer < status.line_buff->end && /* Non-empty */
      !my_charset_same(&my_charset_utf8mb4_bin, mysql.charset))
  {
    String tmp;
    size_t len= status.line_buff->end - status.line_buff->buffer;
    uint dummy_errors;
    /*
      Don't convert trailing '\n' character - it was appended during
      last batch_readline_command() call. 
      Oherwise we'll get an extra line, which makes some tests fail.
    */
    if (status.line_buff->buffer[len - 1] == '\n')
      len--;
    if (tmp.copy(status.line_buff->buffer, len,
                 &my_charset_utf8mb4_bin, mysql.charset, &dummy_errors))
      return 1;

    /* Free the old line buffer */
    batch_readline_end(status.line_buff);

    /* Re-initialize line buffer from the converted string */
    if (!(status.line_buff= batch_readline_command(NULL, (char *) tmp.c_ptr_safe())))
      return 1;
  }
#endif /* _WIN32 */

  charset_info= mysql.charset;
  
  connected=1;
#ifndef EMBEDDED_LIBRARY
  mysql.reconnect= debug_info_flag; // We want to know if this happens
#else
  mysql.reconnect= 1;
#endif
#ifdef HAVE_READLINE
  build_completion_hash(opt_rehash, 1);
#endif
  return 0;
}


/* Initialize options for the given connection handle. */
static void
init_connection_options(MYSQL *mysql)
{
  my_bool handle_expired= (opt_connect_expired_password || !status.batch) ?
    TRUE : FALSE;

  if (opt_init_command)
    mysql_options(mysql, MYSQL_INIT_COMMAND, opt_init_command);

  if (opt_connect_timeout)
  {
    uint timeout= opt_connect_timeout;
    mysql_options(mysql, MYSQL_OPT_CONNECT_TIMEOUT, (char*) &timeout);
  }

  if (opt_bind_addr)
    mysql_options(mysql, MYSQL_OPT_BIND, opt_bind_addr);

  if (opt_compress)
    mysql_options(mysql, MYSQL_OPT_COMPRESS, NullS);

  if (using_opt_local_infile)
    mysql_options(mysql, MYSQL_OPT_LOCAL_INFILE, (char*) &opt_local_infile);

  SSL_SET_OPTIONS(mysql);

  if (opt_protocol)
    mysql_options(mysql, MYSQL_OPT_PROTOCOL, (char*) &opt_protocol);

#if defined (_WIN32) && !defined (EMBEDDED_LIBRARY)
  if (shared_memory_base_name)
    mysql_options(mysql, MYSQL_SHARED_MEMORY_BASE_NAME, shared_memory_base_name);
#endif

  if (safe_updates)
  {
    char init_command[100];
    sprintf(init_command,
	    "SET SQL_SAFE_UPDATES=1,SQL_SELECT_LIMIT=%lu,MAX_JOIN_SIZE=%lu",
	    select_limit, max_join_size);
    mysql_options(mysql, MYSQL_INIT_COMMAND, init_command);
  }

  mysql_set_character_set(mysql, default_charset);

  if (opt_plugin_dir && *opt_plugin_dir)
    mysql_options(mysql, MYSQL_PLUGIN_DIR, opt_plugin_dir);

  if (opt_default_auth && *opt_default_auth)
    mysql_options(mysql, MYSQL_DEFAULT_AUTH, opt_default_auth);

#if !defined(HAVE_YASSL)
  if (opt_server_public_key && *opt_server_public_key)
    mysql_options(mysql, MYSQL_SERVER_PUBLIC_KEY, opt_server_public_key);
#endif

  if (using_opt_enable_cleartext_plugin)
    mysql_options(mysql, MYSQL_ENABLE_CLEARTEXT_PLUGIN,
                  (char*) &opt_enable_cleartext_plugin);

  mysql_options(mysql, MYSQL_OPT_CONNECT_ATTR_RESET, 0);
  mysql_options4(mysql, MYSQL_OPT_CONNECT_ATTR_ADD, "program_name", "mysql");

  mysql_options(mysql, MYSQL_OPT_CAN_HANDLE_EXPIRED_PASSWORDS, &handle_expired);
}


static int
sql_connect(char *host,char *database,char *user,char *password,uint silent)
{
  bool message=0;
  uint count=0;
  int error;
  for (;;)
  {
    if ((error=sql_real_connect(host,database,user,password,wait_flag)) >= 0)
    {
      if (count)
      {
	tee_fputs("\n", stderr);
	(void) fflush(stderr);
      }
      return error;
    }
    if (!wait_flag)
      return ignore_errors ? -1 : 1;
    if (!message && !silent)
    {
      message=1;
      tee_fputs("Waiting",stderr); (void) fflush(stderr);
    }
    (void) sleep(wait_time);
    if (!silent)
    {
      putc('.',stderr); (void) fflush(stderr);
      count++;
    }
  }
}



static int
com_status(String *buffer __attribute__((unused)),
	   char *line __attribute__((unused)))
{
  const char *status_str;
  char buff[40];
  ulonglong id;
  MYSQL_RES *result= NULL;

  if (mysql_real_query_for_lazy(
        C_STRING_WITH_LEN("select DATABASE(), USER() limit 1")))
    return 0;

  tee_puts("--------------", stdout);
  usage(1);					/* Print version */
  tee_fprintf(stdout, "\nConnection id:\t\t%lu\n",mysql_thread_id(&mysql));
  /*
    Don't remove "limit 1",
    it is protection againts SQL_SELECT_LIMIT=0
  */
  if (!mysql_store_result_for_lazy(&result))
  {
    MYSQL_ROW cur=mysql_fetch_row(result);
    if (cur)
    {
      tee_fprintf(stdout, "Current database:\t%s\n", cur[0] ? cur[0] : "");
      tee_fprintf(stdout, "Current user:\t\t%s\n", cur[1]);
    }
    mysql_free_result(result);
  }

#if defined(HAVE_OPENSSL) && !defined(EMBEDDED_LIBRARY)
  if ((status_str= mysql_get_ssl_cipher(&mysql)))
    tee_fprintf(stdout, "SSL:\t\t\tCipher in use is %s\n",
                status_str);
  else
#endif /* HAVE_OPENSSL && !EMBEDDED_LIBRARY */
    tee_puts("SSL:\t\t\tNot in use", stdout);

  if (skip_updates)
  {
    tee_fprintf(stdout, "\nAll updates ignored to this database\n");
  }
#ifdef USE_POPEN
  tee_fprintf(stdout, "Current pager:\t\t%s\n", pager);
  tee_fprintf(stdout, "Using outfile:\t\t'%s'\n", opt_outfile ? outfile : "");
#endif
  tee_fprintf(stdout, "Using delimiter:\t%s\n", delimiter);
  tee_fprintf(stdout, "Server version:\t\t%s\n", server_version_string(&mysql));
  tee_fprintf(stdout, "Protocol version:\t%d\n", mysql_get_proto_info(&mysql));
  tee_fprintf(stdout, "Connection:\t\t%s\n", mysql_get_host_info(&mysql));
  if ((id= mysql_insert_id(&mysql)))
    tee_fprintf(stdout, "Insert id:\t\t%s\n", llstr(id, buff));

  /* "limit 1" is protection against SQL_SELECT_LIMIT=0 */
  if (mysql_real_query_for_lazy(C_STRING_WITH_LEN(
        "select @@character_set_client, @@character_set_connection, "
        "@@character_set_server, @@character_set_database limit 1")))
  {
    if (mysql_errno(&mysql) == CR_SERVER_GONE_ERROR)
      return 0;
  }
  if (!mysql_store_result_for_lazy(&result))
  {
    MYSQL_ROW cur=mysql_fetch_row(result);
    if (cur)
    {
      tee_fprintf(stdout, "Server characterset:\t%s\n", cur[2] ? cur[2] : "");
      tee_fprintf(stdout, "Db     characterset:\t%s\n", cur[3] ? cur[3] : "");
      tee_fprintf(stdout, "Client characterset:\t%s\n", cur[0] ? cur[0] : "");
      tee_fprintf(stdout, "Conn.  characterset:\t%s\n", cur[1] ? cur[1] : "");
    }
    mysql_free_result(result);
  }
  else
  {
    /* Probably pre-4.1 server */
    tee_fprintf(stdout, "Client characterset:\t%s\n", charset_info->csname);
    tee_fprintf(stdout, "Server characterset:\t%s\n", mysql.charset->csname);
  }

#ifndef EMBEDDED_LIBRARY
  if (strstr(mysql_get_host_info(&mysql),"TCP/IP") || ! mysql.unix_socket)
    tee_fprintf(stdout, "TCP port:\t\t%d\n", mysql.port);
  else
    tee_fprintf(stdout, "UNIX socket:\t\t%s\n", mysql.unix_socket);
  if (mysql.net.compress)
    tee_fprintf(stdout, "Protocol:\t\tCompressed\n");
#endif

  if ((status_str= mysql_stat(&mysql)) && !mysql_error(&mysql)[0])
  {
    ulong sec;
    const char *pos= strchr(status_str,' ');
    /* print label */
    tee_fprintf(stdout, "%.*s\t\t\t", (int) (pos-status_str), status_str);
    if ((status_str= str2int(pos,10,0,LONG_MAX,(long*) &sec)))
    {
      nice_time((double) sec,buff,0);
      tee_puts(buff, stdout);			/* print nice time */
      while (*status_str == ' ')
        status_str++;  /* to next info */
      tee_putc('\n', stdout);
      tee_puts(status_str, stdout);
    }
  }
  if (safe_updates)
  {
    tee_fprintf(stdout, "\nNote that you are running in safe_update_mode:\n");
    tee_fprintf(stdout, "\
UPDATEs and DELETEs that don't use a key in the WHERE clause are not allowed.\n\
(One can force an UPDATE/DELETE by adding LIMIT # at the end of the command.)\n\
SELECT has an automatic 'LIMIT %lu' if LIMIT is not used.\n\
Max number of examined row combination in a join is set to: %lu\n\n",
select_limit, max_join_size);
  }
  tee_puts("--------------\n", stdout);
  return 0;
}

static const char *
server_version_string(MYSQL *con)
{
  /* Only one thread calls this, so no synchronization is needed */
  if (server_version == NULL)
  {
    MYSQL_RES *result;

    /* "limit 1" is protection against SQL_SELECT_LIMIT=0 */
    if (!mysql_query(con, "select @@version_comment limit 1") &&
        (result = mysql_use_result(con)))
    {
      MYSQL_ROW cur = mysql_fetch_row(result);
      if (cur && cur[0])
      {
        /* version, space, comment, \0 */
        size_t len= strlen(mysql_get_server_info(con)) + strlen(cur[0]) + 2;

        if ((server_version= (char *) my_malloc(PSI_NOT_INSTRUMENTED,
                                                len, MYF(MY_WME))))
        {
          char *bufp;
          bufp = my_stpcpy(server_version, mysql_get_server_info(con));
          bufp = my_stpcpy(bufp, " ");
          (void) my_stpcpy(bufp, cur[0]);
        }
      }
      mysql_free_result(result);
    }

    /*
      If for some reason we didn't get a version_comment, we'll
      keep things simple.
    */

    if (server_version == NULL)
      server_version= my_strdup(PSI_NOT_INSTRUMENTED,
                                mysql_get_server_info(con), MYF(MY_WME));
  }

  return server_version ? server_version : "";
}

static int
put_info(const char *str,INFO_TYPE info_type, uint error, const char *sqlstate)
{
  FILE *file= (info_type == INFO_ERROR ? stderr : stdout);
  static int inited=0;

  if (status.batch)
  {
    if (info_type == INFO_ERROR)
    {
      (void) fflush(file);
      fprintf(file,"ERROR");
      if (error)
      {
	if (sqlstate)
	  (void) fprintf(file," %d (%s)",error, sqlstate);
        else
	  (void) fprintf(file," %d",error);
      }
      if (status.query_start_line && line_numbers)
      {
	(void) fprintf(file," at line %lu",status.query_start_line);
	if (status.file_name)
	  (void) fprintf(file," in file: '%s'", status.file_name);
      }
      (void) fprintf(file,": %s\n",str);
      (void) fflush(file);
      if (!ignore_errors)
	return 1;
    }
    else if (info_type == INFO_RESULT && verbose > 1)
      tee_puts(str, file);
    if (unbuffered)
      fflush(file);
    return info_type == INFO_ERROR ? -1 : 0;
  }
  if (!opt_silent || info_type == INFO_ERROR)
  {
    if (!inited)
    {
      inited=1;
    }
    if (info_type == INFO_ERROR)
    {
      if (!opt_nobeep)
        putchar('\a');		      	/* This should make a bell */
      if (error)
      {
	if (sqlstate)
          (void) tee_fprintf(file, "ERROR %d (%s): ", error, sqlstate);
        else
          (void) tee_fprintf(file, "ERROR %d: ", error);
      }
      else
        tee_puts("ERROR: ", file);
    }
    (void) tee_puts(str, file);
  }
  if (unbuffered)
    fflush(file);
  return info_type == INFO_ERROR ? -1 : 0;
}


static int
put_error(MYSQL *con)
{
  return put_info(mysql_error(con), INFO_ERROR, mysql_errno(con),
		  mysql_sqlstate(con));
}  


static void remove_cntrl(String &buffer)
{
  char *start,*end;
  end=(start=(char*) buffer.ptr())+buffer.length();
  while (start < end && !my_isgraph(charset_info,end[-1]))
    end--;
  buffer.length((uint) (end-start));
}


/**
  Write data to a stream.
  Various modes, corresponding to --tab, --xml, --raw parameters,
  are supported.

  @param file   Stream to write to
  @param s      String to write
  @param slen   String length
  @flags        Flags for --tab, --xml, --raw.
*/
void tee_write(FILE *file, const char *s, size_t slen, int flags)
{
#ifdef _WIN32
  my_bool is_console= my_win_is_console_cached(file);
#endif
  const char *se;
  for (se= s + slen; s < se; s++)
  {
    const char *t;

    if (flags & MY_PRINT_MB)
    {
      int mblen;
      if (use_mb(charset_info) &&
          (mblen= my_ismbchar(charset_info, s, se)))
      {
#ifdef _WIN32
        if (is_console)
          my_win_console_write(charset_info, s, mblen);
        else
#endif
        if (fwrite(s, 1, mblen, file) != (size_t) mblen) {
          perror("fwrite");
        }
        if (opt_outfile) {
          if (fwrite(s, 1, mblen, OUTFILE) != (size_t) mblen) {
            perror("fwrite");
          }
        }
        s+= mblen - 1;
        continue;
      }
    }

    if ((flags & MY_PRINT_XML) && (t= array_value(xmlmeta, *s)))
      tee_fputs(t, file);
    else if ((flags & MY_PRINT_SPS_0) && *s == '\0')
      tee_putc((int) ' ', file);   // This makes everything hard
    else if ((flags & MY_PRINT_ESC_0) && *s == '\0')
      tee_fputs("\\0", file);      // This makes everything hard
    else if ((flags & MY_PRINT_CTRL) && *s == '\t')
      tee_fputs("\\t", file);      // This would destroy tab format
    else if ((flags & MY_PRINT_CTRL) && *s == '\n')
      tee_fputs("\\n", file);      // This too
    else if ((flags & MY_PRINT_CTRL) && *s == '\\')
      tee_fputs("\\\\", file);
    else
    {
#ifdef _WIN32
      if (is_console)
        my_win_console_putc(charset_info, (int) *s);
      else
#endif
      putc((int) *s, file);
      if (opt_outfile)
        putc((int) *s, OUTFILE);
    }
  }
}


void tee_fprintf(FILE *file, const char *fmt, ...)
{
  va_list args;

  va_start(args, fmt);
#ifdef _WIN32
  if (my_win_is_console_cached(file))
    my_win_console_vfprintf(charset_info, fmt, args);
  else
#endif
  (void) vfprintf(file, fmt, args);
  va_end(args);

  if (opt_outfile)
  {
    va_start(args, fmt);
    (void) vfprintf(OUTFILE, fmt, args);
    va_end(args);
  }
}


/*
  Write a 0-terminated string to file and OUTFILE.
  TODO: possibly it's nice to have a version with length some day,
  e.g. tee_fnputs(s, slen, file),
  to print numerous ASCII constant strings among mysql.cc
  code, to avoid strlen(s) in my_win_console_fputs().
*/
void tee_fputs(const char *s, FILE *file)
{
#ifdef _WIN32
  if (my_win_is_console_cached(file))
    my_win_console_fputs(charset_info, s);
  else
#endif
  fputs(s, file);
  if (opt_outfile)
    fputs(s, OUTFILE);
}


void tee_puts(const char *s, FILE *file)
{
  tee_fputs(s, file);
  tee_putc('\n', file);
}

void tee_putc(int c, FILE *file)
{
#ifdef _WIN32
  if (my_win_is_console_cached(file))
    my_win_console_putc(charset_info, c);
  else
#endif
  putc(c, file);
  if (opt_outfile)
    putc(c, OUTFILE);
}

#if defined(_WIN32)
#include <time.h>
#else
#include <sys/times.h>
#ifdef _SC_CLK_TCK				// For mit-pthreads
#undef CLOCKS_PER_SEC
#define CLOCKS_PER_SEC (sysconf(_SC_CLK_TCK))
#endif
#endif

static ulong start_timer(void)
{
#if defined(_WIN32)
  return clock();
#else
  struct tms tms_tmp;
  return times(&tms_tmp);
#endif
}


/** 
  Write as many as 52+1 bytes to buff, in the form of a legible duration of time.

  len("4294967296 days, 23 hours, 59 minutes, 60.00 seconds")  ->  52
*/
static void nice_time(double sec,char *buff,bool part_second)
{
  ulong tmp;
  if (sec >= 3600.0*24)
  {
    tmp=(ulong) floor(sec/(3600.0*24));
    sec-=3600.0*24*tmp;
    buff=int10_to_str((long) tmp, buff, 10);
    buff=my_stpcpy(buff,tmp > 1 ? " days " : " day ");
  }
  if (sec >= 3600.0)
  {
    tmp=(ulong) floor(sec/3600.0);
    sec-=3600.0*tmp;
    buff=int10_to_str((long) tmp, buff, 10);
    buff=my_stpcpy(buff,tmp > 1 ? " hours " : " hour ");
  }
  if (sec >= 60.0)
  {
    tmp=(ulong) floor(sec/60.0);
    sec-=60.0*tmp;
    buff=int10_to_str((long) tmp, buff, 10);
    buff=my_stpcpy(buff," min ");
  }
  if (part_second)
    sprintf(buff,"%.2f sec",sec);
  else
    sprintf(buff,"%d sec",(int) sec);
}


static void end_timer(ulong start_time,char *buff)
{
  nice_time((double) (start_timer() - start_time) /
	    CLOCKS_PER_SEC,buff,1);
}


static void mysql_end_timer(ulong start_time,char *buff)
{
  buff[0]=' ';
  buff[1]='(';
  end_timer(start_time,buff+2);
  my_stpcpy(strend(buff),")");
}

static const char* construct_prompt()
{
  processed_prompt.free();			// Erase the old prompt
  time_t  lclock = time(NULL);			// Get the date struct
  struct tm *t = localtime(&lclock);

  /* parse thru the settings for the prompt */
  for (char *c = current_prompt; *c ; c++)
  {
    if (*c != PROMPT_CHAR)
	processed_prompt.append(*c);
    else
    {
      switch (*++c) {
      case '\0':
	c--;			// stop it from going beyond if ends with %
	break;
      case 'c':
	add_int_to_prompt(++prompt_counter);
	break;
      case 'v':
	if (connected)
	  processed_prompt.append(mysql_get_server_info(&mysql));
	else
	  processed_prompt.append("not_connected");
	break;
      case 'd':
	processed_prompt.append(current_db ? current_db : "(none)");
	break;
      case 'h':
      {
	const char *prompt;
	prompt= connected ? mysql_get_host_info(&mysql) : "not_connected";
	if (strstr(prompt, "Localhost"))
	  processed_prompt.append("localhost");
	else
	{
	  const char *end=strcend(prompt,' ');
	  processed_prompt.append(prompt, (uint) (end-prompt));
	}
	break;
      }
      case 'p':
      {
#ifndef EMBEDDED_LIBRARY
	if (!connected)
	{
	  processed_prompt.append("not_connected");
	  break;
	}

	const char *host_info = mysql_get_host_info(&mysql);
	if (strstr(host_info, "memory")) 
	{
		processed_prompt.append( mysql.host );
	}
	else if (strstr(host_info,"TCP/IP") ||
	    !mysql.unix_socket)
	  add_int_to_prompt(mysql.port);
	else
	{
	  char *pos=strrchr(mysql.unix_socket,'/');
 	  processed_prompt.append(pos ? pos+1 : mysql.unix_socket);
	}
#endif
      }
	break;
      case 'U':
	if (!full_username)
	  init_username();
        processed_prompt.append(full_username ? full_username :
                                (current_user ?  current_user : "(unknown)"));
	break;
      case 'u':
	if (!full_username)
	  init_username();
        processed_prompt.append(part_username ? part_username :
                                (current_user ?  current_user : "(unknown)"));
	break;
      case PROMPT_CHAR:
	processed_prompt.append(PROMPT_CHAR);
	break;
      case 'n':
	processed_prompt.append('\n');
	break;
      case ' ':
      case '_':
	processed_prompt.append(' ');
	break;
      case 'R':
	if (t->tm_hour < 10)
	  processed_prompt.append('0');
	add_int_to_prompt(t->tm_hour);
	break;
      case 'r':
	int getHour;
	getHour = t->tm_hour % 12;
	if (getHour == 0)
	  getHour=12;
	if (getHour < 10)
	  processed_prompt.append('0');
	add_int_to_prompt(getHour);
	break;
      case 'm':
	if (t->tm_min < 10)
	  processed_prompt.append('0');
	add_int_to_prompt(t->tm_min);
	break;
      case 'y':
	int getYear;
	getYear = t->tm_year % 100;
	if (getYear < 10)
	  processed_prompt.append('0');
	add_int_to_prompt(getYear);
	break;
      case 'Y':
	add_int_to_prompt(t->tm_year+1900);
	break;
      case 'D':
	char* dateTime;
	dateTime = ctime(&lclock);
	processed_prompt.append(strtok(dateTime,"\n"));
	break;
      case 's':
	if (t->tm_sec < 10)
	  processed_prompt.append('0');
	add_int_to_prompt(t->tm_sec);
	break;
      case 'w':
	processed_prompt.append(day_names[t->tm_wday]);
	break;
      case 'P':
	processed_prompt.append(t->tm_hour < 12 ? "am" : "pm");
	break;
      case 'o':
	add_int_to_prompt(t->tm_mon+1);
	break;
      case 'O':
	processed_prompt.append(month_names[t->tm_mon]);
	break;
      case '\'':
	processed_prompt.append("'");
	break;
      case '"':
	processed_prompt.append('"');
	break;
      case 'S':
	processed_prompt.append(';');
	break;
      case 't':
	processed_prompt.append('\t');
	break;
      case 'l':
	processed_prompt.append(delimiter_str);
	break;
      default:
	processed_prompt.append(c);
      }
    }
  }
  processed_prompt.append('\0');
  return processed_prompt.ptr();
}


static void add_int_to_prompt(int toadd)
{
  char buffer[16];
  int10_to_str(toadd,buffer,10);
  processed_prompt.append(buffer);
}

static void init_username()
{
  my_free(full_username);
  my_free(part_username);

  MYSQL_RES *result= NULL;
  if (!mysql_query(&mysql,"select USER()") &&
      (result=mysql_use_result(&mysql)))
  {
    MYSQL_ROW cur=mysql_fetch_row(result);
    full_username=my_strdup(PSI_NOT_INSTRUMENTED,
                            cur[0],MYF(MY_WME));
    part_username=my_strdup(PSI_NOT_INSTRUMENTED,
                            strtok(cur[0],"@"),MYF(MY_WME));
    (void) mysql_fetch_row(result);		// Read eof
  }
}

// Get the current OS user name.
static void get_current_os_user() {
  const char *user;

#ifdef _WIN32
  char buf[255];
  WCHAR wbuf[255];
  DWORD wbuf_len= sizeof(wbuf) / sizeof(WCHAR);
  size_t len;
  uint dummy_errors;

  if (GetUserNameW(wbuf, &wbuf_len))
  {
    len= my_convert(buf, sizeof(buf) - 1, charset_info, (char *) wbuf,
                    wbuf_len * sizeof(WCHAR), &my_charset_utf16le_bin,
                    &dummy_errors);
    buf[len]= 0;
    user= buf;
  } else {
    user= "UNKNOWN USER";
  }
#else
#ifdef HAVE_GETPWUID
  struct passwd *pw;

  if ((pw= getpwuid(geteuid())) != NULL)
    user= pw->pw_name;
  else
#endif
  if ( !(user= getenv("USER")) &&
       !(user= getenv("LOGNAME")) &&
       !(user= getenv("LOGIN")))
    user= "UNKNOWN USER";
#endif                                          /* _WIN32 */
  current_os_user= my_strdup(PSI_NOT_INSTRUMENTED,
                             user, MYF(MY_WME));
  return;
}

// Get the current OS sudo user name (only for non-Windows platforms).
static void get_current_os_sudouser() {
#ifndef _WIN32
  if (getenv("SUDO_USER"))
   current_os_sudouser= my_strdup(PSI_NOT_INSTRUMENTED,
                                  getenv("SUDO_USER"), MYF(MY_WME));
#endif                                          /* !_WIN32 */
  return;
}

static int com_prompt(String *buffer __attribute__((unused)),
                      char *line)
{
  char *ptr=strchr(line, ' ');
  prompt_counter = 0;
  my_free(current_prompt);
  current_prompt=my_strdup(PSI_NOT_INSTRUMENTED,
                           ptr ? ptr+1 : default_prompt,MYF(MY_WME));
  if (!ptr)
    tee_fprintf(stdout, "Returning to default PROMPT of %s\n", default_prompt);
  else
    tee_fprintf(stdout, "PROMPT set to '%s'\n", current_prompt);
  return 0;
}

static int
com_resetconnection(String *buffer __attribute__((unused)),
                    char *line __attribute__((unused)))
{
  int error;
  error= mysql_reset_connection(&mysql);
  if(error)
  {
    if (status.batch)
      return 0;
    return put_error(&mysql);
  }
  return error;
}<|MERGE_RESOLUTION|>--- conflicted
+++ resolved
@@ -62,62 +62,6 @@
 
 #if defined(_WIN32)
 #include <conio.h>
-#else
-#include <readline.h>
-#define HAVE_READLINE
-#define USE_POPEN
-#endif
-
-#include <algorithm>
-
-using std::min;
-using std::max;
-
-const char *VER= "14.14";
-
-/* Don't try to make a nice table if the data is too big */
-#define MAX_COLUMN_LENGTH	     1024
-
-/* Buffer to hold 'version' and 'version_comment' */
-static char *server_version= NULL;
-
-/* Array of options to pass to libemysqld */
-#define MAX_SERVER_ARGS               64
-
-/* Maximum memory limit that can be claimed by alloca(). */
-#define MAX_ALLOCA_SIZE              512
-
-#include "sql_string.h"
-
-<<<<<<< HEAD
-=======
-extern "C" {
-#if defined(HAVE_CURSES_H) && defined(HAVE_TERM_H)
-#include <curses.h>
-#include <term.h>
-#else
-#if defined(HAVE_TERMIOS_H)
-#include <termios.h>
-#include <unistd.h>
-#elif defined(HAVE_ASM_TERMBITS_H) && (!defined __GLIBC__ || !(__GLIBC__ > 2 || __GLIBC__ == 2 && __GLIBC_MINOR__ > 0))
-#include <asm/termbits.h>		// Standard linux
-#endif
-#undef VOID
-#if defined(HAVE_TERMCAP_H)
-#include <termcap.h>
-#else
-#ifdef HAVE_CURSES_H
-#include <curses.h>
-#endif
-#undef SYSV				// hack to avoid syntax error
-#ifdef HAVE_TERM_H
-#include <term.h>
-#endif
-#endif
-#endif
-
-#if defined(_WIN32)
-#include <conio.h>
 // Not using syslog but EventLog on Win32, so a dummy facility is enough.
 #define LOG_USER 0
 #else
@@ -126,9 +70,28 @@
 #define HAVE_READLINE
 #define USE_POPEN
 #endif
-}
-
->>>>>>> f8c28227
+
+#include <algorithm>
+
+using std::min;
+using std::max;
+
+const char *VER= "14.14";
+
+/* Don't try to make a nice table if the data is too big */
+#define MAX_COLUMN_LENGTH	     1024
+
+/* Buffer to hold 'version' and 'version_comment' */
+static char *server_version= NULL;
+
+/* Array of options to pass to libemysqld */
+#define MAX_SERVER_ARGS               64
+
+/* Maximum memory limit that can be claimed by alloca(). */
+#define MAX_ALLOCA_SIZE              512
+
+#include "sql_string.h"
+
 #ifdef FN_NO_CASE_SENSE
 #define cmp_database(cs,A,B) my_strcasecmp((cs), (A), (B))
 #else
