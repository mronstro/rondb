--- conflicted
+++ resolved
@@ -107,24 +107,8 @@
   *backup_file = file_io.open(keyring_backup_file_data_key,
                               get_backup_filename()->c_str(), O_RDONLY, MYF(0));
 
-<<<<<<< HEAD
   // most probably there was no backup file
   return likely(*backup_file < 0);
-=======
-  // try creating file or opening existing
-  File file= file_io.open(keyring_file_data_key, this->keyring_filename.c_str(),
-                          file_exist && keyring_open_mode ? O_RDONLY :
-                          O_RDWR | O_CREAT, MYF(MY_WME));
-  if (file < 0 ||
-      file_io.seek(file, 0, MY_SEEK_END, MYF(MY_WME)) == MY_FILEPOS_ERROR)
-    return TRUE;
-  my_off_t file_size= file_io.tell(file, MYF(MY_WME));
-  if ((file_size == ((my_off_t) - 1)) || file_io.close(file, MYF(MY_WME)) < 0)
-    return TRUE;
-  if (file_size == 0 && file_io.remove(this->keyring_filename.c_str(), MYF(MY_WME))) //remove empty file
-    return TRUE;
-  return FALSE;
->>>>>>> 8ab38fb1
 }
 
 /**
@@ -289,7 +273,7 @@
   // try creating file or opening existing
   File file = file_io.open(
       keyring_file_data_key, keyring_filename.c_str(),
-      file_exist && keyring_file_open_mode ? O_RDONLY : O_RDWR | O_CREAT,
+      file_exist && keyring_open_mode ? O_RDONLY : O_RDWR | O_CREAT,
       MYF(MY_WME));
 
   // if we can't open file or position ourselves at end - it's an error
@@ -555,7 +539,6 @@
   hash map
   - used to prepare appropriate serialized object for class (Buffer)
 
-<<<<<<< HEAD
   @return - serializer which converts key hash map to a Buffer implementation
 */
 ISerializer *Buffered_file_io::get_serializer() {
@@ -563,12 +546,6 @@
       memory_needed_for_buffer);
   return &hash_to_buffer_serializer;
 }
-=======
-  // try creating file or opening existing
-  File file= file_io.open(keyring_file_data_key, keyring_filename.c_str(),
-                          file_exist && keyring_open_mode ? O_RDONLY :
-                          O_RDWR | O_CREAT, MYF(MY_WME));
->>>>>>> 8ab38fb1
 
 /**
   (override) retrieves serialized implementation of keys stored in keyring file
@@ -587,7 +564,7 @@
   // try opening keyring file, leave on error
   File file = file_io.open(
       keyring_file_data_key, keyring_filename.c_str(),
-      file_exist && keyring_file_open_mode ? O_RDONLY : O_RDWR | O_CREAT,
+      file_exist && keyring_open_mode ? O_RDONLY : O_RDWR | O_CREAT,
       MYF(MY_WME));
   if (file < 0) return true;
 
