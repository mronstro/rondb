/* Copyright (C) 2007 Google Inc.
   Copyright (c) 2008 MySQL AB, 2008-2009 Sun Microsystems, Inc.
   Use is subject to license terms.

   This program is free software; you can redistribute it and/or modify
   it under the terms of the GNU General Public License as published by
   the Free Software Foundation; version 2 of the License.

   This program is distributed in the hope that it will be useful,
   but WITHOUT ANY WARRANTY; without even the implied warranty of
   MERCHANTABILITY or FITNESS FOR A PARTICULAR PURPOSE.  See the
   GNU General Public License for more details.

   You should have received a copy of the GNU General Public License
   along with this program; if not, write to the Free Software
   Foundation, Inc., 51 Franklin St, Fifth Floor, Boston, MA  02110-1301  USA */


#include "semisync_master.h"
#if defined(ENABLED_DEBUG_SYNC)
#include "debug_sync.h"
#include "sql_class.h"
#endif

#define TIME_THOUSAND 1000
#define TIME_MILLION  1000000
#define TIME_BILLION  1000000000

/* This indicates whether semi-synchronous replication is enabled. */
char rpl_semi_sync_master_enabled;
unsigned long rpl_semi_sync_master_timeout;
unsigned long rpl_semi_sync_master_trace_level;
char rpl_semi_sync_master_status                    = 0;
unsigned long rpl_semi_sync_master_yes_transactions = 0;
unsigned long rpl_semi_sync_master_no_transactions  = 0;
unsigned long rpl_semi_sync_master_off_times        = 0;
unsigned long rpl_semi_sync_master_timefunc_fails   = 0;
unsigned long rpl_semi_sync_master_wait_timeouts     = 0;
unsigned long rpl_semi_sync_master_wait_sessions    = 0;
unsigned long rpl_semi_sync_master_wait_pos_backtraverse = 0;
unsigned long rpl_semi_sync_master_avg_trx_wait_time = 0;
unsigned long long rpl_semi_sync_master_trx_wait_num = 0;
unsigned long rpl_semi_sync_master_avg_net_wait_time    = 0;
unsigned long long rpl_semi_sync_master_net_wait_num = 0;
unsigned long rpl_semi_sync_master_clients          = 0;
unsigned long long rpl_semi_sync_master_net_wait_time = 0;
unsigned long long rpl_semi_sync_master_trx_wait_time = 0;
char rpl_semi_sync_master_wait_no_slave = 1;


static int getWaitTime(const struct timespec& start_ts);

static unsigned long long timespec_to_usec(const struct timespec *ts)
{
#ifndef _WIN32
  return (unsigned long long) ts->tv_sec * TIME_MILLION + ts->tv_nsec / TIME_THOUSAND;
#else
  return ts->tv.i64 / 10;
#endif /* _WIN32 */
}

/*******************************************************************************
 *
 * <ActiveTranx> class : manage all active transaction nodes
 *
 ******************************************************************************/

ActiveTranx::ActiveTranx(mysql_mutex_t *lock,
			 unsigned long trace_level)
  : Trace(trace_level), allocator_(max_connections),
    num_entries_(max_connections << 1), /* Transaction hash table size
                                         * is set to double the size
                                         * of max_connections */
    lock_(lock)
{
  /* No transactions are in the list initially. */
  trx_front_ = NULL;
  trx_rear_  = NULL;

  /* Create the hash table to find a transaction's ending event. */
  trx_htb_ = new TranxNode *[num_entries_];
  for (int idx = 0; idx < num_entries_; ++idx)
    trx_htb_[idx] = NULL;

  sql_print_information("Semi-sync replication initialized for transactions.");
}

ActiveTranx::~ActiveTranx()
{
  delete [] trx_htb_;
  trx_htb_          = NULL;
  num_entries_      = 0;
}

unsigned int ActiveTranx::calc_hash(const unsigned char *key,
                                    unsigned int length)
{
  unsigned int nr = 1, nr2 = 4;

  /* The hash implementation comes from calc_hashnr() in mysys/hash.c. */
  while (length--)
  {
    nr  ^= (((nr & 63)+nr2)*((unsigned int) (unsigned char) *key++))+ (nr << 8);
    nr2 += 3;
  }
  return((unsigned int) nr);
}

unsigned int ActiveTranx::get_hash_value(const char *log_file_name,
				 my_off_t    log_file_pos)
{
  unsigned int hash1 = calc_hash((const unsigned char *)log_file_name,
                                 strlen(log_file_name));
  unsigned int hash2 = calc_hash((const unsigned char *)(&log_file_pos),
                                 sizeof(log_file_pos));

  return (hash1 + hash2) % num_entries_;
}

int ActiveTranx::compare(const char *log_file_name1, my_off_t log_file_pos1,
			 const char *log_file_name2, my_off_t log_file_pos2)
{
  int cmp = strcmp(log_file_name1, log_file_name2);

  if (cmp != 0)
    return cmp;

  if (log_file_pos1 > log_file_pos2)
    return 1;
  else if (log_file_pos1 < log_file_pos2)
    return -1;
  return 0;
}

int ActiveTranx::insert_tranx_node(const char *log_file_name,
				   my_off_t log_file_pos)
{
  const char *kWho = "ActiveTranx:insert_tranx_node";
  TranxNode  *ins_node;
  int         result = 0;
  unsigned int        hash_val;

  function_enter(kWho);

  ins_node = allocator_.allocate_node();
  if (!ins_node)
  {
    sql_print_error("%s: transaction node allocation failed for: (%s, %lu)",
                    kWho, log_file_name, (unsigned long)log_file_pos);
    result = -1;
    goto l_end;
  }

  /* insert the binlog position in the active transaction list. */
  strncpy(ins_node->log_name_, log_file_name, FN_REFLEN-1);
  ins_node->log_name_[FN_REFLEN-1] = 0; /* make sure it ends properly */
  ins_node->log_pos_ = log_file_pos;

  if (!trx_front_)
  {
    /* The list is empty. */
    trx_front_ = trx_rear_ = ins_node;
  }
  else
  {
    int cmp = compare(ins_node, trx_rear_);
    if (cmp > 0)
    {
      /* Compare with the tail first.  If the transaction happens later in
       * binlog, then make it the new tail.
       */
      trx_rear_->next_ = ins_node;
      trx_rear_        = ins_node;
    }
    else
    {
      /* Otherwise, it is an error because the transaction should hold the
       * mysql_bin_log.LOCK_log when appending events.
       */
      sql_print_error("%s: binlog write out-of-order, tail (%s, %lu), "
                      "new node (%s, %lu)", kWho,
                      trx_rear_->log_name_, (unsigned long)trx_rear_->log_pos_,
                      ins_node->log_name_, (unsigned long)ins_node->log_pos_);
      result = -1;
      goto l_end;
    }
  }

  hash_val = get_hash_value(ins_node->log_name_, ins_node->log_pos_);
  ins_node->hash_next_ = trx_htb_[hash_val];
  trx_htb_[hash_val]   = ins_node;

  if (trace_level_ & kTraceDetail)
    sql_print_information("%s: insert (%s, %lu) in entry(%u)", kWho,
                          ins_node->log_name_, (unsigned long)ins_node->log_pos_,
                          hash_val);

 l_end:
  return function_exit(kWho, result);
}

bool ActiveTranx::is_tranx_end_pos(const char *log_file_name,
				   my_off_t    log_file_pos)
{
  const char *kWho = "ActiveTranx::is_tranx_end_pos";
  function_enter(kWho);

  unsigned int hash_val = get_hash_value(log_file_name, log_file_pos);
  TranxNode *entry = trx_htb_[hash_val];

  while (entry != NULL)
  {
    if (compare(entry, log_file_name, log_file_pos) == 0)
      break;

    entry = entry->hash_next_;
  }

  if (trace_level_ & kTraceDetail)
    sql_print_information("%s: probe (%s, %lu) in entry(%u)", kWho,
                          log_file_name, (unsigned long)log_file_pos, hash_val);

  function_exit(kWho, (entry != NULL));
  return (entry != NULL);
}

int ActiveTranx::clear_active_tranx_nodes(const char *log_file_name,
					  my_off_t log_file_pos)
{
  const char *kWho = "ActiveTranx::::clear_active_tranx_nodes";
  TranxNode *new_front;

  function_enter(kWho);

  if (log_file_name != NULL)
  {
    new_front = trx_front_;

    while (new_front)
    {
      if (compare(new_front, log_file_name, log_file_pos) > 0)
        break;
      new_front = new_front->next_;
    }
  }
  else
  {
    /* If log_file_name is NULL, clear everything. */
    new_front = NULL;
  }

  if (new_front == NULL)
  {
    /* No active transaction nodes after the call. */

    /* Clear the hash table. */
    memset(trx_htb_, 0, num_entries_ * sizeof(TranxNode *));
    allocator_.free_all_nodes();

    /* Clear the active transaction list. */
    if (trx_front_ != NULL)
    {
      trx_front_ = NULL;
      trx_rear_  = NULL;
    }

    if (trace_level_ & kTraceDetail)
      sql_print_information("%s: cleared all nodes", kWho);
  }
  else if (new_front != trx_front_)
  {
    TranxNode *curr_node, *next_node;

    /* Delete all transaction nodes before the confirmation point. */
    int n_frees = 0;
    curr_node = trx_front_;
    while (curr_node != new_front)
    {
      next_node = curr_node->next_;
      n_frees++;

      /* Remove the node from the hash table. */
      unsigned int hash_val = get_hash_value(curr_node->log_name_, curr_node->log_pos_);
      TranxNode **hash_ptr = &(trx_htb_[hash_val]);
      while ((*hash_ptr) != NULL)
      {
        if ((*hash_ptr) == curr_node)
	{
          (*hash_ptr) = curr_node->hash_next_;
          break;
        }
        hash_ptr = &((*hash_ptr)->hash_next_);
      }

      curr_node = next_node;
    }

    trx_front_ = new_front;
    allocator_.free_nodes_before(trx_front_);

    if (trace_level_ & kTraceDetail)
      sql_print_information("%s: cleared %d nodes back until pos (%s, %lu)",
                            kWho, n_frees,
                            trx_front_->log_name_, (unsigned long)trx_front_->log_pos_);
  }

  return function_exit(kWho, 0);
}


/*******************************************************************************
 *
 * <ReplSemiSyncMaster> class: the basic code layer for sync-replication master.
 * <ReplSemiSyncSlave>  class: the basic code layer for sync-replication slave.
 *
 * The most important functions during semi-syn replication listed:
 *
 * Master:
 *  . reportReplyBinlog():  called by the binlog dump thread when it receives
 *                          the slave's status information.
 *  . updateSyncHeader():   based on transaction waiting information, decide
 *                          whether to request the slave to reply.
 *  . writeTranxInBinlog(): called by the transaction thread when it finishes
 *                          writing all transaction events in binlog.
 *  . commitTrx():          transaction thread wait for the slave reply.
 *
 * Slave:
 *  . slaveReadSyncHeader(): read the semi-sync header from the master, get the
 *                           sync status and get the payload for events.
 *  . slaveReply():          reply to the master about the replication progress.
 *
 ******************************************************************************/

ReplSemiSyncMaster::ReplSemiSyncMaster()
  : active_tranxs_(NULL),
    init_done_(false),
    reply_file_name_inited_(false),
    reply_file_pos_(0L),
    wait_file_name_inited_(false),
    wait_file_pos_(0),
    master_enabled_(false),
    wait_timeout_(0L),
    state_(0)
{
  strcpy(reply_file_name_, "");
  strcpy(wait_file_name_, "");
}

int ReplSemiSyncMaster::initObject()
{
  int result;
  const char *kWho = "ReplSemiSyncMaster::initObject";

  if (init_done_)
  {
    fprintf(stderr, "%s called twice\n", kWho);
    return 1;
  }
  init_done_ = true;

  /* References to the parameter works after set_options(). */
  setWaitTimeout(rpl_semi_sync_master_timeout);
  setTraceLevel(rpl_semi_sync_master_trace_level);

  /* Mutex initialization can only be done after MY_INIT(). */
  mysql_mutex_init(key_ss_mutex_LOCK_binlog_,
                   &LOCK_binlog_, MY_MUTEX_INIT_FAST);
  mysql_cond_init(key_ss_cond_COND_binlog_send_,
                  &COND_binlog_send_, NULL);

  if (rpl_semi_sync_master_enabled)
    result = enableMaster();
  else
    result = disableMaster();

  return result;
}

int ReplSemiSyncMaster::enableMaster()
{
  int result = 0;

  /* Must have the lock when we do enable of disable. */
  lock();

  if (!getMasterEnabled())
  {
    active_tranxs_ = new ActiveTranx(&LOCK_binlog_, trace_level_);
    if (active_tranxs_ != NULL)
    {
      commit_file_name_inited_ = false;
      reply_file_name_inited_  = false;
      wait_file_name_inited_   = false;

      set_master_enabled(true);
      state_ = true;
      sql_print_information("Semi-sync replication enabled on the master.");
    }
    else
    {
      sql_print_error("Cannot allocate memory to enable semi-sync on the master.");
      result = -1;
    }
  }

  unlock();

  return result;
}

int ReplSemiSyncMaster::disableMaster()
{
  /* Must have the lock when we do enable of disable. */
  lock();

  if (getMasterEnabled())
  {
    /* Switch off the semi-sync first so that waiting transaction will be
     * waken up.
     */
    switch_off();

    assert(active_tranxs_ != NULL);
    delete active_tranxs_;
    active_tranxs_ = NULL;

    reply_file_name_inited_ = false;
    wait_file_name_inited_  = false;
    commit_file_name_inited_ = false;

    set_master_enabled(false);
    sql_print_information("Semi-sync replication disabled on the master.");
  }

  unlock();

  return 0;
}

ReplSemiSyncMaster::~ReplSemiSyncMaster()
{
  if (init_done_)
  {
    mysql_mutex_destroy(&LOCK_binlog_);
    mysql_cond_destroy(&COND_binlog_send_);
  }

  delete active_tranxs_;
}

void ReplSemiSyncMaster::lock()
{
  mysql_mutex_lock(&LOCK_binlog_);
}

void ReplSemiSyncMaster::unlock()
{
  mysql_mutex_unlock(&LOCK_binlog_);
}

void ReplSemiSyncMaster::cond_broadcast()
{
  mysql_cond_broadcast(&COND_binlog_send_);
}

int ReplSemiSyncMaster::cond_timewait(struct timespec *wait_time)
{
  const char *kWho = "ReplSemiSyncMaster::cond_timewait()";
  int wait_res;

  function_enter(kWho);
  wait_res= mysql_cond_timedwait(&COND_binlog_send_,
                                 &LOCK_binlog_, wait_time);
  return function_exit(kWho, wait_res);
}

void ReplSemiSyncMaster::add_slave()
{
  lock();
  rpl_semi_sync_master_clients++;
  unlock();
}

void ReplSemiSyncMaster::remove_slave()
{
  lock();
  rpl_semi_sync_master_clients--;

  /* If user has chosen not to wait if no semi-sync slave available
     and the last semi-sync slave exits, turn off semi-sync on master
     immediately.
   */
  if (!rpl_semi_sync_master_wait_no_slave &&
      rpl_semi_sync_master_clients == 0)
    switch_off();
  unlock();
}

bool ReplSemiSyncMaster::is_semi_sync_slave()
{
  int null_value;
  long long val= 0;
  get_user_var_int("rpl_semi_sync_slave", &val, &null_value);
  return val;
}

int ReplSemiSyncMaster::reportReplyBinlog(uint32 server_id,
                                          const char *log_file_name,
                                          my_off_t log_file_pos,
                                          bool skipped_event)
{
  const char *kWho = "ReplSemiSyncMaster::reportReplyBinlog";
  int   cmp;
  bool  can_release_threads = false;
  bool  need_copy_send_pos = true;

  if (!(getMasterEnabled()))
    return 0;

  function_enter(kWho);

  lock();

  /* This is the real check inside the mutex. */
  if (!getMasterEnabled())
    goto l_end;

  if (!is_on())
    /* We check to see whether we can switch semi-sync ON. */
    try_switch_on(server_id, log_file_name, log_file_pos);

  /* The position should increase monotonically, if there is only one
   * thread sending the binlog to the slave.
   * In reality, to improve the transaction availability, we allow multiple
   * sync replication slaves.  So, if any one of them get the transaction,
   * the transaction session in the primary can move forward.
   */
  if (reply_file_name_inited_)
  {
    cmp = ActiveTranx::compare(log_file_name, log_file_pos,
                               reply_file_name_, reply_file_pos_);

    /* If the requested position is behind the sending binlog position,
     * would not adjust sending binlog position.
     * We based on the assumption that there are multiple semi-sync slave,
     * and at least one of them shou/ld be up to date.
     * If all semi-sync slaves are behind, at least initially, the primary
     * can find the situation after the waiting timeout.  After that, some
     * slaves should catch up quickly.
     */
    if (cmp < 0)
    {
      /* If the position is behind, do not copy it. */
      need_copy_send_pos = false;
    }
  }

  if (need_copy_send_pos)
  {
    strcpy(reply_file_name_, log_file_name);
    reply_file_pos_ = log_file_pos;
    reply_file_name_inited_ = true;

    /* Remove all active transaction nodes before this point. */
    assert(active_tranxs_ != NULL);
    active_tranxs_->clear_active_tranx_nodes(log_file_name, log_file_pos);

    if (trace_level_ & kTraceDetail)
    {
      if(!skipped_event)
        sql_print_information("%s: Got reply at (%s, %lu)", kWho,
                            log_file_name, (unsigned long)log_file_pos);
      else
        sql_print_information("%s: Transaction skipped at (%s, %lu)", kWho,
                            log_file_name, (unsigned long)log_file_pos);
    }
  }

  if (rpl_semi_sync_master_wait_sessions > 0)
  {
    /* Let us check if some of the waiting threads doing a trx
     * commit can now proceed.
     */
    cmp = ActiveTranx::compare(reply_file_name_, reply_file_pos_,
                               wait_file_name_, wait_file_pos_);
    if (cmp >= 0)
    {
      /* Yes, at least one waiting thread can now proceed:
       * let us release all waiting threads with a broadcast
       */
      can_release_threads = true;
      wait_file_name_inited_ = false;
    }
  }

 l_end:
  unlock();

  if (can_release_threads)
  {
    if (trace_level_ & kTraceDetail)
      sql_print_information("%s: signal all waiting threads.", kWho);

    cond_broadcast();
  }

  return function_exit(kWho, 0);
}

int ReplSemiSyncMaster::commitTrx(const char* trx_wait_binlog_name,
				  my_off_t trx_wait_binlog_pos)
{
  const char *kWho = "ReplSemiSyncMaster::commitTrx";

  function_enter(kWho);

  if (getMasterEnabled() && trx_wait_binlog_name)
  {
    struct timespec start_ts;
    struct timespec abstime;
    int wait_result;
    PSI_stage_info old_stage;

    set_timespec(start_ts, 0);
#if defined(ENABLED_DEBUG_SYNC)
    /* debug sync may not be initialized for a master */
    if (current_thd->debug_sync_control)
      DEBUG_SYNC(current_thd, "rpl_semisync_master_commit_trx_before_lock");
#endif
    /* Acquire the mutex. */
    lock();

    /* This must be called after acquired the lock */
    THD_ENTER_COND(NULL, &COND_binlog_send_, &LOCK_binlog_,
                   & stage_waiting_for_semi_sync_ack_from_slave,
                   & old_stage);

    /* This is the real check inside the mutex. */
    if (!getMasterEnabled() || !is_on())
      goto l_end;

    if (trace_level_ & kTraceDetail)
    {
      sql_print_information("%s: wait pos (%s, %lu), repl(%d)\n", kWho,
                            trx_wait_binlog_name, (unsigned long)trx_wait_binlog_pos,
                            (int)is_on());
    }

    /* Calcuate the waiting period. */
#ifdef __WIN__
      abstime.tv.i64 = start_ts.tv.i64 + (__int64)wait_timeout_ * TIME_THOUSAND * 10;
      abstime.max_timeout_msec= (long)wait_timeout_;
#else
      abstime.tv_sec = start_ts.tv_sec + wait_timeout_ / TIME_THOUSAND;
      abstime.tv_nsec = start_ts.tv_nsec +
        (wait_timeout_ % TIME_THOUSAND) * TIME_MILLION;
      if (abstime.tv_nsec >= TIME_BILLION)
      {
        abstime.tv_sec++;
        abstime.tv_nsec -= TIME_BILLION;
      }
#endif /* __WIN__ */

    while (is_on())
    {
      if (reply_file_name_inited_)
      {
        int cmp = ActiveTranx::compare(reply_file_name_, reply_file_pos_,
                                       trx_wait_binlog_name, trx_wait_binlog_pos);
        if (cmp >= 0)
        {
          /* We have already sent the relevant binlog to the slave: no need to
           * wait here.
           */
          if (trace_level_ & kTraceDetail)
            sql_print_information("%s: Binlog reply is ahead (%s, %lu),",
                                  kWho, reply_file_name_, (unsigned long)reply_file_pos_);
          break;
        }
      }

      /* Let us update the info about the minimum binlog position of waiting
       * threads.
       */
      if (wait_file_name_inited_)
      {
        int cmp = ActiveTranx::compare(trx_wait_binlog_name, trx_wait_binlog_pos,
                                       wait_file_name_, wait_file_pos_);
        if (cmp <= 0)
	{
          /* This thd has a lower position, let's update the minimum info. */
          strcpy(wait_file_name_, trx_wait_binlog_name);
          wait_file_pos_ = trx_wait_binlog_pos;

          rpl_semi_sync_master_wait_pos_backtraverse++;
          if (trace_level_ & kTraceDetail)
            sql_print_information("%s: move back wait position (%s, %lu),",
                                  kWho, wait_file_name_, (unsigned long)wait_file_pos_);
        }
      }
      else
      {
        strcpy(wait_file_name_, trx_wait_binlog_name);
        wait_file_pos_ = trx_wait_binlog_pos;
        wait_file_name_inited_ = true;

        if (trace_level_ & kTraceDetail)
          sql_print_information("%s: init wait position (%s, %lu),",
                                kWho, wait_file_name_, (unsigned long)wait_file_pos_);
      }

<<<<<<< HEAD
      /* Calcuate the waiting period. */
#ifdef _WIN32
      abstime.tv.i64 = start_ts.tv.i64 + (__int64)wait_timeout_ * TIME_THOUSAND * 10;
      abstime.max_timeout_msec= (long)wait_timeout_;
#else
      unsigned long long diff_nsecs =
        start_ts.tv_nsec + (unsigned long long)wait_timeout_ * TIME_MILLION;
      abstime.tv_sec = start_ts.tv_sec;
      while (diff_nsecs >= TIME_BILLION)
      {
        abstime.tv_sec++;
        diff_nsecs -= TIME_BILLION;
      }
      abstime.tv_nsec = diff_nsecs;
#endif /* _WIN32 */
      
=======
>>>>>>> 3793b8e0
      /* In semi-synchronous replication, we wait until the binlog-dump
       * thread has received the reply on the relevant binlog segment from the
       * replication slave.
       *
       * Let us suspend this thread to wait on the condition;
       * when replication has progressed far enough, we will release
       * these waiting threads.
       */
      rpl_semi_sync_master_wait_sessions++;
      
      if (trace_level_ & kTraceDetail)
        sql_print_information("%s: wait %lu ms for binlog sent (%s, %lu)",
                              kWho, wait_timeout_,
                              wait_file_name_, (unsigned long)wait_file_pos_);
      
      wait_result = cond_timewait(&abstime);
      rpl_semi_sync_master_wait_sessions--;
      
      if (wait_result != 0)
      {
        /* This is a real wait timeout. */
        sql_print_warning("Timeout waiting for reply of binlog (file: %s, pos: %lu), "
                          "semi-sync up to file %s, position %lu.",
                          trx_wait_binlog_name, (unsigned long)trx_wait_binlog_pos,
                          reply_file_name_, (unsigned long)reply_file_pos_);
        rpl_semi_sync_master_wait_timeouts++;
        
        /* switch semi-sync off */
        switch_off();
      }
      else
      {
        int wait_time;
        
        wait_time = getWaitTime(start_ts);
        if (wait_time < 0)
        {
          if (trace_level_ & kTraceGeneral)
          {
            sql_print_information("Assessment of waiting time for commitTrx "
                                  "failed at wait position (%s, %lu)",
                                  trx_wait_binlog_name,
                                  (unsigned long)trx_wait_binlog_pos);
          }
          rpl_semi_sync_master_timefunc_fails++;
        }
        else
        {
          rpl_semi_sync_master_trx_wait_num++;
          rpl_semi_sync_master_trx_wait_time += wait_time;
        }
      }
    }

    /*
      At this point, the binlog file and position of this transaction
      must have been removed from ActiveTranx.
    */
    assert(!active_tranxs_->is_tranx_end_pos(trx_wait_binlog_name,
                                             trx_wait_binlog_pos));
  l_end:
    /* Update the status counter. */
    if (is_on())
      rpl_semi_sync_master_yes_transactions++;
    else
      rpl_semi_sync_master_no_transactions++;

    /* The lock held will be released by thd_exit_cond, so no need to
       call unlock() here */
    THD_EXIT_COND(NULL, & old_stage);
  }

  return function_exit(kWho, 0);
}

/* Indicate that semi-sync replication is OFF now.
 * 
 * What should we do when it is disabled?  The problem is that we want
 * the semi-sync replication enabled again when the slave catches up
 * later.  But, it is not that easy to detect that the slave has caught
 * up.  This is caused by the fact that MySQL's replication protocol is
 * asynchronous, meaning that if the master does not use the semi-sync
 * protocol, the slave would not send anything to the master.
 * Still, if the master is sending (N+1)-th event, we assume that it is
 * an indicator that the slave has received N-th event and earlier ones.
 *
 * If semi-sync is disabled, all transactions still update the wait
 * position with the last position in binlog.  But no transactions will
 * wait for confirmations and the active transaction list would not be
 * maintained.  In binlog dump thread, updateSyncHeader() checks whether
 * the current sending event catches up with last wait position.  If it
 * does match, semi-sync will be switched on again.
 */
int ReplSemiSyncMaster::switch_off()
{
  const char *kWho = "ReplSemiSyncMaster::switch_off";
  int result;

  function_enter(kWho);
  state_ = false;

  /* Clear the active transaction list. */
  assert(active_tranxs_ != NULL);
  result = active_tranxs_->clear_active_tranx_nodes(NULL, 0);

  rpl_semi_sync_master_off_times++;
  wait_file_name_inited_   = false;
  reply_file_name_inited_  = false;
  sql_print_information("Semi-sync replication switched OFF.");
  cond_broadcast();                            /* wake up all waiting threads */

  return function_exit(kWho, result);
}

int ReplSemiSyncMaster::try_switch_on(int server_id,
				      const char *log_file_name,
				      my_off_t log_file_pos)
{
  const char *kWho = "ReplSemiSyncMaster::try_switch_on";
  bool semi_sync_on = false;

  function_enter(kWho);

  /* If the current sending event's position is larger than or equal to the
   * 'largest' commit transaction binlog position, the slave is already
   * catching up now and we can switch semi-sync on here.
   * If commit_file_name_inited_ indicates there are no recent transactions,
   * we can enable semi-sync immediately.
   */
  if (commit_file_name_inited_)
  {
    int cmp = ActiveTranx::compare(log_file_name, log_file_pos,
                                   commit_file_name_, commit_file_pos_);
    semi_sync_on = (cmp >= 0);
  }
  else
  {
    semi_sync_on = true;
  }

  if (semi_sync_on)
  {
    /* Switch semi-sync replication on. */
    state_ = true;

    sql_print_information("Semi-sync replication switched ON with slave (server_id: %d) "
                          "at (%s, %lu)",
                          server_id, log_file_name,
                          (unsigned long)log_file_pos);
  }

  return function_exit(kWho, 0);
}

int ReplSemiSyncMaster::reserveSyncHeader(unsigned char *header,
					  unsigned long size)
{
  const char *kWho = "ReplSemiSyncMaster::reserveSyncHeader";
  function_enter(kWho);

  int hlen=0;
  if (!is_semi_sync_slave())
  {
    hlen= 0;
  }
  else
  {
    /* No enough space for the extra header, disable semi-sync master */
    if (sizeof(kSyncHeader) > size)
    {
      sql_print_warning("No enough space in the packet "
                        "for semi-sync extra header, "
                        "semi-sync replication disabled");
      disableMaster();
      return 0;
    }
    
    /* Set the magic number and the sync status.  By default, no sync
     * is required.
     */
    memcpy(header, kSyncHeader, sizeof(kSyncHeader));
    hlen= sizeof(kSyncHeader);
  }
  return function_exit(kWho, hlen);
}

int ReplSemiSyncMaster::updateSyncHeader(unsigned char *packet,
					 const char *log_file_name,
					 my_off_t log_file_pos,
					 uint32 server_id)
{
  const char *kWho = "ReplSemiSyncMaster::updateSyncHeader";
  int  cmp = 0;
  bool sync = false;

  /* If the semi-sync master is not enabled, or the slave is not a semi-sync
   * target, do not request replies from the slave.
   */
  if (!getMasterEnabled() || !is_semi_sync_slave())
  {
    sync = false;
    return 0;
  }

  function_enter(kWho);

  lock();

  /* This is the real check inside the mutex. */
  if (!getMasterEnabled())
  {
    sync = false;
    goto l_end;
  }

  if (is_on())
  {
    /* semi-sync is ON */
    sync = false;     /* No sync unless a transaction is involved. */

    if (reply_file_name_inited_)
    {
      cmp = ActiveTranx::compare(log_file_name, log_file_pos,
                                 reply_file_name_, reply_file_pos_);
      if (cmp <= 0)
      {
        /* If we have already got the reply for the event, then we do
         * not need to sync the transaction again.
         */
        goto l_end;
      }
    }

    if (wait_file_name_inited_)
    {
      cmp = ActiveTranx::compare(log_file_name, log_file_pos,
                                 wait_file_name_, wait_file_pos_);
    }
    else
    {
      cmp = 1;
    }
    
    /* If we are already waiting for some transaction replies which
     * are later in binlog, do not wait for this one event.
     */
    if (cmp >= 0)
    {
      /* 
       * We only wait if the event is a transaction's ending event.
       */
      assert(active_tranxs_ != NULL);
      sync = active_tranxs_->is_tranx_end_pos(log_file_name,
                                               log_file_pos);
    }
  }
  else
  {
    if (commit_file_name_inited_)
    {
      int cmp = ActiveTranx::compare(log_file_name, log_file_pos,
                                     commit_file_name_, commit_file_pos_);
      sync = (cmp >= 0);
    }
    else
    {
      sync = true;
    }
  }

  if (trace_level_ & kTraceDetail)
    sql_print_information("%s: server(%d), (%s, %lu) sync(%d), repl(%d)",
                          kWho, server_id, log_file_name,
                          (unsigned long)log_file_pos, sync, (int)is_on());

 l_end:
  unlock();

  /* We do not need to clear sync flag because we set it to 0 when we
   * reserve the packet header.
   */
  if (sync)
  {
    (packet)[2] = kPacketFlagSync;
  }

  return function_exit(kWho, 0);
}

int ReplSemiSyncMaster::writeTranxInBinlog(const char* log_file_name,
					   my_off_t log_file_pos)
{
  const char *kWho = "ReplSemiSyncMaster::writeTranxInBinlog";
  int result = 0;

  function_enter(kWho);

  lock();

  /* This is the real check inside the mutex. */
  if (!getMasterEnabled())
    goto l_end;

  /* Update the 'largest' transaction commit position seen so far even
   * though semi-sync is switched off.
   * It is much better that we update commit_file_* here, instead of
   * inside commitTrx().  This is mostly because updateSyncHeader()
   * will watch for commit_file_* to decide whether to switch semi-sync
   * on. The detailed reason is explained in function updateSyncHeader().
   */
  if (commit_file_name_inited_)
  {
    int cmp = ActiveTranx::compare(log_file_name, log_file_pos,
                                   commit_file_name_, commit_file_pos_);
    if (cmp > 0)
    {
      /* This is a larger position, let's update the maximum info. */
      strncpy(commit_file_name_, log_file_name, FN_REFLEN-1);
      commit_file_name_[FN_REFLEN-1] = 0; /* make sure it ends properly */
      commit_file_pos_ = log_file_pos;
    }
  }
  else
  {
    strncpy(commit_file_name_, log_file_name, FN_REFLEN-1);
    commit_file_name_[FN_REFLEN-1] = 0; /* make sure it ends properly */
    commit_file_pos_ = log_file_pos;
    commit_file_name_inited_ = true;
  }

  if (is_on())
  {
    assert(active_tranxs_ != NULL);
    if(active_tranxs_->insert_tranx_node(log_file_name, log_file_pos))
    {
      /*
        if insert tranx_node failed, print a warning message
        and turn off semi-sync
      */
      sql_print_warning("Semi-sync failed to insert tranx_node for binlog file: %s, position: %lu",
                        log_file_name, (ulong)log_file_pos);
      switch_off();
    }
  }

 l_end:
  unlock();

  return function_exit(kWho, result);
}

int ReplSemiSyncMaster::skipSlaveReply(const char *event_buf,
                                       uint32 server_id,
                                       const char* skipped_log_file,
                                       my_off_t skipped_log_pos)
{
  const char *kWho = "ReplSemiSyncMaster::skipSlaveReply";

  function_enter(kWho);

  assert((unsigned char)event_buf[1] == kPacketMagicNum);
  if ((unsigned char)event_buf[2] != kPacketFlagSync)
  {
    /* current event would not require a reply anyway */
    goto l_end;
  }

  reportReplyBinlog(server_id, skipped_log_file,
                    skipped_log_pos, true);

 l_end:
  return function_exit(kWho, 0);
}

int ReplSemiSyncMaster::readSlaveReply(NET *net, uint32 server_id,
                                       const char *event_buf)
{
  const char *kWho = "ReplSemiSyncMaster::readSlaveReply";
  const unsigned char *packet;
  char     log_file_name[FN_REFLEN];
  my_off_t log_file_pos;
  ulong    log_file_len = 0;
  ulong    packet_len;
  int      result = -1;

  struct timespec start_ts= { 0, 0 };
  ulong trc_level = trace_level_;

  function_enter(kWho);

  assert((unsigned char)event_buf[1] == kPacketMagicNum);
  if ((unsigned char)event_buf[2] != kPacketFlagSync)
  {
    /* current event does not require reply */
    result = 0;
    goto l_end;
  }

  if (trc_level & kTraceNetWait)
    set_timespec(start_ts, 0);

  /* We flush to make sure that the current event is sent to the network,
   * instead of being buffered in the TCP/IP stack.
   */
  if (net_flush(net))
  {
    sql_print_error("Semi-sync master failed on net_flush() "
                    "before waiting for slave reply");
    goto l_end;
  }

  net_clear(net, 0);
  if (trc_level & kTraceDetail)
    sql_print_information("%s: Wait for replica's reply", kWho);

  /* Wait for the network here.  Though binlog dump thread can indefinitely wait
   * here, transactions would not wait indefintely.
   * Transactions wait on binlog replies detected by binlog dump threads.  If
   * binlog dump threads wait too long, transactions will timeout and continue.
   */
  packet_len = my_net_read(net);

  if (trc_level & kTraceNetWait)
  {
    int wait_time = getWaitTime(start_ts);
    if (wait_time < 0)
    {
      sql_print_information("Assessment of waiting time for "
                            "readSlaveReply failed.");
      rpl_semi_sync_master_timefunc_fails++;
    }
    else
    {
      rpl_semi_sync_master_net_wait_num++;
      rpl_semi_sync_master_net_wait_time += wait_time;
    }
  }

  if (packet_len == packet_error || packet_len < REPLY_BINLOG_NAME_OFFSET)
  {
    if (packet_len == packet_error)
      sql_print_error("Read semi-sync reply network error: %s (errno: %d)",
                      net->last_error, net->last_errno);
    else
      sql_print_error("Read semi-sync reply length error: %s (errno: %d)",
                      net->last_error, net->last_errno);
    goto l_end;
  }

  packet = net->read_pos;
  if (packet[REPLY_MAGIC_NUM_OFFSET] != ReplSemiSyncMaster::kPacketMagicNum)
  {
    sql_print_error("Read semi-sync reply magic number error");
    goto l_end;
  }

  log_file_pos = uint8korr(packet + REPLY_BINLOG_POS_OFFSET);
  log_file_len = packet_len - REPLY_BINLOG_NAME_OFFSET;
  if (log_file_len >= FN_REFLEN)
  {
    sql_print_error("Read semi-sync reply binlog file length too large");
    goto l_end;
  }
  strncpy(log_file_name, (const char*)packet + REPLY_BINLOG_NAME_OFFSET, log_file_len);
  log_file_name[log_file_len] = 0;

  if (trc_level & kTraceDetail)
    sql_print_information("%s: Got reply (%s, %lu)",
                          kWho, log_file_name, (ulong)log_file_pos);

  result = reportReplyBinlog(server_id, log_file_name, log_file_pos);

 l_end:
  return function_exit(kWho, result);
}


int ReplSemiSyncMaster::resetMaster()
{
  const char *kWho = "ReplSemiSyncMaster::resetMaster";
  int result = 0;

  function_enter(kWho);


  lock();

  state_ = getMasterEnabled()? 1 : 0;

  wait_file_name_inited_   = false;
  reply_file_name_inited_  = false;
  commit_file_name_inited_ = false;

  rpl_semi_sync_master_yes_transactions = 0;
  rpl_semi_sync_master_no_transactions = 0;
  rpl_semi_sync_master_off_times = 0;
  rpl_semi_sync_master_timefunc_fails = 0;
  rpl_semi_sync_master_wait_sessions = 0;
  rpl_semi_sync_master_wait_pos_backtraverse = 0;
  rpl_semi_sync_master_trx_wait_num = 0;
  rpl_semi_sync_master_trx_wait_time = 0;
  rpl_semi_sync_master_net_wait_num = 0;
  rpl_semi_sync_master_net_wait_time = 0;

  unlock();

  return function_exit(kWho, result);
}

void ReplSemiSyncMaster::setExportStats()
{
  lock();

  rpl_semi_sync_master_status           = state_;
  rpl_semi_sync_master_avg_trx_wait_time=
    ((rpl_semi_sync_master_trx_wait_num) ?
     (unsigned long)((double)rpl_semi_sync_master_trx_wait_time /
                     ((double)rpl_semi_sync_master_trx_wait_num)) : 0);
  rpl_semi_sync_master_avg_net_wait_time=
    ((rpl_semi_sync_master_net_wait_num) ?
     (unsigned long)((double)rpl_semi_sync_master_net_wait_time /
                     ((double)rpl_semi_sync_master_net_wait_num)) : 0);

  unlock();
}

/* Get the waiting time given the wait's staring time.
 * 
 * Return:
 *  >= 0: the waiting time in microsecons(us)
 *   < 0: error in get time or time back traverse
 */
static int getWaitTime(const struct timespec& start_ts)
{
  unsigned long long start_usecs, end_usecs;
  struct timespec end_ts;
  
  /* Starting time in microseconds(us). */
  start_usecs = timespec_to_usec(&start_ts);

  /* Get the wait time interval. */
  set_timespec(end_ts, 0);

  /* Ending time in microseconds(us). */
  end_usecs = timespec_to_usec(&end_ts);

  if (end_usecs < start_usecs)
    return -1;

  return (int)(end_usecs - start_usecs);
}<|MERGE_RESOLUTION|>--- conflicted
+++ resolved
@@ -709,25 +709,6 @@
                                 kWho, wait_file_name_, (unsigned long)wait_file_pos_);
       }
 
-<<<<<<< HEAD
-      /* Calcuate the waiting period. */
-#ifdef _WIN32
-      abstime.tv.i64 = start_ts.tv.i64 + (__int64)wait_timeout_ * TIME_THOUSAND * 10;
-      abstime.max_timeout_msec= (long)wait_timeout_;
-#else
-      unsigned long long diff_nsecs =
-        start_ts.tv_nsec + (unsigned long long)wait_timeout_ * TIME_MILLION;
-      abstime.tv_sec = start_ts.tv_sec;
-      while (diff_nsecs >= TIME_BILLION)
-      {
-        abstime.tv_sec++;
-        diff_nsecs -= TIME_BILLION;
-      }
-      abstime.tv_nsec = diff_nsecs;
-#endif /* _WIN32 */
-      
-=======
->>>>>>> 3793b8e0
       /* In semi-synchronous replication, we wait until the binlog-dump
        * thread has received the reply on the relevant binlog segment from the
        * replication slave.
