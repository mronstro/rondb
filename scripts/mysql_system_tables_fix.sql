-- Copyright (c) 2003, 2011, Oracle and/or its affiliates. All rights reserved.
--
-- This program is free software; you can redistribute it and/or modify
-- it under the terms of the GNU General Public License as published by
-- the Free Software Foundation; version 2 of the License.
--
-- This program is distributed in the hope that it will be useful,
-- but WITHOUT ANY WARRANTY; without even the implied warranty of
-- MERCHANTABILITY or FITNESS FOR A PARTICULAR PURPOSE.  See the
-- GNU General Public License for more details.
--
-- You should have received a copy of the GNU General Public License
-- along with this program; if not, write to the Free Software
-- Foundation, Inc., 51 Franklin St, Fifth Floor, Boston, MA 02110-1301  USA

# This part converts any old privilege tables to privilege tables suitable
# for current version of MySQL

# You can safely ignore all 'Duplicate column' and 'Unknown column' errors
# because these just mean that your tables are already up to date.
# This script is safe to run even if your tables are already up to date!

set sql_mode='';
set storage_engine=MyISAM;

# MCP_BUG16226274 >
# Handle distributed grant tables before upgrade
# - remember which tables was moved so they can be moved back after upgrade
# - move any dist priv tables from engine=NDB into default engine
CREATE TEMPORARY TABLE was_distributed (table_name VARCHAR(255));
INSERT INTO was_distributed
  SELECT table_name FROM information_schema.tables
    WHERE table_schema = 'mysql' AND
          table_type = 'BASE TABLE' AND
          engine = 'NDBCLUSTER' AND
          table_name IN ('user', 'db', 'tables_priv', 'columns_priv',
                         'procs_priv', 'proxies_priv', 'host');
ALTER TABLE mysql.user ENGINE=MyISAM;
ALTER TABLE mysql.db ENGINE=MyISAM;
ALTER TABLE mysql.tables_priv ENGINE=MyISAM;
ALTER TABLE mysql.columns_priv ENGINE=MyISAM;
ALTER TABLE mysql.procs_priv ENGINE=MyISAM;
ALTER TABLE mysql.proxies_priv ENGINE=MyISAM;
ALTER TABLE mysql.host ENGINE=MyISAM;
# MCP_BUG16226274 <

ALTER TABLE user add File_priv enum('N','Y') COLLATE utf8_general_ci NOT NULL;

# Detect whether or not we had the Grant_priv column
SET @hadGrantPriv:=0;
SELECT @hadGrantPriv:=1 FROM user WHERE Grant_priv LIKE '%';

ALTER TABLE user add Grant_priv enum('N','Y') COLLATE utf8_general_ci NOT NULL,add References_priv enum('N','Y') COLLATE utf8_general_ci NOT NULL,add Index_priv enum('N','Y') COLLATE utf8_general_ci NOT NULL,add Alter_priv enum('N','Y') COLLATE utf8_general_ci NOT NULL;
ALTER TABLE host add Grant_priv enum('N','Y') NOT NULL,add References_priv enum('N','Y') COLLATE utf8_general_ci NOT NULL,add Index_priv enum('N','Y') COLLATE utf8_general_ci NOT NULL,add Alter_priv enum('N','Y') COLLATE utf8_general_ci NOT NULL;
ALTER TABLE db add Grant_priv enum('N','Y') COLLATE utf8_general_ci NOT NULL,add References_priv enum('N','Y') COLLATE utf8_general_ci NOT NULL,add Index_priv enum('N','Y') COLLATE utf8_general_ci NOT NULL,add Alter_priv enum('N','Y') COLLATE utf8_general_ci NOT NULL;

# Fix privileges for old tables
UPDATE user SET Grant_priv=File_priv,References_priv=Create_priv,Index_priv=Create_priv,Alter_priv=Create_priv WHERE @hadGrantPriv = 0;
UPDATE db SET References_priv=Create_priv,Index_priv=Create_priv,Alter_priv=Create_priv WHERE @hadGrantPriv = 0;
UPDATE host SET References_priv=Create_priv,Index_priv=Create_priv,Alter_priv=Create_priv WHERE @hadGrantPriv = 0;

#
# The second alter changes ssl_type to new 4.0.2 format
# Adding columns needed by GRANT .. REQUIRE (openssl)

ALTER TABLE user
ADD ssl_type enum('','ANY','X509', 'SPECIFIED') COLLATE utf8_general_ci NOT NULL,
ADD ssl_cipher BLOB NOT NULL,
ADD x509_issuer BLOB NOT NULL,
ADD x509_subject BLOB NOT NULL;
ALTER TABLE user MODIFY ssl_type enum('','ANY','X509', 'SPECIFIED') NOT NULL;

#
# tables_priv
#
ALTER TABLE tables_priv
  ADD KEY Grantor (Grantor);

ALTER TABLE tables_priv
  MODIFY Host char(60) NOT NULL default '',
  MODIFY Db char(64) NOT NULL default '',
  MODIFY User char(16) NOT NULL default '',
  MODIFY Table_name char(64) NOT NULL default '',
  MODIFY Grantor char(77) NOT NULL default '',
  ENGINE=MyISAM,
  CONVERT TO CHARACTER SET utf8 COLLATE utf8_bin;

ALTER TABLE tables_priv
  MODIFY Column_priv set('Select','Insert','Update','References')
    COLLATE utf8_general_ci DEFAULT '' NOT NULL,
  MODIFY Table_priv set('Select','Insert','Update','Delete','Create',
                        'Drop','Grant','References','Index','Alter',
                        'Create View','Show view','Trigger')
    COLLATE utf8_general_ci DEFAULT '' NOT NULL,
  COMMENT='Table privileges';

#
# columns_priv
#
#
# Name change of Type -> Column_priv from MySQL 3.22.12
#
ALTER TABLE columns_priv
  CHANGE Type Column_priv set('Select','Insert','Update','References')
    COLLATE utf8_general_ci DEFAULT '' NOT NULL;

ALTER TABLE columns_priv
  MODIFY Host char(60) NOT NULL default '',
  MODIFY Db char(64) NOT NULL default '',
  MODIFY User char(16) NOT NULL default '',
  MODIFY Table_name char(64) NOT NULL default '',
  MODIFY Column_name char(64) NOT NULL default '',
  ENGINE=MyISAM,
  CONVERT TO CHARACTER SET utf8 COLLATE utf8_bin,
  COMMENT='Column privileges';

ALTER TABLE columns_priv
  MODIFY Column_priv set('Select','Insert','Update','References')
    COLLATE utf8_general_ci DEFAULT '' NOT NULL;

#
#  Add the new 'type' column to the func table.
#

ALTER TABLE func add type enum ('function','aggregate') COLLATE utf8_general_ci NOT NULL;

#
#  Change the user,db and host tables to current format
#

# Detect whether we had Show_db_priv
SET @hadShowDbPriv:=0;
SELECT @hadShowDbPriv:=1 FROM user WHERE Show_db_priv LIKE '%';

ALTER TABLE user
ADD Show_db_priv enum('N','Y') COLLATE utf8_general_ci DEFAULT 'N' NOT NULL AFTER Alter_priv,
ADD Super_priv enum('N','Y') COLLATE utf8_general_ci DEFAULT 'N' NOT NULL AFTER Show_db_priv,
ADD Create_tmp_table_priv enum('N','Y') COLLATE utf8_general_ci DEFAULT 'N' NOT NULL AFTER Super_priv,
ADD Lock_tables_priv enum('N','Y') COLLATE utf8_general_ci DEFAULT 'N' NOT NULL AFTER Create_tmp_table_priv,
ADD Execute_priv enum('N','Y') COLLATE utf8_general_ci DEFAULT 'N' NOT NULL AFTER Lock_tables_priv,
ADD Repl_slave_priv enum('N','Y') COLLATE utf8_general_ci DEFAULT 'N' NOT NULL AFTER Execute_priv,
ADD Repl_client_priv enum('N','Y') COLLATE utf8_general_ci DEFAULT 'N' NOT NULL AFTER Repl_slave_priv;

# Convert privileges so that users have similar privileges as before

UPDATE user SET Show_db_priv= Select_priv, Super_priv=Process_priv, Execute_priv=Process_priv, Create_tmp_table_priv='Y', Lock_tables_priv='Y', Repl_slave_priv=file_priv, Repl_client_priv=File_priv where user<>"" AND @hadShowDbPriv = 0;


#  Add fields that can be used to limit number of questions and connections
#  for some users.

ALTER TABLE user
ADD max_questions int(11) NOT NULL DEFAULT 0 AFTER x509_subject,
ADD max_updates   int(11) unsigned NOT NULL DEFAULT 0 AFTER max_questions,
ADD max_connections int(11) unsigned NOT NULL DEFAULT 0 AFTER max_updates;


#
#  Add Create_tmp_table_priv and Lock_tables_priv to db and host
#

ALTER TABLE db
ADD Create_tmp_table_priv enum('N','Y') COLLATE utf8_general_ci DEFAULT 'N' NOT NULL,
ADD Lock_tables_priv enum('N','Y') COLLATE utf8_general_ci DEFAULT 'N' NOT NULL;
ALTER TABLE host
ADD Create_tmp_table_priv enum('N','Y') DEFAULT 'N' NOT NULL,
ADD Lock_tables_priv enum('N','Y') DEFAULT 'N' NOT NULL;

alter table user change max_questions max_questions int(11) unsigned DEFAULT 0  NOT NULL;


alter table db comment='Database privileges';
alter table host comment='Host privileges;  Merged with database privileges';
alter table user comment='Users and global privileges';
alter table func comment='User defined functions';

# Convert all tables to UTF-8 with binary collation
# and reset all char columns to correct width
ALTER TABLE user
  MODIFY Host char(60) NOT NULL default '',
  MODIFY User char(16) NOT NULL default '',
  ENGINE=MyISAM, CONVERT TO CHARACTER SET utf8 COLLATE utf8_bin;
ALTER TABLE user
  MODIFY Password char(41) character set latin1 collate latin1_bin NOT NULL default '',
  MODIFY Select_priv enum('N','Y') COLLATE utf8_general_ci DEFAULT 'N' NOT NULL,
  MODIFY Insert_priv enum('N','Y') COLLATE utf8_general_ci DEFAULT 'N' NOT NULL,
  MODIFY Update_priv enum('N','Y') COLLATE utf8_general_ci DEFAULT 'N' NOT NULL,
  MODIFY Delete_priv enum('N','Y') COLLATE utf8_general_ci DEFAULT 'N' NOT NULL,
  MODIFY Create_priv enum('N','Y') COLLATE utf8_general_ci DEFAULT 'N' NOT NULL,
  MODIFY Drop_priv enum('N','Y') COLLATE utf8_general_ci DEFAULT 'N' NOT NULL,
  MODIFY Reload_priv enum('N','Y') COLLATE utf8_general_ci DEFAULT 'N' NOT NULL,
  MODIFY Shutdown_priv enum('N','Y') COLLATE utf8_general_ci DEFAULT 'N' NOT NULL,
  MODIFY Process_priv enum('N','Y') COLLATE utf8_general_ci DEFAULT 'N' NOT NULL,
  MODIFY File_priv enum('N','Y') COLLATE utf8_general_ci DEFAULT 'N' NOT NULL,
  MODIFY Grant_priv enum('N','Y') COLLATE utf8_general_ci DEFAULT 'N' NOT NULL,
  MODIFY References_priv enum('N','Y') COLLATE utf8_general_ci DEFAULT 'N' NOT NULL,
  MODIFY Index_priv enum('N','Y') COLLATE utf8_general_ci DEFAULT 'N' NOT NULL,
  MODIFY Alter_priv enum('N','Y') COLLATE utf8_general_ci DEFAULT 'N' NOT NULL,
  MODIFY Show_db_priv enum('N','Y') COLLATE utf8_general_ci DEFAULT 'N' NOT NULL,
  MODIFY Super_priv enum('N','Y') COLLATE utf8_general_ci DEFAULT 'N' NOT NULL,
  MODIFY Create_tmp_table_priv enum('N','Y') COLLATE utf8_general_ci DEFAULT 'N' NOT NULL,
  MODIFY Lock_tables_priv enum('N','Y') COLLATE utf8_general_ci DEFAULT 'N' NOT NULL,
  MODIFY Execute_priv enum('N','Y') COLLATE utf8_general_ci DEFAULT 'N' NOT NULL,
  MODIFY Repl_slave_priv enum('N','Y') COLLATE utf8_general_ci DEFAULT 'N' NOT NULL,
  MODIFY Repl_client_priv enum('N','Y') COLLATE utf8_general_ci DEFAULT 'N' NOT NULL,
  MODIFY ssl_type enum('','ANY','X509', 'SPECIFIED') COLLATE utf8_general_ci DEFAULT '' NOT NULL;

ALTER TABLE db
  MODIFY Host char(60) NOT NULL default '',
  MODIFY Db char(64) NOT NULL default '',
  MODIFY User char(16) NOT NULL default '',
  ENGINE=MyISAM, CONVERT TO CHARACTER SET utf8 COLLATE utf8_bin;
ALTER TABLE db
  MODIFY  Select_priv enum('N','Y') COLLATE utf8_general_ci DEFAULT 'N' NOT NULL,
  MODIFY  Insert_priv enum('N','Y') COLLATE utf8_general_ci DEFAULT 'N' NOT NULL,
  MODIFY  Update_priv enum('N','Y') COLLATE utf8_general_ci DEFAULT 'N' NOT NULL,
  MODIFY  Delete_priv enum('N','Y') COLLATE utf8_general_ci DEFAULT 'N' NOT NULL,
  MODIFY  Create_priv enum('N','Y') COLLATE utf8_general_ci DEFAULT 'N' NOT NULL,
  MODIFY  Drop_priv enum('N','Y') COLLATE utf8_general_ci DEFAULT 'N' NOT NULL,
  MODIFY  Grant_priv enum('N','Y') COLLATE utf8_general_ci DEFAULT 'N' NOT NULL,
  MODIFY  References_priv enum('N','Y') COLLATE utf8_general_ci DEFAULT 'N' NOT NULL,
  MODIFY  Index_priv enum('N','Y') COLLATE utf8_general_ci DEFAULT 'N' NOT NULL,
  MODIFY  Alter_priv enum('N','Y') COLLATE utf8_general_ci DEFAULT 'N' NOT NULL,
  MODIFY  Create_tmp_table_priv enum('N','Y') COLLATE utf8_general_ci DEFAULT 'N' NOT NULL,
  MODIFY  Lock_tables_priv enum('N','Y') COLLATE utf8_general_ci DEFAULT 'N' NOT NULL;

ALTER TABLE host
  MODIFY Host char(60) NOT NULL default '',
  MODIFY Db char(64) NOT NULL default '',
  ENGINE=MyISAM, CONVERT TO CHARACTER SET utf8 COLLATE utf8_bin;
ALTER TABLE host
  MODIFY Select_priv enum('N','Y') COLLATE utf8_general_ci DEFAULT 'N' NOT NULL,
  MODIFY Insert_priv enum('N','Y') COLLATE utf8_general_ci DEFAULT 'N' NOT NULL,
  MODIFY Update_priv enum('N','Y') COLLATE utf8_general_ci DEFAULT 'N' NOT NULL,
  MODIFY Delete_priv enum('N','Y') COLLATE utf8_general_ci DEFAULT 'N' NOT NULL,
  MODIFY Create_priv enum('N','Y') COLLATE utf8_general_ci DEFAULT 'N' NOT NULL,
  MODIFY Drop_priv enum('N','Y') COLLATE utf8_general_ci DEFAULT 'N' NOT NULL,
  MODIFY Grant_priv enum('N','Y') COLLATE utf8_general_ci DEFAULT 'N' NOT NULL,
  MODIFY References_priv enum('N','Y') COLLATE utf8_general_ci DEFAULT 'N' NOT NULL,
  MODIFY Index_priv enum('N','Y') COLLATE utf8_general_ci DEFAULT 'N' NOT NULL,
  MODIFY Alter_priv enum('N','Y') COLLATE utf8_general_ci DEFAULT 'N' NOT NULL,
  MODIFY Create_tmp_table_priv enum('N','Y') COLLATE utf8_general_ci DEFAULT 'N' NOT NULL,
  MODIFY Lock_tables_priv enum('N','Y') COLLATE utf8_general_ci DEFAULT 'N' NOT NULL;

ALTER TABLE func
  ENGINE=MyISAM, CONVERT TO CHARACTER SET utf8 COLLATE utf8_bin;
ALTER TABLE func
  MODIFY type enum ('function','aggregate') COLLATE utf8_general_ci NOT NULL;

#
# Modify log tables.
#

SET @old_log_state = @@global.general_log;
SET GLOBAL general_log = 'OFF';
ALTER TABLE general_log
  MODIFY event_time TIMESTAMP NOT NULL,
  MODIFY user_host MEDIUMTEXT NOT NULL,
  MODIFY thread_id INTEGER NOT NULL,
  MODIFY server_id INTEGER UNSIGNED NOT NULL,
  MODIFY command_type VARCHAR(64) NOT NULL,
  MODIFY argument MEDIUMTEXT NOT NULL;
SET GLOBAL general_log = @old_log_state;

SET @old_log_state = @@global.slow_query_log;
SET GLOBAL slow_query_log = 'OFF';
ALTER TABLE slow_log
  MODIFY start_time TIMESTAMP NOT NULL,
  MODIFY user_host MEDIUMTEXT NOT NULL,
  MODIFY query_time TIME NOT NULL,
  MODIFY lock_time TIME NOT NULL,
  MODIFY rows_sent INTEGER NOT NULL,
  MODIFY rows_examined INTEGER NOT NULL,
  MODIFY db VARCHAR(512) NOT NULL,
  MODIFY last_insert_id INTEGER NOT NULL,
  MODIFY insert_id INTEGER NOT NULL,
  MODIFY server_id INTEGER UNSIGNED NOT NULL,
  MODIFY sql_text MEDIUMTEXT NOT NULL;
SET GLOBAL slow_query_log = @old_log_state;

ALTER TABLE plugin
  MODIFY name varchar(64) COLLATE utf8_general_ci NOT NULL DEFAULT '',
  MODIFY dl varchar(128) COLLATE utf8_general_ci NOT NULL DEFAULT '',
  CONVERT TO CHARACTER SET utf8 COLLATE utf8_general_ci;

#
# Detect whether we had Create_view_priv
#
SET @hadCreateViewPriv:=0;
SELECT @hadCreateViewPriv:=1 FROM user WHERE Create_view_priv LIKE '%';

#
# Create VIEWs privileges (v5.0)
#
ALTER TABLE db ADD Create_view_priv enum('N','Y') COLLATE utf8_general_ci DEFAULT 'N' NOT NULL AFTER Lock_tables_priv;
ALTER TABLE db MODIFY Create_view_priv enum('N','Y') COLLATE utf8_general_ci DEFAULT 'N' NOT NULL AFTER Lock_tables_priv;

ALTER TABLE host ADD Create_view_priv enum('N','Y') COLLATE utf8_general_ci DEFAULT 'N' NOT NULL AFTER Lock_tables_priv;
ALTER TABLE host MODIFY Create_view_priv enum('N','Y') COLLATE utf8_general_ci DEFAULT 'N' NOT NULL AFTER Lock_tables_priv;

ALTER TABLE user ADD Create_view_priv enum('N','Y') COLLATE utf8_general_ci DEFAULT 'N' NOT NULL AFTER Repl_client_priv;
ALTER TABLE user MODIFY Create_view_priv enum('N','Y') COLLATE utf8_general_ci DEFAULT 'N' NOT NULL AFTER Repl_client_priv;

#
# Show VIEWs privileges (v5.0)
#
ALTER TABLE db ADD Show_view_priv enum('N','Y') COLLATE utf8_general_ci DEFAULT 'N' NOT NULL AFTER Create_view_priv;
ALTER TABLE db MODIFY Show_view_priv enum('N','Y') COLLATE utf8_general_ci DEFAULT 'N' NOT NULL AFTER Create_view_priv;

ALTER TABLE host ADD Show_view_priv enum('N','Y') COLLATE utf8_general_ci DEFAULT 'N' NOT NULL AFTER Create_view_priv;
ALTER TABLE host MODIFY Show_view_priv enum('N','Y') COLLATE utf8_general_ci DEFAULT 'N' NOT NULL AFTER Create_view_priv;

ALTER TABLE user ADD Show_view_priv enum('N','Y') COLLATE utf8_general_ci DEFAULT 'N' NOT NULL AFTER Create_view_priv;
ALTER TABLE user MODIFY Show_view_priv enum('N','Y') COLLATE utf8_general_ci DEFAULT 'N' NOT NULL AFTER Create_view_priv;

#
# Assign create/show view privileges to people who have create provileges
#
UPDATE user SET Create_view_priv=Create_priv, Show_view_priv=Create_priv where user<>"" AND @hadCreateViewPriv = 0;

#
#
#
SET @hadCreateRoutinePriv:=0;
SELECT @hadCreateRoutinePriv:=1 FROM user WHERE Create_routine_priv LIKE '%';

#
# Create PROCEDUREs privileges (v5.0)
#
ALTER TABLE db ADD Create_routine_priv enum('N','Y') COLLATE utf8_general_ci DEFAULT 'N' NOT NULL AFTER Show_view_priv;
ALTER TABLE db MODIFY Create_routine_priv enum('N','Y') COLLATE utf8_general_ci DEFAULT 'N' NOT NULL AFTER Show_view_priv;

ALTER TABLE host ADD Create_routine_priv enum('N','Y') COLLATE utf8_general_ci DEFAULT 'N' NOT NULL AFTER Show_view_priv;
ALTER TABLE host MODIFY Create_routine_priv enum('N','Y') COLLATE utf8_general_ci DEFAULT 'N' NOT NULL AFTER Show_view_priv;

ALTER TABLE user ADD Create_routine_priv enum('N','Y') COLLATE utf8_general_ci DEFAULT 'N' NOT NULL AFTER Show_view_priv;
ALTER TABLE user MODIFY Create_routine_priv enum('N','Y') COLLATE utf8_general_ci DEFAULT 'N' NOT NULL AFTER Show_view_priv;

#
# Alter PROCEDUREs privileges (v5.0)
#
ALTER TABLE db ADD Alter_routine_priv enum('N','Y') COLLATE utf8_general_ci DEFAULT 'N' NOT NULL AFTER Create_routine_priv;
ALTER TABLE db MODIFY Alter_routine_priv enum('N','Y') COLLATE utf8_general_ci DEFAULT 'N' NOT NULL AFTER Create_routine_priv;

ALTER TABLE host ADD Alter_routine_priv enum('N','Y') COLLATE utf8_general_ci DEFAULT 'N' NOT NULL AFTER Create_routine_priv;
ALTER TABLE host MODIFY Alter_routine_priv enum('N','Y') COLLATE utf8_general_ci DEFAULT 'N' NOT NULL AFTER Create_routine_priv;

ALTER TABLE user ADD Alter_routine_priv enum('N','Y') COLLATE utf8_general_ci DEFAULT 'N' NOT NULL AFTER Create_routine_priv;
ALTER TABLE user MODIFY Alter_routine_priv enum('N','Y') COLLATE utf8_general_ci DEFAULT 'N' NOT NULL AFTER Create_routine_priv;

ALTER TABLE db ADD Execute_priv enum('N','Y') COLLATE utf8_general_ci DEFAULT 'N' NOT NULL AFTER Alter_routine_priv;
ALTER TABLE db MODIFY Execute_priv enum('N','Y') COLLATE utf8_general_ci DEFAULT 'N' NOT NULL AFTER Alter_routine_priv;

ALTER TABLE host ADD Execute_priv enum('N','Y') COLLATE utf8_general_ci DEFAULT 'N' NOT NULL AFTER Alter_routine_priv;
ALTER TABLE host MODIFY Execute_priv enum('N','Y') COLLATE utf8_general_ci DEFAULT 'N' NOT NULL AFTER Alter_routine_priv;

#
# Assign create/alter routine privileges to people who have create privileges
#
UPDATE user SET Create_routine_priv=Create_priv, Alter_routine_priv=Alter_priv where user<>"" AND @hadCreateRoutinePriv = 0;
UPDATE db SET Create_routine_priv=Create_priv, Alter_routine_priv=Alter_priv, Execute_priv=Select_priv where user<>"" AND @hadCreateRoutinePriv = 0;
UPDATE host SET Create_routine_priv=Create_priv, Alter_routine_priv=Alter_priv, Execute_priv=Select_priv where @hadCreateRoutinePriv = 0;

#
# Add max_user_connections resource limit
#
ALTER TABLE user ADD max_user_connections int(11) unsigned DEFAULT '0' NOT NULL AFTER max_connections;

#
# user.Create_user_priv
#

SET @hadCreateUserPriv:=0;
SELECT @hadCreateUserPriv:=1 FROM user WHERE Create_user_priv LIKE '%';

ALTER TABLE user ADD Create_user_priv enum('N','Y') COLLATE utf8_general_ci DEFAULT 'N' NOT NULL AFTER Alter_routine_priv;
ALTER TABLE user MODIFY Create_user_priv enum('N','Y') COLLATE utf8_general_ci DEFAULT 'N' NOT NULL AFTER Alter_routine_priv;
UPDATE user LEFT JOIN db USING (Host,User) SET Create_user_priv='Y'
  WHERE @hadCreateUserPriv = 0 AND
        (user.Grant_priv = 'Y' OR db.Grant_priv = 'Y');

#
# procs_priv
#

ALTER TABLE procs_priv
  ENGINE=MyISAM,
  CONVERT TO CHARACTER SET utf8 COLLATE utf8_bin;

ALTER TABLE procs_priv
  MODIFY Proc_priv set('Execute','Alter Routine','Grant')
    COLLATE utf8_general_ci DEFAULT '' NOT NULL;

ALTER IGNORE TABLE procs_priv
  MODIFY Routine_name char(64)
    COLLATE utf8_general_ci DEFAULT '' NOT NULL;

ALTER TABLE procs_priv
  ADD Routine_type enum('FUNCTION','PROCEDURE')
    COLLATE utf8_general_ci NOT NULL AFTER Routine_name;

ALTER TABLE procs_priv
  MODIFY Timestamp timestamp AFTER Proc_priv;

#
# proc
#

# Correct the name fields to not binary, and expand sql_data_access
ALTER TABLE proc MODIFY name char(64) DEFAULT '' NOT NULL,
                 MODIFY specific_name char(64) DEFAULT '' NOT NULL,
                 MODIFY sql_data_access
                        enum('CONTAINS_SQL',
                             'NO_SQL',
                             'READS_SQL_DATA',
                             'MODIFIES_SQL_DATA'
                            ) DEFAULT 'CONTAINS_SQL' NOT NULL,
                 MODIFY body longblob NOT NULL,
                 MODIFY returns longblob NOT NULL,
                 MODIFY sql_mode
                        set('REAL_AS_FLOAT',
                            'PIPES_AS_CONCAT',
                            'ANSI_QUOTES',
                            'IGNORE_SPACE',
                            'NOT_USED',
                            'ONLY_FULL_GROUP_BY',
                            'NO_UNSIGNED_SUBTRACTION',
                            'NO_DIR_IN_CREATE',
                            'POSTGRESQL',
                            'ORACLE',
                            'MSSQL',
                            'DB2',
                            'MAXDB',
                            'NO_KEY_OPTIONS',
                            'NO_TABLE_OPTIONS',
                            'NO_FIELD_OPTIONS',
                            'MYSQL323',
                            'MYSQL40',
                            'ANSI',
                            'NO_AUTO_VALUE_ON_ZERO',
                            'NO_BACKSLASH_ESCAPES',
                            'STRICT_TRANS_TABLES',
                            'STRICT_ALL_TABLES',
                            'NO_ZERO_IN_DATE',
                            'NO_ZERO_DATE',
                            'INVALID_DATES',
                            'ERROR_FOR_DIVISION_BY_ZERO',
                            'TRADITIONAL',
                            'NO_AUTO_CREATE_USER',
                            'HIGH_NOT_PRECEDENCE',
                            'NO_ENGINE_SUBSTITUTION',
                            'PAD_CHAR_TO_FULL_LENGTH'
                            ) DEFAULT '' NOT NULL,
                 DEFAULT CHARACTER SET utf8;

# Correct the character set and collation
ALTER TABLE proc CONVERT TO CHARACTER SET utf8;
# Reset some fields after the conversion
ALTER TABLE proc  MODIFY db
                         char(64) collate utf8_bin DEFAULT '' NOT NULL,
                  MODIFY definer
                         char(77) collate utf8_bin DEFAULT '' NOT NULL,
                  MODIFY comment
                         char(64) collate utf8_bin DEFAULT '' NOT NULL;

ALTER TABLE proc ADD character_set_client
                     char(32) collate utf8_bin DEFAULT NULL
                     AFTER comment;
ALTER TABLE proc MODIFY character_set_client
                        char(32) collate utf8_bin DEFAULT NULL;

SELECT CASE WHEN COUNT(*) > 0 THEN 
CONCAT ("WARNING: NULL values of the 'character_set_client' column ('mysql.proc' table) have been updated with a default value (", @@character_set_client, "). Please verify if necessary.")
ELSE NULL 
END 
AS value FROM proc WHERE character_set_client IS NULL;

UPDATE proc SET character_set_client = @@character_set_client 
                     WHERE character_set_client IS NULL;

ALTER TABLE proc ADD collation_connection
                     char(32) collate utf8_bin DEFAULT NULL
                     AFTER character_set_client;
ALTER TABLE proc MODIFY collation_connection
                        char(32) collate utf8_bin DEFAULT NULL;

SELECT CASE WHEN COUNT(*) > 0 THEN 
CONCAT ("WARNING: NULL values of the 'collation_connection' column ('mysql.proc' table) have been updated with a default value (", @@collation_connection, "). Please verify if necessary.")
ELSE NULL 
END 
AS value FROM proc WHERE collation_connection IS NULL;

UPDATE proc SET collation_connection = @@collation_connection
                     WHERE collation_connection IS NULL;

ALTER TABLE proc ADD db_collation
                     char(32) collate utf8_bin DEFAULT NULL
                     AFTER collation_connection;
ALTER TABLE proc MODIFY db_collation
                        char(32) collate utf8_bin DEFAULT NULL;

SELECT CASE WHEN COUNT(*) > 0 THEN 
CONCAT ("WARNING: NULL values of the 'db_collation' column ('mysql.proc' table) have been updated with default values. Please verify if necessary.")
ELSE NULL
END
AS value FROM proc WHERE db_collation IS NULL;

UPDATE proc AS p SET db_collation  = 
                     ( SELECT DEFAULT_COLLATION_NAME 
                       FROM INFORMATION_SCHEMA.SCHEMATA 
                       WHERE SCHEMA_NAME = p.db)
                     WHERE db_collation IS NULL;

ALTER TABLE proc ADD body_utf8 longblob DEFAULT NULL
                     AFTER db_collation;
ALTER TABLE proc MODIFY body_utf8 longblob DEFAULT NULL;

# Change comment from char(64) to text
ALTER TABLE proc MODIFY comment
                        text collate utf8_bin NOT NULL;

#
# EVENT privilege
#
SET @hadEventPriv := 0;
SELECT @hadEventPriv :=1 FROM user WHERE Event_priv LIKE '%';

ALTER TABLE user add Event_priv enum('N','Y') character set utf8 DEFAULT 'N' NOT NULL AFTER Create_user_priv;
ALTER TABLE user MODIFY Event_priv enum('N','Y') character set utf8 DEFAULT 'N' NOT NULL AFTER Create_user_priv;

UPDATE user SET Event_priv=Super_priv WHERE @hadEventPriv = 0;

ALTER TABLE db add Event_priv enum('N','Y') character set utf8 DEFAULT 'N' NOT NULL;
ALTER TABLE db MODIFY Event_priv enum('N','Y') character set utf8 DEFAULT 'N' NOT NULL;

#
# EVENT table
#
ALTER TABLE event DROP PRIMARY KEY;
ALTER TABLE event ADD PRIMARY KEY(db, name);
# Add sql_mode column just in case.
ALTER TABLE event ADD sql_mode set ('NOT_USED') AFTER on_completion;
# Update list of sql_mode values.
ALTER TABLE event MODIFY sql_mode
                        set('REAL_AS_FLOAT',
                            'PIPES_AS_CONCAT',
                            'ANSI_QUOTES',
                            'IGNORE_SPACE',
                            'NOT_USED',
                            'ONLY_FULL_GROUP_BY',
                            'NO_UNSIGNED_SUBTRACTION',
                            'NO_DIR_IN_CREATE',
                            'POSTGRESQL',
                            'ORACLE',
                            'MSSQL',
                            'DB2',
                            'MAXDB',
                            'NO_KEY_OPTIONS',
                            'NO_TABLE_OPTIONS',
                            'NO_FIELD_OPTIONS',
                            'MYSQL323',
                            'MYSQL40',
                            'ANSI',
                            'NO_AUTO_VALUE_ON_ZERO',
                            'NO_BACKSLASH_ESCAPES',
                            'STRICT_TRANS_TABLES',
                            'STRICT_ALL_TABLES',
                            'NO_ZERO_IN_DATE',
                            'NO_ZERO_DATE',
                            'INVALID_DATES',
                            'ERROR_FOR_DIVISION_BY_ZERO',
                            'TRADITIONAL',
                            'NO_AUTO_CREATE_USER',
                            'HIGH_NOT_PRECEDENCE',
                            'NO_ENGINE_SUBSTITUTION',
                            'PAD_CHAR_TO_FULL_LENGTH'
                            ) DEFAULT '' NOT NULL AFTER on_completion;
ALTER TABLE event MODIFY name char(64) CHARACTER SET utf8 NOT NULL default '';

ALTER TABLE event MODIFY COLUMN originator INT UNSIGNED NOT NULL;
ALTER TABLE event ADD COLUMN originator INT UNSIGNED NOT NULL AFTER comment;

ALTER TABLE event MODIFY COLUMN status ENUM('ENABLED','DISABLED','SLAVESIDE_DISABLED') NOT NULL default 'ENABLED';

ALTER TABLE event ADD COLUMN time_zone char(64) CHARACTER SET latin1
        NOT NULL DEFAULT 'SYSTEM' AFTER originator;

ALTER TABLE event ADD character_set_client
                      char(32) collate utf8_bin DEFAULT NULL
                      AFTER time_zone;
ALTER TABLE event MODIFY character_set_client
                         char(32) collate utf8_bin DEFAULT NULL;

ALTER TABLE event ADD collation_connection
                      char(32) collate utf8_bin DEFAULT NULL
                      AFTER character_set_client;
ALTER TABLE event MODIFY collation_connection
                         char(32) collate utf8_bin DEFAULT NULL;

ALTER TABLE event ADD db_collation
                      char(32) collate utf8_bin DEFAULT NULL
                      AFTER collation_connection;
ALTER TABLE event MODIFY db_collation
                         char(32) collate utf8_bin DEFAULT NULL;

ALTER TABLE event ADD body_utf8 longblob DEFAULT NULL
                      AFTER db_collation;
ALTER TABLE event MODIFY body_utf8 longblob DEFAULT NULL;


#
# TRIGGER privilege
#

SET @hadTriggerPriv := 0;
SELECT @hadTriggerPriv :=1 FROM user WHERE Trigger_priv LIKE '%';

ALTER TABLE user ADD Trigger_priv enum('N','Y') COLLATE utf8_general_ci DEFAULT 'N' NOT NULL AFTER Event_priv;
ALTER TABLE user MODIFY Trigger_priv enum('N','Y') COLLATE utf8_general_ci DEFAULT 'N' NOT NULL AFTER Event_priv;

ALTER TABLE host ADD Trigger_priv enum('N','Y') COLLATE utf8_general_ci DEFAULT 'N' NOT NULL;
ALTER TABLE host MODIFY Trigger_priv enum('N','Y') COLLATE utf8_general_ci DEFAULT 'N' NOT NULL;

ALTER TABLE db ADD Trigger_priv enum('N','Y') COLLATE utf8_general_ci DEFAULT 'N' NOT NULL;
ALTER TABLE db MODIFY Trigger_priv enum('N','Y') COLLATE utf8_general_ci DEFAULT 'N' NOT NULL;

UPDATE user SET Trigger_priv=Super_priv WHERE @hadTriggerPriv = 0;

#
# user.Create_tablespace_priv
#

SET @hadCreateTablespacePriv := 0;
SELECT @hadCreateTablespacePriv :=1 FROM user WHERE Create_tablespace_priv LIKE '%';

ALTER TABLE user ADD Create_tablespace_priv enum('N','Y') COLLATE utf8_general_ci DEFAULT 'N' NOT NULL AFTER Trigger_priv;
ALTER TABLE user MODIFY Create_tablespace_priv enum('N','Y') COLLATE utf8_general_ci DEFAULT 'N' NOT NULL AFTER Trigger_priv;

UPDATE user SET Create_tablespace_priv = Super_priv WHERE @hadCreateTablespacePriv = 0;

--
-- Unlike 'performance_schema', the 'mysql' database is reserved already,
-- so no user procedure is supposed to be there.
--
-- NOTE: until upgrade is finished, stored routines are not available,
-- because system tables (e.g. mysql.proc) might be not usable.
--
drop procedure if exists mysql.die;
create procedure mysql.die() signal sqlstate 'HY000' set message_text='Unexpected content found in the performance_schema database.';

--
-- For broken upgrades, SIGNAL the error
--

SET @cmd="call mysql.die()";

SET @str = IF(@broken_pfs > 0, @cmd, 'SET @dummy = 0');
PREPARE stmt FROM @str;
EXECUTE stmt;
DROP PREPARE stmt;

drop procedure mysql.die;

ALTER TABLE user ADD plugin char(64) DEFAULT '',  ADD authentication_string TEXT;
ALTER TABLE user MODIFY plugin char(64) DEFAULT '';
ALTER TABLE user MODIFY authentication_string TEXT;

-- Need to pre-fill mysql.proxies_priv with access for root even when upgrading from
-- older versions

CREATE TEMPORARY TABLE tmp_proxies_priv LIKE proxies_priv;
INSERT INTO tmp_proxies_priv VALUES ('localhost', 'root', '', '', TRUE, '', now());
INSERT INTO proxies_priv SELECT * FROM tmp_proxies_priv WHERE @had_proxies_priv_table=0;
DROP TABLE tmp_proxies_priv;

<<<<<<< HEAD

#
# mysql.ndb_binlog_index
#
# Change type from BIGINT to INT
ALTER TABLE ndb_binlog_index
  MODIFY inserts INT UNSIGNED NOT NULL,
  MODIFY updates INT UNSIGNED NOT NULL,
  MODIFY deletes INT UNSIGNED NOT NULL,
  MODIFY schemaops INT UNSIGNED NOT NULL;
# Add new columns
ALTER TABLE ndb_binlog_index
  ADD orig_server_id INT UNSIGNED NOT NULL,
  ADD orig_epoch BIGINT UNSIGNED NOT NULL,
  ADD gci INT UNSIGNED NOT NULL;
# New primary key
ALTER TABLE ndb_binlog_index
  DROP PRIMARY KEY,
  ADD PRIMARY KEY(epoch, orig_server_id, orig_epoch);
=======
# Convering the host name to lower case for existing users
UPDATE user SET host=LOWER( host ) WHERE LOWER( host ) <> host;
>>>>>>> 3607b4a9

# Activate the new, possible modified privilege tables
# This should not be needed, but gives us some extra testing that the above
# changes was correct

flush privileges;

#
# ndb_binlog_index table
#
ALTER TABLE ndb_binlog_index
  ADD COLUMN next_position BIGINT UNSIGNED NOT NULL;
ALTER TABLE ndb_binlog_index
  ADD COLUMN next_file VARCHAR(255) NOT NULL;

# MCP_BUG16226274 >
# Handle distributed grant tables after upgrade
# - move any tables which was in engine=NDB back into NDB
DROP PROCEDURE IF EXISTS mysql.dist_priv_after_upgrade;
DELIMITER //
CREATE PROCEDURE mysql.dist_priv_after_upgrade()
BEGIN
  DECLARE tbl_name varchar(255);
  DECLARE done int DEFAULT 0;
  DECLARE tables CURSOR FOR SELECT table_name FROM was_distributed;
  DECLARE CONTINUE HANDLER FOR SQLSTATE '02000' SET done = 1;

  OPEN tables;
  REPEAT
    FETCH tables INTO tbl_name;
    IF NOT done THEN
      # Alter table back into NDB
      SET @str =
        CONCAT("ALTER TABLE mysql.", tbl_name, " ENGINE=NDB");
      SELECT @str;
      PREPARE stmt FROM @str;
      EXECUTE stmt;
    END IF;
  UNTIL DONE END REPEAT;
  CLOSE tables;
END //
DELIMITER ;
CALL mysql.dist_priv_after_upgrade();
DROP PROCEDURE mysql.dist_priv_after_upgrade;
DROP TEMPORARY TABLE was_distributed;
# MCP_BUG16226274 <<|MERGE_RESOLUTION|>--- conflicted
+++ resolved
@@ -673,7 +673,8 @@
 INSERT INTO proxies_priv SELECT * FROM tmp_proxies_priv WHERE @had_proxies_priv_table=0;
 DROP TABLE tmp_proxies_priv;
 
-<<<<<<< HEAD
+# Convering the host name to lower case for existing users
+UPDATE user SET host=LOWER( host ) WHERE LOWER( host ) <> host;
 
 #
 # mysql.ndb_binlog_index
@@ -693,10 +694,6 @@
 ALTER TABLE ndb_binlog_index
   DROP PRIMARY KEY,
   ADD PRIMARY KEY(epoch, orig_server_id, orig_epoch);
-=======
-# Convering the host name to lower case for existing users
-UPDATE user SET host=LOWER( host ) WHERE LOWER( host ) <> host;
->>>>>>> 3607b4a9
 
 # Activate the new, possible modified privilege tables
 # This should not be needed, but gives us some extra testing that the above
