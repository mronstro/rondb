#!/bin/sh
# Copyright (C) 2002-2004 MySQL AB
# For a more info consult the file COPYRIGHT distributed with this file.

# This scripts creates the privilege tables db, host, user, tables_priv,
# columns_priv in the mysql database, as well as the func table.
#
# All unrecognized arguments to this script are passed to mysqld.

in_rpm=0
windows=0
defaults=""
user=""
case "$1" in
    -IN-RPM)
      in_rpm="1"; shift
      ;;
esac
case "$1" in
    --no-defaults|--defaults-file=*|--defaults-extra-file=*)
      defaults="$1"; shift
      ;;
esac

parse_arguments() {
  # We only need to pass arguments through to the server if we don't
  # handle them here.  So, we collect unrecognized options (passed on
  # the command line) into the args variable.
  pick_args=
  if test "$1" = PICK-ARGS-FROM-ARGV
  then
    pick_args=1
    shift
  fi

  for arg do
    case "$arg" in
      --force) force=1 ;;
      --basedir=*) basedir=`echo "$arg" | sed -e 's/^[^=]*=//'` ;;
      --ldata=*|--datadir=*) ldata=`echo "$arg" | sed -e 's/^[^=]*=//'` ;;
      --user=*)
        # Note that the user will be passed to mysqld so that it runs
        # as 'user' (crucial e.g. if log-bin=/some_other_path/
        # where a chown of datadir won't help)
	 user=`echo "$arg" | sed -e 's/^[^=]*=//'` ;;
      --skip-name-resolve) ip_only=1 ;;
      --verbose) verbose=1 ;;
      --rpm) in_rpm=1 ;;
      --windows) windows=1 ;;
      *)
        if test -n "$pick_args"
        then
          # This sed command makes sure that any special chars are quoted,
          # so the arg gets passed exactly to the server.
          args="$args "`echo "$arg" | sed -e 's,\([^a-zA-Z0-9_.-]\),\\\\\1,g'`
        fi
        ;;
    esac
  done
}

# Get first arguments from the my.cfg file, groups [mysqld] and
# [mysql_install_db], and then merge with the command line arguments
if test -x ./bin/my_print_defaults
then
  print_defaults="./bin/my_print_defaults"
elif test -x ./extra/my_print_defaults
then
  print_defaults="./extra/my_print_defaults"
elif test -x @bindir@/my_print_defaults
then
  print_defaults="@bindir@/my_print_defaults"
elif test -x @bindir@/mysql_print_defaults
then
  print_defaults="@bindir@/mysql_print_defaults"
else
  print_defaults="my_print_defaults"
fi

args=
ldata=
execdir=
bindir=
basedir=
force=0
parse_arguments `$print_defaults $defaults mysqld mysql_install_db`
parse_arguments PICK-ARGS-FROM-ARGV "$@"

test -z "$ldata" && ldata=@localstatedir@
if test -z "$basedir"
then
  basedir=@prefix@
  bindir=@bindir@
  execdir=@libexecdir@ 
  pkgdatadir=@pkgdatadir@
else
  bindir="$basedir/bin"
if test -x "$basedir/libexec/mysqld"
then
  execdir="$basedir/libexec"
elif test -x "$basedir/sbin/mysqld"
then
  execdir="$basedir/sbin"
else
  execdir="$basedir/bin"
fi
fi

mdata=$ldata/mysql
mysqld=$execdir/mysqld
mysqld_opt=""
scriptdir=$bindir

if test "$windows" = 1
then
  mysqld="./sql/mysqld"
  mysqld_opt="--language=./sql/share/english"
  scriptdir="./scripts"
fi

if test ! -x $mysqld
then
  if test "$in_rpm" = 1
  then
    echo "FATAL ERROR $mysqld not found!"
    exit 1
  else
    echo "Didn't find $mysqld"
    echo "You should do a 'make install' before executing this script"
    exit 1
  fi
fi

# Try to determine the hostname
hostname=`@HOSTNAME@`

# Check if hostname is valid
if test "$windows" = 0 -a "$in_rpm" = 0 -a $force = 0
then
  resolved=`$bindir/resolveip $hostname 2>&1`
  if [ $? -ne 0 ]
  then
    resolved=`$bindir/resolveip localhost 2>&1`
    if [ $? -ne 0 ]
    then
      echo "Neither host '$hostname' nor 'localhost' could not be looked up with"
      echo "$bindir/resolveip"
      echo "Please configure the 'hostname' command to return a correct hostname."
      echo "If you want to solve this at a later stage, restart this script with"
      echo "the --force option"
      exit 1
    fi
    echo "WARNING: The host '$hostname' could not be looked up with resolveip."
    echo "This probably means that your libc libraries are not 100 % compatible"
    echo "with this binary MySQL version. The MySQL daemon, mysqld, should work"
    echo "normally with the exception that host name resolving will not work."
    echo "This means that you should use IP addresses instead of hostnames"
    echo "when specifying MySQL privileges !"
  fi
fi

if test "$ip_only" = "1"
then
  ip=`echo "$resolved" | awk '/ /{print $6}'`
  hostname=$ip
fi

# Create database directories mysql & test
  if test ! -d $ldata; then mkdir $ldata; chmod 700 $ldata ; fi
  if test ! -d $ldata/mysql; then mkdir $ldata/mysql;  chmod 700 $ldata/mysql ; fi
  if test ! -d $ldata/test; then mkdir $ldata/test;  chmod 700 $ldata/test ; fi
  if test -w / -a ! -z "$user"; then
    chown $user $ldata $ldata/mysql $ldata/test;
  fi

# Initialize variables
c_d="" i_d=""
c_h="" i_h=""
c_u="" i_u=""
c_f="" i_f=""
c_t="" c_c=""

# Check for old tables
if test ! -f $mdata/db.frm
then
  echo "Preparing db table"

  # mysqld --bootstrap wants one command/line
  c_d="$c_d CREATE TABLE db ("
  c_d="$c_d   Host char(60) binary DEFAULT '' NOT NULL,"
  c_d="$c_d   Db char(64) binary DEFAULT '' NOT NULL,"
  c_d="$c_d   User char(16) binary DEFAULT '' NOT NULL,"
  c_d="$c_d   Select_priv enum('N','Y') DEFAULT 'N' NOT NULL,"
  c_d="$c_d   Insert_priv enum('N','Y') DEFAULT 'N' NOT NULL,"
  c_d="$c_d   Update_priv enum('N','Y') DEFAULT 'N' NOT NULL,"
  c_d="$c_d   Delete_priv enum('N','Y') DEFAULT 'N' NOT NULL,"
  c_d="$c_d   Create_priv enum('N','Y') DEFAULT 'N' NOT NULL,"
  c_d="$c_d   Drop_priv enum('N','Y') DEFAULT 'N' NOT NULL,"
  c_d="$c_d   Grant_priv enum('N','Y') DEFAULT 'N' NOT NULL,"
  c_d="$c_d   References_priv enum('N','Y') DEFAULT 'N' NOT NULL,"
  c_d="$c_d   Index_priv enum('N','Y') DEFAULT 'N' NOT NULL,"
  c_d="$c_d   Alter_priv enum('N','Y') DEFAULT 'N' NOT NULL,"
  c_d="$c_d   Create_tmp_table_priv enum('N','Y') DEFAULT 'N' NOT NULL,"
  c_d="$c_d   Lock_tables_priv enum('N','Y') DEFAULT 'N' NOT NULL,"
  c_d="$c_d PRIMARY KEY Host (Host,Db,User),"
  c_d="$c_d KEY User (User)"
  c_d="$c_d )"
  c_d="$c_d comment='Database privileges';"
  
  i_d="INSERT INTO db VALUES ('%','test','','Y','Y','Y','Y','Y','Y','N','Y','Y','Y','Y','Y');
  INSERT INTO db VALUES ('%','test\_%','','Y','Y','Y','Y','Y','Y','N','Y','Y','Y','Y','Y');"
fi

if test ! -f $mdata/host.frm
then
  echo "Preparing host table"

  c_h="$c_h CREATE TABLE host ("
  c_h="$c_h  Host char(60) binary DEFAULT '' NOT NULL,"
  c_h="$c_h  Db char(64) binary DEFAULT '' NOT NULL,"
  c_h="$c_h  Select_priv enum('N','Y') DEFAULT 'N' NOT NULL,"
  c_h="$c_h  Insert_priv enum('N','Y') DEFAULT 'N' NOT NULL,"
  c_h="$c_h  Update_priv enum('N','Y') DEFAULT 'N' NOT NULL,"
  c_h="$c_h  Delete_priv enum('N','Y') DEFAULT 'N' NOT NULL,"
  c_h="$c_h  Create_priv enum('N','Y') DEFAULT 'N' NOT NULL,"
  c_h="$c_h  Drop_priv enum('N','Y') DEFAULT 'N' NOT NULL,"
  c_h="$c_h  Grant_priv enum('N','Y') DEFAULT 'N' NOT NULL,"
  c_h="$c_h  References_priv enum('N','Y') DEFAULT 'N' NOT NULL,"
  c_h="$c_h  Index_priv enum('N','Y') DEFAULT 'N' NOT NULL,"
  c_h="$c_h  Alter_priv enum('N','Y') DEFAULT 'N' NOT NULL,"
  c_h="$c_h  Create_tmp_table_priv enum('N','Y') DEFAULT 'N' NOT NULL,"
  c_h="$c_h  Lock_tables_priv enum('N','Y') DEFAULT 'N' NOT NULL,"
  c_h="$c_h  PRIMARY KEY Host (Host,Db)"
  c_h="$c_h )"
  c_h="$c_h comment='Host privileges;  Merged with database privileges';"
fi

if test ! -f $mdata/user.frm
then
  echo "Preparing user table"

  c_u="$c_u CREATE TABLE user ("
  c_u="$c_u   Host char(60) binary DEFAULT '' NOT NULL,"
  c_u="$c_u   User char(16) binary DEFAULT '' NOT NULL,"
  c_u="$c_u   Password char(16) binary DEFAULT '' NOT NULL,"
  c_u="$c_u   Select_priv enum('N','Y') DEFAULT 'N' NOT NULL,"
  c_u="$c_u   Insert_priv enum('N','Y') DEFAULT 'N' NOT NULL,"
  c_u="$c_u   Update_priv enum('N','Y') DEFAULT 'N' NOT NULL,"
  c_u="$c_u   Delete_priv enum('N','Y') DEFAULT 'N' NOT NULL,"
  c_u="$c_u   Create_priv enum('N','Y') DEFAULT 'N' NOT NULL,"
  c_u="$c_u   Drop_priv enum('N','Y') DEFAULT 'N' NOT NULL,"
  c_u="$c_u   Reload_priv enum('N','Y') DEFAULT 'N' NOT NULL,"
  c_u="$c_u   Shutdown_priv enum('N','Y') DEFAULT 'N' NOT NULL,"
  c_u="$c_u   Process_priv enum('N','Y') DEFAULT 'N' NOT NULL,"
  c_u="$c_u   File_priv enum('N','Y') DEFAULT 'N' NOT NULL,"
  c_u="$c_u   Grant_priv enum('N','Y') DEFAULT 'N' NOT NULL,"
  c_u="$c_u   References_priv enum('N','Y') DEFAULT 'N' NOT NULL,"
  c_u="$c_u   Index_priv enum('N','Y') DEFAULT 'N' NOT NULL,"
  c_u="$c_u   Alter_priv enum('N','Y') DEFAULT 'N' NOT NULL,"
  c_u="$c_u   Show_db_priv enum('N','Y') DEFAULT 'N' NOT NULL,"
  c_u="$c_u   Super_priv enum('N','Y') DEFAULT 'N' NOT NULL,"
  c_u="$c_u   Create_tmp_table_priv enum('N','Y') DEFAULT 'N' NOT NULL,"
  c_u="$c_u   Lock_tables_priv enum('N','Y') DEFAULT 'N' NOT NULL,"
  c_u="$c_u   Execute_priv enum('N','Y') DEFAULT 'N' NOT NULL,"
  c_u="$c_u   Repl_slave_priv enum('N','Y') DEFAULT 'N' NOT NULL,"
  c_u="$c_u   Repl_client_priv enum('N','Y') DEFAULT 'N' NOT NULL,"
  c_u="$c_u   ssl_type enum('','ANY','X509', 'SPECIFIED') DEFAULT '' NOT NULL,"
  c_u="$c_u   ssl_cipher BLOB NOT NULL,"
  c_u="$c_u   x509_issuer BLOB NOT NULL,"
  c_u="$c_u   x509_subject BLOB NOT NULL,"
  c_u="$c_u   max_questions int(11) unsigned DEFAULT 0  NOT NULL,"
  c_u="$c_u   max_updates int(11) unsigned DEFAULT 0  NOT NULL,"
  c_u="$c_u   max_connections int(11) unsigned DEFAULT 0  NOT NULL,"
  c_u="$c_u   PRIMARY KEY Host (Host,User)"
  c_u="$c_u )"
  c_u="$c_u comment='Users and global privileges';"

  if test "$windows" = 1
  then
    i_u="INSERT INTO user VALUES ('localhost','root','','Y','Y','Y','Y','Y','Y','Y','Y','Y','Y','Y','Y','Y','Y','Y','Y','Y','Y','Y','Y','Y','','','','',0,0,0);
         INSERT INTO user (host,user) values ('localhost','');"
  else
    i_u="INSERT INTO user VALUES ('localhost','root','','Y','Y','Y','Y','Y','Y','Y','Y','Y','Y','Y','Y','Y','Y','Y','Y','Y','Y','Y','Y','Y','','','','',0,0,0);
         INSERT INTO user VALUES ('$hostname','root','','Y','Y','Y','Y','Y','Y','Y','Y','Y','Y','Y','Y','Y','Y','Y','Y','Y','Y','Y','Y','Y','','','','',0,0,0);
         INSERT INTO user (host,user) values ('localhost','');
         INSERT INTO user (host,user) values ('$hostname','');"
<<<<<<< HEAD
  fi    
=======
  fi
>>>>>>> 2d01238e
fi

if test ! -f $mdata/func.frm
then
  echo "Preparing func table"

  c_f="$c_f CREATE TABLE func ("
  c_f="$c_f   name char(64) binary DEFAULT '' NOT NULL,"
  c_f="$c_f   ret tinyint(1) DEFAULT '0' NOT NULL,"
  c_f="$c_f   dl char(128) DEFAULT '' NOT NULL,"
  c_f="$c_f   type enum ('function','aggregate') NOT NULL,"
  c_f="$c_f   PRIMARY KEY (name)"
  c_f="$c_f )"
  c_f="$c_f   comment='User defined functions';"
fi

if test ! -f $mdata/tables_priv.frm
then
  echo "Preparing tables_priv table"

  c_t="$c_t CREATE TABLE tables_priv ("
  c_t="$c_t   Host char(60) binary DEFAULT '' NOT NULL,"
  c_t="$c_t   Db char(64) binary DEFAULT '' NOT NULL,"
  c_t="$c_t   User char(16) binary DEFAULT '' NOT NULL,"
  c_t="$c_t   Table_name char(64) binary DEFAULT '' NOT NULL,"
  c_t="$c_t   Grantor char(77) DEFAULT '' NOT NULL,"
  c_t="$c_t   Timestamp timestamp(14),"
  c_t="$c_t   Table_priv set('Select','Insert','Update','Delete','Create','Drop','Grant','References','Index','Alter') DEFAULT '' NOT NULL,"
  c_t="$c_t   Column_priv set('Select','Insert','Update','References') DEFAULT '' NOT NULL,"
  c_t="$c_t   PRIMARY KEY (Host,Db,User,Table_name),"
  c_t="$c_t   KEY Grantor (Grantor)"
  c_t="$c_t )"
  c_t="$c_t   comment='Table privileges';"
fi

if test ! -f $mdata/columns_priv.frm
then
  echo "Preparing columns_priv table"

  c_c="$c_c CREATE TABLE columns_priv ("
  c_c="$c_c   Host char(60) binary DEFAULT '' NOT NULL,"
  c_c="$c_c   Db char(64) binary DEFAULT '' NOT NULL,"
  c_c="$c_c   User char(16) binary DEFAULT '' NOT NULL,"
  c_c="$c_c   Table_name char(64) binary DEFAULT '' NOT NULL,"
  c_c="$c_c   Column_name char(64) binary DEFAULT '' NOT NULL,"
  c_c="$c_c   Timestamp timestamp(14),"
  c_c="$c_c   Column_priv set('Select','Insert','Update','References') DEFAULT '' NOT NULL,"
  c_c="$c_c   PRIMARY KEY (Host,Db,User,Table_name,Column_name)"
  c_c="$c_c )"
  c_c="$c_c   comment='Column privileges';"
fi

if test -n "$user"; then
  args="$args --user=$user"
fi

echo "Installing all prepared tables"
if eval "$mysqld $defaults $mysqld_opt --bootstrap --skip-grant-tables \
         --basedir=$basedir --datadir=$ldata --skip-innodb --skip-bdb \
         $args" << END_OF_DATA
use mysql;
$c_d
$i_d

$c_h
$i_h

$c_u
$i_u

$c_f
$i_f

$c_t
$c_c
END_OF_DATA
then
  echo ""
  if test "$in_rpm" = "0"
  then
    echo "To start mysqld at boot time you have to copy support-files/mysql.server"
    echo "to the right place for your system"
    echo
  fi
  echo "PLEASE REMEMBER TO SET A PASSWORD FOR THE MySQL root USER !"
  echo "To do so, start the server, then issue the following commands:"
  echo "$bindir/mysqladmin -u root password 'new-password'"
  echo "$bindir/mysqladmin -u root -h $hostname password 'new-password'"
  echo "See the manual for more instructions."
  #
  # Print message about upgrading unless we have created a new db table.
  if test -z "$c_d"
  then
    echo
    echo "NOTE:  If you are upgrading from a MySQL <= 3.22.10 you should run"
    echo "the $bindir/mysql_fix_privilege_tables. Otherwise you will not be"
    echo "able to use the new GRANT command!"
  fi
  echo
  if test "$in_rpm" = "0"
  then
    echo "You can start the MySQL daemon with:"
    echo "cd @prefix@ ; $bindir/mysqld_safe &"
    echo
    echo "You can test the MySQL daemon with the benchmarks in the 'sql-bench' directory:"
    echo "cd sql-bench ; perl run-all-tests"
    echo
  fi
  echo "Please report any problems with the @scriptdir@/mysqlbug script!"
  echo
  echo "The latest information about MySQL is available on the web at"
  echo "http://www.mysql.com"
  echo "Support MySQL by buying support/licenses at https://order.mysql.com"
  echo 
  exit 0
else
  echo "Installation of grant tables failed!"
  echo
  echo "Examine the logs in $ldata for more information."
  echo "You can also try to start the mysqld daemon with:"
  echo "$execdir/mysqld --skip-grant &"
  echo "You can use the command line tool"
  echo "$bindir/mysql to connect to the mysql"
  echo "database and look at the grant tables:"
  echo
  echo "shell> $bindir/mysql -u root mysql"
  echo "mysql> show tables"
  echo
  echo "Try 'mysqld --help' if you have problems with paths. Using --log"
  echo "gives you a log in $ldata that may be helpful."
  echo
  echo "The latest information about MySQL is available on the web at"
  echo "http://www.mysql.com"
  echo "Please consult the MySQL manual section: 'Problems running mysql_install_db',"
  echo "and the manual section that describes problems on your OS."
  echo "Another information source is the MySQL email archive."
  echo "Please check all of the above before mailing us!"
  echo "And if you do mail us, you MUST use the @scriptdir@/mysqlbug script!"
  exit 1
fi<|MERGE_RESOLUTION|>--- conflicted
+++ resolved
@@ -281,14 +281,10 @@
          INSERT INTO user (host,user) values ('localhost','');"
   else
     i_u="INSERT INTO user VALUES ('localhost','root','','Y','Y','Y','Y','Y','Y','Y','Y','Y','Y','Y','Y','Y','Y','Y','Y','Y','Y','Y','Y','Y','','','','',0,0,0);
-         INSERT INTO user VALUES ('$hostname','root','','Y','Y','Y','Y','Y','Y','Y','Y','Y','Y','Y','Y','Y','Y','Y','Y','Y','Y','Y','Y','Y','','','','',0,0,0);
+         REPLACE INTO user VALUES ('$hostname','root','','Y','Y','Y','Y','Y','Y','Y','Y','Y','Y','Y','Y','Y','Y','Y','Y','Y','Y','Y','Y','Y','','','','',0,0,0);
          INSERT INTO user (host,user) values ('localhost','');
-         INSERT INTO user (host,user) values ('$hostname','');"
-<<<<<<< HEAD
-  fi    
-=======
-  fi
->>>>>>> 2d01238e
+         REPLACE INTO user (host,user) values ('$hostname','');"
+  fi
 fi
 
 if test ! -f $mdata/func.frm
