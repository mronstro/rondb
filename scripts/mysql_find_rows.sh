--- conflicted
+++ resolved
@@ -1,11 +1,5 @@
-<<<<<<< HEAD
-#!/usr/bin/perl
-# Copyright (c) 2000, 2014, Oracle and/or its affiliates. All rights reserved.
-# Use is subject to license terms.
-=======
 #!@PERL_PATH@
 # Copyright (c) 2000, 2017, Oracle and/or its affiliates. All rights reserved.
->>>>>>> 5d4cfb30
 # 
 # This program is free software; you can redistribute it and/or modify
 # it under the terms of the GNU General Public License as published by
