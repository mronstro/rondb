/*
 Copyright (c) 2012, Oracle and/or its affiliates. All rights
 reserved.
 
 This program is free software; you can redistribute it and/or
 modify it under the terms of the GNU General Public License
 as published by the Free Software Foundation; version 2 of
 the License.
 
 This program is distributed in the hope that it will be useful,
 but WITHOUT ANY WARRANTY; without even the implied warranty of
 MERCHANTABILITY or FITNESS FOR A PARTICULAR PURPOSE. See the
 GNU General Public License for more details.
 
 You should have received a copy of the GNU General Public License
 along with this program; if not, write to the Free Software
 Foundation, Inc., 51 Franklin St, Fifth Floor, Boston, MA
 02110-1301  USA
 */

/** This is the smoke test for the spi suite
 */
var path = require("path");

var harness = require(global.test_harness_module);

var test = new harness.Test("SmokeTest");

test.phase = 0;

<<<<<<< HEAD
test.run = function() {
  var module_path = path.join(global.adapter,"spi","ndb","tie",
=======
t.run = function() {
  var module_path = path.join(global.adapter,"spi",
>>>>>>> b2800c3f
                              "build","Release","ndbapi.node");
  var ndbapi = require(module_path);
};

module.exports = test;<|MERGE_RESOLUTION|>--- conflicted
+++ resolved
@@ -28,13 +28,8 @@
 
 test.phase = 0;
 
-<<<<<<< HEAD
 test.run = function() {
-  var module_path = path.join(global.adapter,"spi","ndb","tie",
-=======
-t.run = function() {
   var module_path = path.join(global.adapter,"spi",
->>>>>>> b2800c3f
                               "build","Release","ndbapi.node");
   var ndbapi = require(module_path);
 };
